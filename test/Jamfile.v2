# Boost.Geometry (aka GGL, Generic Geometry Library)
#
# Copyright (c) 2007-2012 Barend Gehrels, Amsterdam, the Netherlands.
# Copyright (c) 2008-2012 Bruno Lalande, Paris, France.
# Copyright (c) 2009-2012 Mateusz Loskot, London, UK.
#
<<<<<<< HEAD
# This file was modified by Oracle on 2017.
# Modifications copyright (c) 2017, Oracle and/or its affiliates.
=======
# This file was modified by Oracle on 2018.
# Modifications copyright (c) 2018 Oracle and/or its affiliates.
>>>>>>> 8df77744
# Contributed and/or modified by Adam Wulkiewicz, on behalf of Oracle
#
# Use, modification and distribution is subject to the Boost Software License,
# Version 1.0. (See accompanying file LICENSE_1_0.txt or copy at
# http://www.boost.org/LICENSE_1_0.txt)

import os ;
import testing ;

project boost-geometry-test
    :
    requirements
        <include>.
        <include>../../../boost/geometry/extensions/contrib/ttmath
        <toolset>msvc:<asynch-exceptions>on
        <toolset>msvc:<cxxflags>/bigobj
        <toolset>clang:<cxxflags>-Wno-unneeded-internal-declaration # supress warning by Boost.None
		<toolset>intel:<define>BOOST_GEOMETRY_TEST_ONLY_ONE_TYPE
        <host-os>windows,<toolset>intel:<cxxflags>/bigobj
        <define>BOOST_NO_AUTO_PTR # disable the deprecated std::auto_ptr support in SmartPtr and Core
    ;

# Run minimal testset
test-suite boost-geometry-minimal
    :
    [ run minimal.cpp : : : : minimal ]
    ;

# If not on Travis run all of the tests
if ! [ os.environ TRAVIS ]
{

build-project core ;
build-project concepts ; 
build-project geometries ;
build-project arithmetic ;
build-project algorithms ;
build-project formulas ;
build-project iterators ;
build-project strategies ;
build-project policies ;
build-project io ;
build-project srs ;
build-project util ;
build-project views ;

}<|MERGE_RESOLUTION|>--- conflicted
+++ resolved
@@ -4,13 +4,8 @@
 # Copyright (c) 2008-2012 Bruno Lalande, Paris, France.
 # Copyright (c) 2009-2012 Mateusz Loskot, London, UK.
 #
-<<<<<<< HEAD
-# This file was modified by Oracle on 2017.
-# Modifications copyright (c) 2017, Oracle and/or its affiliates.
-=======
-# This file was modified by Oracle on 2018.
-# Modifications copyright (c) 2018 Oracle and/or its affiliates.
->>>>>>> 8df77744
+# This file was modified by Oracle on 2017, 2018.
+# Modifications copyright (c) 2017-2018 Oracle and/or its affiliates.
 # Contributed and/or modified by Adam Wulkiewicz, on behalf of Oracle
 #
 # Use, modification and distribution is subject to the Boost Software License,
