--- conflicted
+++ resolved
@@ -1,4 +1,3 @@
-
 // Boost.Geometry
 // Unit Test
 
@@ -6,7 +5,7 @@
 
 // Contributed and/or modified by Vissarion Fysikopoulos, on behalf of Oracle
 // Contributed and/or modified by Adam Wulkiewicz, on behalf of Oracle
-// Contributed and/or modified by Adeel Ahmad, as part of Google Summer of Code 2018 program.
+// Contributed and/or modified by Adeel Ahmad, as part of Google Summer of Code 2018 program
 
 // Use, modification and distribution is subject to the Boost Software License,
 // Version 1.0. (See accompanying file LICENSE_1_0.txt or copy at
@@ -18,12 +17,9 @@
 
 #include <boost/geometry/formulas/vincenty_direct.hpp>
 #include <boost/geometry/formulas/thomas_direct.hpp>
-<<<<<<< HEAD
 #include <boost/geometry/formulas/karney_direct.hpp>
-=======
 //#include <boost/geometry/formulas/series_expansion_direct.hpp>
 #include <boost/geometry/formulas/spherical.hpp>
->>>>>>> 048b1f79
 
 #include <boost/geometry/srs/srs.hpp>
 
@@ -31,25 +27,18 @@
 void check_direct(Result const& result, expected_result const& expected, expected_result const& reference,
                   double reference_error, bool check_reference_only = false)
 {
-<<<<<<< HEAD
-    check_one(result.lon2, expected.lon2, reference.lon2, reference_error, false, check_reference_only);
-    check_one(result.lat2, expected.lat2, reference.lat2, reference_error, false, check_reference_only);
-    check_one(result.reverse_azimuth, expected.reverse_azimuth, reference.reverse_azimuth, reference_error, true, check_reference_only);
-    check_one(result.reduced_length, expected.reduced_length, reference.reduced_length, reference_error, false, check_reference_only);
-    check_one(result.geodesic_scale, expected.geodesic_scale, reference.geodesic_scale, reference_error, false, check_reference_only);
-=======
-    check_direct_sph(result, expected, reference, reference_error);
+    check_direct_sph(result, expected, reference, reference_error, check_reference_only);
     check_one(result.reduced_length, expected.reduced_length, reference.reduced_length, reference_error);
     check_one(result.geodesic_scale, expected.geodesic_scale, reference.geodesic_scale, reference_error);
->>>>>>> 048b1f79
 }
 
 template <typename Result>
-void check_direct_sph(Result const& result, expected_result const& expected, expected_result const& reference, double reference_error)
+void check_direct_sph(Result const& result, expected_result const& expected, expected_result const& reference,
+                      double reference_error, bool check_reference_only = false)
 {
-    check_one(result.lon2, expected.lon2, reference.lon2, reference_error, true);
-    check_one(result.lat2, expected.lat2, reference.lat2, reference_error, true);
-    check_one(result.reverse_azimuth, expected.reverse_azimuth, reference.reverse_azimuth, reference_error, true);
+    check_one(result.lon2, expected.lon2, reference.lon2, reference_error, true, check_reference_only);
+    check_one(result.lat2, expected.lat2, reference.lat2, reference_error, true, check_reference_only);
+    check_one(result.reverse_azimuth, expected.reverse_azimuth, reference.reverse_azimuth, reference_error, true, check_reference_only);
 }
 
 void test_all(expected_results const& results)
@@ -86,7 +75,27 @@
     result.reverse_azimuth *= r2d;
     check_direct(result, results.thomas, results.karney, 0.0000001);
 
-<<<<<<< HEAD
+    typedef bg::formula::thomas_direct<double, false, true, true, true, true> th_t1st;
+    result = th_t1st::apply(lon1r, lat1r, distance, azi12r, spheroid);
+    result.lon2 *= r2d;
+    result.lat2 *= r2d;
+    result.reverse_azimuth *= r2d;
+    check_direct(result, results.thomas1st, results.karney, 0.0000001);
+/*
+    typedef bg::formula::series_expansion_direct<double, true, true, true, true, 4> series;
+    result = series::apply(lon1r, lat1r, distance, azi12r, spheroid);
+    result.lon2 *= r2d;
+    result.lat2 *= r2d;
+    result.reverse_azimuth *= r2d;
+    check_direct(result, results.series, results.karney, 0.0000001);
+*/
+    result = bg::formula::spherical_direct<true, true>(lon1r, lat1r, distance,
+                                                       azi12r, sphere);
+    result.lon2 *= r2d;
+    result.lat2 *= r2d;
+    result.reverse_azimuth *= r2d;
+    check_direct_sph(result, results.spherical, results.karney, 0.1);
+
     typedef bg::formula::karney_direct<double, true, true, true, true, 2> ka_t;
     result = ka_t::apply(lon1d, lat1d, distance, azi12d, spheroid);
     check_direct(result, results.thomas, results.karney, 0.0000001);
@@ -107,28 +116,6 @@
     typedef bg::formula::karney_direct<double, true, true, true, true, 8> ka_t;
     result = ka_t::apply(lon1d, lat1d, distance, azi12d, spheroid);
     check_direct(result, results.karney, results.karney, 0.0000001, true);
-=======
-    typedef bg::formula::thomas_direct<double, false, true, true, true, true> th_t1st;
-    result = th_t1st::apply(lon1r, lat1r, distance, azi12r, spheroid);
-    result.lon2 *= r2d;
-    result.lat2 *= r2d;
-    result.reverse_azimuth *= r2d;
-    check_direct(result, results.thomas1st, results.karney, 0.0000001);
-/*
-    typedef bg::formula::series_expansion_direct<double, true, true, true, true, 4> series;
-    result = series::apply(lon1r, lat1r, distance, azi12r, spheroid);
-    result.lon2 *= r2d;
-    result.lat2 *= r2d;
-    result.reverse_azimuth *= r2d;
-    check_direct(result, results.series, results.karney, 0.0000001);
-*/
-    result = bg::formula::spherical_direct<true, true>(lon1r, lat1r, distance,
-                                                       azi12r, sphere);
-    result.lon2 *= r2d;
-    result.lat2 *= r2d;
-    result.reverse_azimuth *= r2d;
-    check_direct_sph(result, results.spherical, results.karney, 0.1);
->>>>>>> 048b1f79
 }
 
 int test_main(int, char*[])
