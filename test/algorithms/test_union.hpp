--- conflicted
+++ resolved
@@ -100,17 +100,6 @@
         << std::endl;
 #endif
 
-<<<<<<< HEAD
-    if (expected_point_count >= 0)
-    {
-        BOOST_CHECK_MESSAGE(n == std::size_t(expected_point_count),
-                "union: " << caseid
-                << " #points expected: " << expected_point_count
-                << " detected: " << n
-                << " type: " << (type_for_assert_message<G1, G2>())
-                );
-    }
-=======
 #if ! defined(BOOST_GEOMETRY_NO_ROBUSTNESS)
     BOOST_CHECK_MESSAGE(expected_point_count < 0 || std::abs(int(n) - expected_point_count) < 3,
             "union: " << caseid
@@ -133,7 +122,6 @@
             << " detected: " << holes
             << " type: " << (type_for_assert_message<G1, G2>())
             );
->>>>>>> 2ec55364
 
     BOOST_CHECK_CLOSE(area, expected_area, percentage);
 
