// Boost.Geometry (aka GGL, Generic Geometry Library)

// Copyright (c) 2007-2012 Barend Gehrels, Amsterdam, the Netherlands.

// This file was modified by Oracle on 2013, 2014.
// Modifications copyright (c) 2013-2014 Oracle and/or its affiliates.

// Use, modification and distribution is subject to the Boost Software License,
// Version 1.0. (See accompanying file LICENSE_1_0.txt or copy at
// http://www.boost.org/LICENSE_1_0.txt)

// Contributed and/or modified by Adam Wulkiewicz, on behalf of Oracle

#include <geometry_test_common.hpp>

#include <boost/geometry/core/ring_type.hpp>
#include <boost/geometry/algorithms/within.hpp>
#include <boost/geometry/strategies/strategies.hpp>
#include <boost/geometry/geometries/ring.hpp>
#include <boost/geometry/geometries/polygon.hpp>

#include <boost/geometry/io/wkt/read.hpp>

#include <boost/geometry/strategies/cartesian/point_in_box.hpp>
#include <boost/geometry/strategies/cartesian/box_in_box.hpp>
#include <boost/geometry/strategies/agnostic/point_in_box_by_side.hpp>

#include <boost/geometry/multi/algorithms/covered_by.hpp>
#include <boost/geometry/multi/geometries/multi_linestring.hpp>
#include <boost/geometry/multi/io/wkt/read.hpp>

#include <boost/geometry/geometries/geometries.hpp>
#include <boost/geometry/geometries/point_xy.hpp>

#include <boost/geometry/algorithms/detail/relate/relate.hpp>

#include <boost/geometry.hpp>
#include <boost/geometry/multi/geometries/multi_linestring.hpp>
#include <boost/geometry/multi/geometries/multi_point.hpp>
#include <boost/geometry/multi/geometries/multi_polygon.hpp>

//TEST
#include <to_svg.hpp>

namespace bgdr = bg::detail::relate;

std::string transposed(std::string matrix)
{
    std::swap(matrix[1], matrix[3]);
    std::swap(matrix[2], matrix[6]);
    std::swap(matrix[5], matrix[7]);
    return matrix;
}

template <typename Geometry1, typename Geometry2>
void check_geometry(Geometry1 const& geometry1,
                    Geometry2 const& geometry2,
                    std::string const& wkt1,
                    std::string const& wkt2,
                    std::string const& expected)
{
    {
        std::string res_str = bgdr::relate<bgdr::matrix9>(geometry1, geometry2);
        bool ok = boost::equal(res_str, expected);
        BOOST_CHECK_MESSAGE(ok,
            "relate: " << wkt1
            << " and " << wkt2
            << " -> Expected: " << expected
            << " detected: " << res_str);
    }

    // changed sequence of geometries - transposed result
    {
        std::string res_str = bgdr::relate(geometry2, geometry1, bgdr::matrix9());
        std::string expected_tr = transposed(expected);
        bool ok = boost::equal(res_str, expected_tr);
        BOOST_CHECK_MESSAGE(ok,
            "relate: " << wkt2
            << " and " << wkt1
            << " -> Expected: " << expected_tr
            << " detected: " << res_str);
    }

    {
        bool result = bgdr::relate(geometry1, geometry2, bgdr::mask9(expected));
        // TODO: SHOULD BE !interrupted - CHECK THIS!
        BOOST_CHECK_MESSAGE(result, 
            "relate: " << wkt1
            << " and " << wkt2
            << " -> Expected: " << expected);
    }

    if ( bg::detail::relate::interruption_enabled<Geometry1, Geometry2>::value )
    {
        // brake the expected output
        std::string expected_interrupt = expected;
        bool changed = false;
        BOOST_FOREACH(char & c, expected_interrupt)
        {
            if ( c >= '0' && c <= '9' )
            {
                if ( c == '0' )
                    c = 'F';
                else
                    --c;

                changed = true;
            }
        }

        if ( changed )
        {
            bool result = bgdr::relate(geometry1, geometry2, bgdr::mask9(expected_interrupt));
            // TODO: SHOULD BE interrupted - CHECK THIS!
            BOOST_CHECK_MESSAGE(!result,
                "relate: " << wkt1
                << " and " << wkt2
                << " -> Expected interrupt for:" << expected_interrupt);
        }
    }
}

template <typename Geometry1, typename Geometry2>
void test_geometry(std::string const& wkt1,
                   std::string const& wkt2,
                   std::string const& expected)
{
    Geometry1 geometry1;
    Geometry2 geometry2;
    bg::read_wkt(wkt1, geometry1);
    bg::read_wkt(wkt2, geometry2);
    check_geometry(geometry1, geometry2, wkt1, wkt2, expected);
}

template <typename P>
void test_point_point()
{
    test_geometry<P, P>("POINT(0 0)", "POINT(0 0)", "0FFFFFFF2");
    test_geometry<P, P>("POINT(1 0)", "POINT(0 0)", "FF0FFF0F2");
}

template <typename P>
void test_point_multipoint()
{
    typedef bg::model::multi_point<P> mpt;

    test_geometry<P, mpt>("POINT(0 0)", "MULTIPOINT(0 0)", "0FFFFFFF2");
    test_geometry<P, mpt>("POINT(1 0)", "MULTIPOINT(0 0)", "FF0FFF0F2");
    test_geometry<P, mpt>("POINT(0 0)", "MULTIPOINT(0 0, 1 0)", "0FFFFF0F2");
}

template <typename P>
void test_multipoint_multipoint()
{
    typedef bg::model::multi_point<P> mpt;

    test_geometry<mpt, mpt>("MULTIPOINT(0 0)", "MULTIPOINT(0 0)", "0FFFFFFF2");
    test_geometry<mpt, mpt>("MULTIPOINT(1 0)", "MULTIPOINT(0 0)", "FF0FFF0F2");
    test_geometry<mpt, mpt>("MULTIPOINT(0 0)", "MULTIPOINT(0 0, 1 0)", "0FFFFF0F2");
    test_geometry<mpt, mpt>("MULTIPOINT(0 0, 1 0)", "MULTIPOINT(0 0)", "0F0FFFFF2");
    test_geometry<mpt, mpt>("MULTIPOINT(0 0, 1 1)", "MULTIPOINT(0 0, 1 0)", "0F0FFF0F2");

    //typedef bg::model::d2::point_xy<float> ptf;
    //typedef bg::model::multi_point<ptf> mptf;
    //test_geometry<mptf, mpt>("MULTIPOINT(0 0)", "MULTIPOINT(0 0)", "0FFFFFFF2");
}

template <typename P>
void test_point_linestring()
{
    typedef bg::model::linestring<P> ls;
    
    test_geometry<P, ls>("POINT(0 0)", "LINESTRING(0 0, 2 2, 3 2)", "F0FFFF102");
    test_geometry<P, ls>("POINT(1 1)", "LINESTRING(0 0, 2 2, 3 2)", "0FFFFF102");
    test_geometry<P, ls>("POINT(3 2)", "LINESTRING(0 0, 2 2, 3 2)", "F0FFFF102");
    test_geometry<P, ls>("POINT(1 0)", "LINESTRING(0 0, 2 2, 3 2)", "FF0FFF102");

    test_geometry<P, ls>("POINT(0 0)", "LINESTRING(0 0, 2 2, 3 2, 0 0)", "0FFFFF1F2");
    test_geometry<P, ls>("POINT(1 1)", "LINESTRING(0 0, 2 2, 3 2, 0 0)", "0FFFFF1F2");
    test_geometry<P, ls>("POINT(3 2)", "LINESTRING(0 0, 2 2, 3 2, 0 0)", "0FFFFF1F2");
    test_geometry<P, ls>("POINT(1 0)", "LINESTRING(0 0, 2 2, 3 2, 0 0)", "FF0FFF1F2");
}

template <typename P>
void test_point_multilinestring()
{
    typedef bg::model::linestring<P> ls;
    typedef bg::model::multi_linestring<ls> mls;

    test_geometry<P, mls>("POINT(0 0)", "MULTILINESTRING((0 0, 2 0, 2 2),(0 0, 0 2))", "0FFFFF102");
    test_geometry<P, mls>("POINT(0 0)", "MULTILINESTRING((0 0, 2 0, 2 2),(0 0, 0 2, 2 2))", "0FFFFF1F2");
    test_geometry<P, mls>("POINT(0 0)", "MULTILINESTRING((0 0, 2 0, 2 2),(0 0, 0 2, 2 2),(0 0, 1 1))", "F0FFFF102");

    test_geometry<P, mls>("POINT(0 0)", "MULTILINESTRING((0 0,5 0),(0 0,0 5,5 0),(0 0,-5 0),(0 0,0 -5,-5 0))", "0FFFFF1F2");
    test_geometry<P, mls>("POINT(5 0)", "MULTILINESTRING((0 0,5 0),(0 0,0 5,5 0),(0 0,-5 0),(0 0,0 -5,-5 0))", "0FFFFF1F2");
    test_geometry<P, mls>("POINT(1 0)", "MULTILINESTRING((0 0,5 0),(0 0,0 5,5 0),(0 0,-5 0),(0 0,0 -5,-5 0))", "0FFFFF1F2");
}

template <typename P>
void test_linestring_linestring()
{
    typedef bg::model::linestring<P> ls;

    test_geometry<ls, ls>("LINESTRING(0 0, 2 2, 3 2)", "LINESTRING(0 0, 2 2, 3 2)", "1FFF0FFF2");
    test_geometry<ls, ls>("LINESTRING(0 0,3 2)", "LINESTRING(0 0, 2 2, 3 2)", "FF1F0F1F2");
    test_geometry<ls, ls>("LINESTRING(1 0,2 2,2 3)", "LINESTRING(0 0, 2 2, 3 2)", "0F1FF0102");

    test_geometry<ls, ls>("LINESTRING(0 0,5 0)", "LINESTRING(0 0,1 1,2 0,2 -1)", "0F1F00102");
    
    test_geometry<ls, ls>("LINESTRING(0 0, 1 1, 2 2, 3 2)", "LINESTRING(0 0, 2 2, 3 2)", "1FFF0FFF2");
    test_geometry<ls, ls>("LINESTRING(3 2, 2 2, 1 1, 0 0)", "LINESTRING(0 0, 2 2, 3 2)", "1FFF0FFF2");
    test_geometry<ls, ls>("LINESTRING(0 0, 1 1, 2 2, 3 2)", "LINESTRING(3 2, 2 2, 0 0)", "1FFF0FFF2");
    test_geometry<ls, ls>("LINESTRING(3 2, 2 2, 1 1, 0 0)", "LINESTRING(3 2, 2 2, 0 0)", "1FFF0FFF2");

    test_geometry<ls, ls>("LINESTRING(3 1, 2 2, 1 1, 0 0)", "LINESTRING(0 0, 2 2, 3 2)", "1F1F00102");
    test_geometry<ls, ls>("LINESTRING(3 3, 2 2, 1 1, 0 0)", "LINESTRING(0 0, 2 2, 3 2)", "1F1F00102");

    test_geometry<ls, ls>("LINESTRING(0 0, 1 1, 2 2, 2 3)", "LINESTRING(0 0, 2 2, 2 3)", "1FFF0FFF2");
    test_geometry<ls, ls>("LINESTRING(2 3, 2 2, 1 1, 0 0)", "LINESTRING(0 0, 2 2, 2 3)", "1FFF0FFF2");
    test_geometry<ls, ls>("LINESTRING(0 0, 1 1, 2 2, 2 3)", "LINESTRING(2 3, 2 2, 0 0)", "1FFF0FFF2");
    test_geometry<ls, ls>("LINESTRING(2 3, 2 2, 1 1, 0 0)", "LINESTRING(2 3, 2 2, 0 0)", "1FFF0FFF2");

    test_geometry<ls, ls>("LINESTRING(1 1, 2 2, 3 2)", "LINESTRING(0 0, 2 2, 4 2)", "1FF0FF102");

    test_geometry<ls, ls>("LINESTRING(3 2, 2 2, 1 1)", "LINESTRING(0 0, 2 2, 4 2)", "1FF0FF102");
    test_geometry<ls, ls>("LINESTRING(1 1, 2 2, 3 2)", "LINESTRING(4 2, 2 2, 0 0)", "1FF0FF102");
    test_geometry<ls, ls>("LINESTRING(3 2, 2 2, 1 1)", "LINESTRING(4 2, 2 2, 0 0)", "1FF0FF102");

//    test_geometry<ls, ls>("LINESTRING(1 1, 2 2, 2 2)", "LINESTRING(0 0, 2 2, 4 2)", true);

//    test_geometry<ls, ls>("LINESTRING(1 1, 2 2, 3 3)", "LINESTRING(0 0, 2 2, 4 2)", false);
//    test_geometry<ls, ls>("LINESTRING(1 1, 2 2, 3 2, 3 3)", "LINESTRING(0 0, 2 2, 4 2)", false);
//    test_geometry<ls, ls>("LINESTRING(1 1, 2 2, 3 1)", "LINESTRING(0 0, 2 2, 4 2)", false);
//    test_geometry<ls, ls>("LINESTRING(1 1, 2 2, 3 2, 3 1)", "LINESTRING(0 0, 2 2, 4 2)", false);

//    test_geometry<ls, ls>("LINESTRING(0 1, 1 1, 2 2, 3 2)", "LINESTRING(0 0, 2 2, 4 2)", false);
//    test_geometry<ls, ls>("LINESTRING(0 1, 0 0, 2 2, 3 2)", "LINESTRING(0 0, 2 2, 4 2)", false);
//    test_geometry<ls, ls>("LINESTRING(1 0, 1 1, 2 2, 3 2)", "LINESTRING(0 0, 2 2, 4 2)", false);
//    test_geometry<ls, ls>("LINESTRING(1 0, 0 0, 2 2, 3 2)", "LINESTRING(0 0, 2 2, 4 2)", false);

//    test_geometry<ls, ls>("LINESTRING(0 0)", "LINESTRING(0 0)", false);
//    test_geometry<ls, ls>("LINESTRING(1 1)", "LINESTRING(0 0, 2 2)", true);
//    test_geometry<ls, ls>("LINESTRING(0 0)", "LINESTRING(0 0, 2 2)", false);
//    test_geometry<ls, ls>("LINESTRING(0 0, 1 1)", "LINESTRING(0 0)", false);

//    test_geometry<ls, ls>("LINESTRING(0 0,5 0,3 0,6 0)", "LINESTRING(0 0,6 0)", true);
//    test_geometry<ls, ls>("LINESTRING(0 0,2 2,3 3,1 1)", "LINESTRING(0 0,3 3,6 3)", true);

    test_geometry<ls, ls>("LINESTRING(0 0,2 2,3 3,1 1,5 3)", "LINESTRING(0 0,3 3,6 3)", "1F100F102");
    test_geometry<ls, ls>("LINESTRING(5 3,1 1,3 3,2 2,0 0)", "LINESTRING(0 0,3 3,6 3)", "1F100F102");
    test_geometry<ls, ls>("LINESTRING(0 0,2 2,3 3,1 1,5 3)", "LINESTRING(6 3,3 3,0 0)", "1F100F102");
    test_geometry<ls, ls>("LINESTRING(5 3,1 1,3 3,2 2,0 0)", "LINESTRING(6 3,3 3,0 0)", "1F100F102");

    // spikes
    // FOR NOW DISABLED
    /*test_geometry<ls, ls>("LINESTRING(0 0,10 0)",
                          "LINESTRING(1 0,9 0,2 0)", "101FF0FF2");
    test_geometry<ls, ls>("LINESTRING(0 0,2 2,3 3,1 1)", "LINESTRING(0 0,3 3,6 3)", "1FF00F102");
    test_geometry<ls, ls>("LINESTRING(0 0,2 2,3 3,1 1)", "LINESTRING(0 0,4 4,6 3)", "1FF00F102");*/

    test_geometry<ls, ls>("LINESTRING(0 0,2 2,3 3,4 4)", "LINESTRING(0 0,1 1,4 4)", "1FFF0FFF2");

    // loop i/i i/i u/u u/u
    test_geometry<ls, ls>("LINESTRING(0 0,10 0)",
                          "LINESTRING(1 1,1 0,6 0,6 1,4 1,4 0,9 0,9 1)", "1F1FF0102");

    // self-intersecting and self-touching equal
    test_geometry<ls, ls>("LINESTRING(0 5,5 5,10 5,10 10,5 10,5 5,5 0)",
                          "LINESTRING(0 5,5 5,5 10,10 10,10 5,5 5,5 0)", "1FFF0FFF2");
    // self-intersecting loop and self-touching equal
    test_geometry<ls, ls>("LINESTRING(0 5,5 5,10 5,10 10,5 10,5 5,10 5,10 10,5 10,5 5,5 0)",
                          "LINESTRING(0 5,5 5,5 10,10 10,10 5,5 5,5 0)", "1FFF0FFF2");

    test_geometry<ls, ls>("LINESTRING(0 0,1 1)", "LINESTRING(0 1,1 0)", "0F1FF0102");
    test_geometry<ls, ls>("LINESTRING(0 0,1 1)", "LINESTRING(1 1,2 0)", "FF1F00102");
    test_geometry<ls, ls>("LINESTRING(0 0,1 1)", "LINESTRING(2 0,1 1)", "FF1F00102");

    test_geometry<ls, ls>("LINESTRING(0 0,1 0,2 1,3 5,4 0)", "LINESTRING(1 0,2 1,3 5)", "101FF0FF2");
    test_geometry<ls, ls>("LINESTRING(0 0,1 0,2 1,3 5,4 0)", "LINESTRING(3 5,2 1,1 0)", "101FF0FF2");
    test_geometry<ls, ls>("LINESTRING(1 0,2 1,3 5)", "LINESTRING(4 0,3 5,2 1,1 0,0 0)", "1FF0FF102");
    test_geometry<ls, ls>("LINESTRING(3 5,2 1,1 0)", "LINESTRING(4 0,3 5,2 1,1 0,0 0)", "1FF0FF102");
    
    test_geometry<ls, ls>("LINESTRING(0 0,10 0)", "LINESTRING(-1 -1,1 0,10 0,20 -1)", "1F10F0102");
    test_geometry<ls, ls>("LINESTRING(0 0,10 0)", "LINESTRING(20 -1,10 0,1 0,-1 -1)", "1F10F0102");

    test_geometry<ls, ls>("LINESTRING(-1 1,0 0,1 0,5 0,5 5,10 5,15 0,31 0)",
                          "LINESTRING(-1 -1,0 0,1 0,2 0,3 1,4 0,30 0)",
                          "101FF0102");
    test_geometry<ls, ls>("LINESTRING(-1 1,0 0,1 0,5 0,5 5,10 5,15 0,31 0)",
                          "LINESTRING(30 0,4 0,3 1,2 0,1 0,0 0,-1 -1)",
                          "101FF0102");
    test_geometry<ls, ls>("LINESTRING(31 0,15 0,10 5,5 5,5 0,1 0,0 0,-1 1)",
                          "LINESTRING(-1 -1,0 0,1 0,2 0,3 1,4 0,30 0)",
                          "101FF0102");
    test_geometry<ls, ls>("LINESTRING(31 0,15 0,10 5,5 5,5 0,1 0,0 0,-1 1)",
                          "LINESTRING(30 0,4 0,3 1,2 0,1 0,0 0,-1 -1)",
                          "101FF0102");

    // self-IP
    test_geometry<ls, ls>("LINESTRING(1 0,9 0)",
                          "LINESTRING(0 0,10 0,10 10,5 0,0 10)",
                          "1FF0FF102");
    test_geometry<ls, ls>("LINESTRING(1 0,5 0,9 0)",
                          "LINESTRING(0 0,10 0,10 10,5 0,0 10)",
                          "1FF0FF102");
    test_geometry<ls, ls>("LINESTRING(1 0,9 0)",
                          "LINESTRING(0 0,10 0,10 10,5 10,5 -1)",
                          "1FF0FF102");
    test_geometry<ls, ls>("LINESTRING(1 0,9 0)",
                          "LINESTRING(0 0,10 0,5 0,5 5)",
                          "1FF0FF102");
    test_geometry<ls, ls>("LINESTRING(1 0,7 0)", "LINESTRING(0 0,10 0,10 10,4 -1)",
                          "1FF0FF102");
    test_geometry<ls, ls>("LINESTRING(1 0,5 0,7 0)", "LINESTRING(0 0,10 0,10 10,4 -1)",
                          "1FF0FF102");
    test_geometry<ls, ls>("LINESTRING(1 0,7 0,8 1)", "LINESTRING(0 0,10 0,10 10,4 -1)",
                          "1F10F0102");
    test_geometry<ls, ls>("LINESTRING(1 0,5 0,7 0,8 1)", "LINESTRING(0 0,10 0,10 10,4 -1)",
                          "1F10F0102");

    // self-IP going out and in on the same point
    test_geometry<ls, ls>("LINESTRING(2 0,5 0,5 5,6 5,5 0,8 0)", "LINESTRING(1 0,9 0)",
                          "1F10FF102");

    // duplicated points
    test_geometry<ls, ls>("LINESTRING(1 1, 2 2, 2 2)", "LINESTRING(0 0, 2 2, 4 2)", "1FF0FF102");
    test_geometry<ls, ls>("LINESTRING(1 1, 1 1, 2 2)", "LINESTRING(0 0, 2 2, 4 2)", "1FF0FF102");

    // linear ring
    test_geometry<ls, ls>("LINESTRING(0 0,10 0)", "LINESTRING(5 0,9 0,5 5,1 0,5 0)", "1F1FF01F2");
    test_geometry<ls, ls>("LINESTRING(0 0,5 0,10 0)", "LINESTRING(5 0,9 0,5 5,1 0,5 0)", "1F1FF01F2");
    test_geometry<ls, ls>("LINESTRING(0 0,5 0,10 0)", "LINESTRING(5 0,10 0,5 5,1 0,5 0)", "1F10F01F2");

    test_geometry<ls, ls>("LINESTRING(0 0,5 0)", "LINESTRING(5 0,10 0,5 5,0 0,5 0)", "1FF0FF1F2");
    test_geometry<ls, ls>("LINESTRING(0 0,5 0)", "LINESTRING(5 0,10 0,5 5,5 0)", "FF10F01F2");

    //to_svg<ls, ls>("LINESTRING(0 0,5 0)", "LINESTRING(5 0,10 0,5 5,5 0)", "test_relate_00.svg");

    // INVALID LINESTRINGS
    // 1-point LS (a Point) NOT disjoint
    //test_geometry<ls, ls>("LINESTRING(1 0)", "LINESTRING(0 0,5 0)", "0FFFFF102");
    //test_geometry<ls, ls>("LINESTRING(0 0,5 0)", "LINESTRING(1 0)", "0F1FF0FF2");
    //test_geometry<ls, ls>("LINESTRING(0 0,5 0)", "LINESTRING(1 0,1 0)", "0F1FF0FF2");
    //test_geometry<ls, ls>("LINESTRING(0 0,5 0)", "LINESTRING(1 0,1 0,1 0)", "0F1FF0FF2");
    // Point/Point
    //test_geometry<ls, ls>("LINESTRING(0 0)", "LINESTRING(0 0)", "0FFFFFFF2");

    // OTHER MASKS
    {
        namespace bgdr = bg::detail::relate;
        ls ls1, ls2, ls3, ls4;
        bg::read_wkt("LINESTRING(0 0,2 0)", ls1);
        bg::read_wkt("LINESTRING(2 0,4 0)", ls2);
        bg::read_wkt("LINESTRING(1 0,1 1)", ls3);
        bg::read_wkt("LINESTRING(1 0,4 0)", ls4);
        BOOST_CHECK(bgdr::relate(ls1, ls2, bgdr::mask9("FT*******")
                                        || bgdr::mask9("F**T*****")
                                        || bgdr::mask9("F***T****")));
        BOOST_CHECK(bgdr::relate(ls1, ls3, bgdr::mask9("FT*******")
                                        || bgdr::mask9("F**T*****")
                                        || bgdr::mask9("F***T****")));
        BOOST_CHECK(bgdr::relate(ls3, ls1, bgdr::mask9("FT*******")
                                        || bgdr::mask9("F**T*****")
                                        || bgdr::mask9("F***T****")));
        BOOST_CHECK(bgdr::relate(ls2, ls4, bgdr::mask9("T*F**F***"))); // within
    }
}

template <typename P>
void test_linestring_multi_linestring()
{
    typedef bg::model::linestring<P> ls;
    typedef bg::model::multi_linestring<ls> mls;

    // LS disjoint
    test_geometry<ls, mls>("LINESTRING(0 0,10 0)", "MULTILINESTRING((1 0,2 0),(1 1,2 1))", "101FF0102");
    // linear ring disjoint
    test_geometry<ls, mls>("LINESTRING(0 0,10 0)", "MULTILINESTRING((1 0,2 0),(1 1,2 1,2 2,1 1))", "101FF01F2");
    // 2xLS forming non-simple linear ring disjoint
    test_geometry<ls, mls>("LINESTRING(0 0,10 0)", "MULTILINESTRING((1 0,2 0),(1 1,2 1,2 2),(1 1,2 2))", "101FF01F2");

    // INVALID LINESTRINGS
    // 1-point LS (a Point) disjoint
    //test_geometry<ls, mls>("LINESTRING(0 0,10 0)", "MULTILINESTRING((1 0,2 0),(1 1))", "101FF00F2");
    //test_geometry<ls, mls>("LINESTRING(0 0,10 0)", "MULTILINESTRING((1 0,2 0),(1 1,1 1))", "101FF00F2");
    //test_geometry<ls, mls>("LINESTRING(0 0,10 0)", "MULTILINESTRING((1 0,2 0),(1 1,1 1,1 1))", "101FF00F2");
    // 1-point LS (a Point) NOT disjoint
    //test_geometry<ls, mls>("LINESTRING(0 0,10 0)", "MULTILINESTRING((1 0,9 0),(2 0))", "101FF0FF2");
    //test_geometry<ls, mls>("LINESTRING(0 0,10 0)", "MULTILINESTRING((1 0,9 0),(2 0,2 0))", "101FF0FF2");
    //test_geometry<ls, mls>("LINESTRING(0 0,10 0)", "MULTILINESTRING((1 0,9 0),(2 0,2 0,2 0))", "101FF0FF2");
}

template <typename P>
void test_multi_linestring_multi_linestring()
{
    typedef bg::model::linestring<P> ls;
    typedef bg::model::multi_linestring<ls> mls;

    test_geometry<mls, mls>("MULTILINESTRING((0 0,0 0,18 0,18 0,19 0,19 0,19 0,30 0,30 0))",
                            "MULTILINESTRING((0 10,5 0,20 0,20 0,30 0))",
                            "1F1F00102");
    test_geometry<mls, mls>("MULTILINESTRING((0 0,0 0,18 0,18 0,19 0,19 0,19 0,30 0,30 0))",
                            //"MULTILINESTRING((0 10,5 0,20 0,20 0,30 0),(1 10,1 10,1 0,1 0,1 -10),(2 0,2 0),(3 0,3 0,3 0),(0 0,0 0,0 10,0 10),(30 0,30 0,31 0,31 0))",
                            "MULTILINESTRING((0 10,5 0,20 0,20 0,30 0),(1 10,1 10,1 0,1 0,1 -10),(0 0,0 0,0 10,0 10),(30 0,30 0,31 0,31 0))",
                            "1F100F102");
    test_geometry<mls, mls>("MULTILINESTRING((0 0,0 0,18 0,18 0,19 0,19 0,19 0,30 0,30 0))",
                            "MULTILINESTRING((0 10,5 0,20 0,20 0,30 0),(0 0,0 0,0 10,0 10))",
                            "1F1F0F1F2");
}

template <typename P>
void test_linestring_polygon()
{
    typedef bg::model::linestring<P> ls;
    typedef bg::model::polygon<P> poly;
    typedef bg::model::ring<P> ring;

    // LS disjoint
    test_geometry<ls, poly>("LINESTRING(11 0,11 10)", "POLYGON((0 0,0 10,10 10,10 0,0 0))", "FF1FF0212");
    test_geometry<ls, ring>("LINESTRING(11 0,11 10)", "POLYGON((0 0,0 10,10 10,10 0,0 0))", "FF1FF0212");

    // II BB
    test_geometry<ls, poly>("LINESTRING(0 0,10 10)", "POLYGON((0 0,0 10,10 10,10 0,0 0))",    "1FFF0F212");
    test_geometry<ls, poly>("LINESTRING(5 0,5 5,10 5)", "POLYGON((0 0,0 10,10 10,10 0,0 0))", "1FFF0F212");
    test_geometry<ls, poly>("LINESTRING(5 1,5 5,9 5)", "POLYGON((0 0,0 10,10 10,10 0,0 0))",  "1FF0FF212");
    
    // IE 
    test_geometry<ls, poly>("LINESTRING(11 1,11 5)", "POLYGON((0 0,0 10,10 10,10 0,0 0))", "FF1FF0212");
    // IE IB0
    test_geometry<ls, poly>("LINESTRING(11 1,10 5)", "POLYGON((0 0,0 10,10 10,10 0,0 0))", "FF1F00212");
    // IE IB1
    test_geometry<ls, poly>("LINESTRING(11 1,10 5,10 10)", "POLYGON((0 0,0 10,10 10,10 0,0 0))", "F11F00212");
    test_geometry<ls, poly>("LINESTRING(11 1,10 10,0 10)", "POLYGON((0 0,0 10,10 10,10 0,0 0))", "F11F00212");
    test_geometry<ls, poly>("LINESTRING(11 1,10 0,0 0)", "POLYGON((0 0,0 10,10 10,10 0,0 0))", "F11F00212");
    test_geometry<ls, poly>("LINESTRING(0 -1,1 0,2 0)", "POLYGON((0 0,0 10,10 10,10 0,0 0))", "F11F00212");
    // IE IB0 II
    test_geometry<ls, poly>("LINESTRING(11 1,10 5,5 5)", "POLYGON((0 0,0 10,10 10,10 0,0 0))", "1010F0212");
    // IE IB0 lring
    test_geometry<ls, poly>("LINESTRING(11 1,10 5,11 5,11 1)", "POLYGON((0 0,0 10,10 10,10 0,0 0))", "F01FFF212");
    // IE IB1 lring
    test_geometry<ls, poly>("LINESTRING(11 1,10 5,10 10,11 5,11 1)", "POLYGON((0 0,0 10,10 10,10 0,0 0))", "F11FFF212");
    
    // IB1 II
    test_geometry<ls, poly>("LINESTRING(0 0,5 0,5 5)", "POLYGON((0 0,0 10,10 10,10 0,0 0))", "11F00F212");
    // BI0 II IB1
    test_geometry<ls, poly>("LINESTRING(5 0,5 5,10 5,10 10)", "POLYGON((0 0,0 10,10 10,10 0,0 0))", "11FF0F212");

    // IB1 II IB1
    test_geometry<ls, poly>("LINESTRING(1 0,2 0,3 1,4 0,5 0)", "POLYGON((0 0,0 10,10 10,10 0,0 0))", "11FF0F212");
    // IB1 IE IB1
    test_geometry<ls, poly>("LINESTRING(1 0,2 0,3 -1,4 0,5 0)", "POLYGON((0 0,0 10,10 10,10 0,0 0))", "F11F0F212");

    // II IB1
    test_geometry<ls, poly>("LINESTRING(5 5,10 5,10 10)", "POLYGON((0 0,0 10,10 10,10 0,0 0))", "11F00F212");
    // IB1 II
    test_geometry<ls, poly>("LINESTRING(10 10,10 5,5 5)", "POLYGON((0 0,0 10,10 10,10 0,0 0))", "11F00F212");
    // IE IB1
    test_geometry<ls, poly>("LINESTRING(15 5,10 5,10 10)", "POLYGON((0 0,0 10,10 10,10 0,0 0))", "F11F00212");
    // IB1 IE
    test_geometry<ls, poly>("LINESTRING(10 10,10 5,15 5)", "POLYGON((0 0,0 10,10 10,10 0,0 0))", "F11F00212");

    // duplicated points
    {
        // II IB0 IE
        test_geometry<ls, poly>("LINESTRING(5 5,10 5,15 10)", "POLYGON((0 0,0 10,10 10,10 0,0 0))", "1010F0212");
        test_geometry<ls, poly>("LINESTRING(5 5,5 5,5 5,10 5,10 5,10 5,15 10,15 10,15 10)",
            "POLYGON((0 0,0 0,0 0,0 10,0 10,0 10,10 10,10 10,10 10,10 0,10 0,10 0,0 0,0 0,0 0))",
            "1010F0212");
        test_geometry<ls, poly>("LINESTRING(5 5,5 5,5 5,10 0,10 0,10 0,15 10,15 10,15 10)",
            "POLYGON((0 0,0 0,0 0,0 10,0 10,0 10,10 10,10 10,10 10,10 0,10 0,10 0,0 0,0 0,0 0))",
            "1010F0212");
        // IE IB0 II
        test_geometry<ls, poly>("LINESTRING(15 10,15 10,15 10,10 5,10 5,10 5,5 5,5 5,5 5)",
            "POLYGON((0 0,0 0,0 0,0 10,0 10,0 10,10 10,10 10,10 10,10 0,10 0,10 0,0 0,0 0,0 0))",
            "1010F0212");
        test_geometry<ls, poly>("LINESTRING(15 10,15 10,15 10,10 0,10 0,10 0,5 5,5 5,5 5)",
            "POLYGON((0 0,0 0,0 0,0 10,0 10,0 10,10 10,10 10,10 10,10 0,10 0,10 0,0 0,0 0,0 0))",
            "1010F0212");

        // TEST
        //test_geometry<ls, poly>("LINESTRING(5 5,5 5,5 5)", "POLYGON((0 0,0 10,10 10,10 0,0 0))", "1010F0212");
        test_geometry<ls, poly>("LINESTRING(5 5,5 5,5 5,15 5,15 5,15 5)", "POLYGON((0 0,0 10,10 10,10 0,0 0))", "1010F0212");
    }

    // non-simple polygon with hole
    test_geometry<ls, poly>("LINESTRING(9 1,10 5,9 9)",
                            "POLYGON((0 0,0 10,10 10,10 0,0 0),(10 5,2 8,2 2,10 5))",
                            "10F0FF212");
    test_geometry<ls, poly>("LINESTRING(10 1,10 5,10 9)",
                            "POLYGON((0 0,0 10,10 10,10 0,0 0),(10 5,2 8,2 2,10 5))",
                            "F1FF0F212");
    test_geometry<ls, poly>("LINESTRING(2 8,10 5,2 2)",
                            "POLYGON((0 0,0 10,10 10,10 0,0 0),(10 5,2 8,2 2,10 5))",
                            "F1FF0F212");
    test_geometry<ls, poly>("LINESTRING(10 1,10 5,2 2)",
                            "POLYGON((0 0,0 10,10 10,10 0,0 0),(10 5,2 8,2 2,10 5))",
                            "F1FF0F212");
    test_geometry<ls, poly>("LINESTRING(10 1,10 5,2 8)",
                            "POLYGON((0 0,0 10,10 10,10 0,0 0),(10 5,2 8,2 2,10 5))",
                            "F1FF0F212");

    // non-simple polygon with hole, linear ring
    test_geometry<ls, poly>("LINESTRING(9 1,10 5,9 9,1 9,1 1,9 1)",
                            "POLYGON((0 0,0 10,10 10,10 0,0 0),(10 5,2 8,2 2,10 5))",
                            "10FFFF212");
    test_geometry<ls, poly>("LINESTRING(10 5,10 9,11 5,10 1,10 5)",
                            "POLYGON((0 0,0 10,10 10,10 0,0 0),(10 5,2 8,2 2,10 5))",
                            "F11FFF212");
    test_geometry<ls, poly>("LINESTRING(11 5,10 1,10 5,10 9,11 5)",
                            "POLYGON((0 0,0 10,10 10,10 0,0 0),(10 5,2 8,2 2,10 5))",
                            "F11FFF212");

    // non-simple polygon with self-touching holes
    test_geometry<ls, poly>("LINESTRING(7 1,8 5,7 9)",
                            "POLYGON((0 0,0 10,10 10,10 0,0 0),(8 1,9 1,9 9,8 9,8 1),(2 2,8 5,2 8,2 2))",
                            "10F0FF212");
    test_geometry<ls, poly>("LINESTRING(8 2,8 5,8 8)",
                            "POLYGON((0 0,0 10,10 10,10 0,0 0),(8 1,9 1,9 9,8 9,8 1),(2 2,8 5,2 8,2 2))",
                            "F1FF0F212");
    test_geometry<ls, poly>("LINESTRING(2 8,8 5,2 2)",
                            "POLYGON((0 0,0 10,10 10,10 0,0 0),(8 1,9 1,9 9,8 9,8 1),(2 2,8 5,2 8,2 2))",
                            "F1FF0F212");

    // non-simple polygon self-touching
    test_geometry<ls, poly>("LINESTRING(9 1,10 5,9 9)",
                            "POLYGON((0 0,0 10,10 10,10 5,2 8,2 2,10 5,10 0,0 0))",
                            "10F0FF212");
    test_geometry<ls, poly>("LINESTRING(10 1,10 5,10 9)",
                            "POLYGON((0 0,0 10,10 10,10 5,2 8,2 2,10 5,10 0,0 0))",
                            "F1FF0F212");
    test_geometry<ls, poly>("LINESTRING(2 8,10 5,2 2)",
                            "POLYGON((0 0,0 10,10 10,10 5,2 8,2 2,10 5,10 0,0 0))",
                            "F1FF0F212");

    // non-simple polygon self-touching, linear ring
    test_geometry<ls, poly>("LINESTRING(9 1,10 5,9 9,1 9,1 1,9 1)",
                            "POLYGON((0 0,0 10,10 10,10 5,2 8,2 2,10 5,10 0,0 0))",
                            "10FFFF212");
    test_geometry<ls, poly>("LINESTRING(10 5,10 9,11 5,10 1,10 5)",
                            "POLYGON((0 0,0 10,10 10,10 5,2 8,2 2,10 5,10 0,0 0))",
                            "F11FFF212");
    test_geometry<ls, poly>("LINESTRING(11 5,10 1,10 5,10 9,11 5)",
                            "POLYGON((0 0,0 10,10 10,10 5,2 8,2 2,10 5,10 0,0 0))",
                            "F11FFF212");

    // polygons with some ring equal to the linestring
    test_geometry<ls, poly>("LINESTRING(0 0,10 0,10 10,0 10,0 0)",
                            "POLYGON((0 0,0 10,10 10,10 0,0 0))",
                            "F1FFFF2F2");
    test_geometry<ls, poly>("LINESTRING(0 0,10 0,10 10,0 10,0 0)",
                            "POLYGON((0 0,0 10,10 10,10 0,0 0),(2 2,5 5,2 8,2 2))",
                            "F1FFFF212");
    test_geometry<ls, poly>("LINESTRING(2 2,5 5,2 8,2 2)",
                            "POLYGON((0 0,0 10,10 10,10 0,0 0),(2 2,5 5,2 8,2 2))",
                            "F1FFFF212");

    // self-IP going on the boundary then into the exterior and to the boundary again
    test_geometry<ls, poly>("LINESTRING(2 10,5 10,5 15,6 15,5 10,8 10)", "POLYGON((0 0,0 10,10 10,10 0,0 0))",
                            "F11F0F212");
    // self-IP going on the boundary then into the interior and to the boundary again
    test_geometry<ls, poly>("LINESTRING(2 10,5 10,5 5,6 5,5 10,8 10)", "POLYGON((0 0,0 10,10 10,10 0,0 0))",
                            "11FF0F212");

    // ccw
    {
        typedef bg::model::polygon<P, false> ccwpoly;

        // IE IB0 II
        test_geometry<ls, ccwpoly>("LINESTRING(11 1,10 5,5 5)", "POLYGON((0 0,10 0,10 10,0 10,0 0))", "1010F0212");
        // IE IB1 II
        test_geometry<ls, ccwpoly>("LINESTRING(11 1,10 1,10 5,5 5)", "POLYGON((0 0,10 0,10 10,0 10,0 0))", "1110F0212");
        test_geometry<ls, ccwpoly>("LINESTRING(11 1,10 5,10 1,5 5)", "POLYGON((0 0,10 0,10 10,0 10,0 0))", "1110F0212");
        // II IB0 IE
        test_geometry<ls, ccwpoly>("LINESTRING(5 1,10 5,11 1)", "POLYGON((0 0,10 0,10 10,0 10,0 0))", "1010F0212");
        // IE IB1 II
        test_geometry<ls, ccwpoly>("LINESTRING(5 5,10 1,10 5,11 5)", "POLYGON((0 0,10 0,10 10,0 10,0 0))", "1110F0212");
        test_geometry<ls, ccwpoly>("LINESTRING(5 5,10 5,10 1,11 5)", "POLYGON((0 0,10 0,10 10,0 10,0 0))", "1110F0212");

    }
    
}

template <typename P>
void test_linestring_multi_polygon()
{
    typedef bg::model::linestring<P> ls;
    typedef bg::model::polygon<P> poly;
    typedef bg::model::multi_polygon<poly> mpoly;

    test_geometry<ls, mpoly>("LINESTRING(10 1,10 5,10 9)",
                            "MULTIPOLYGON(((0 20,0 30,10 30,10 20,0 20)),((0 0,0 10,10 10,10 0,0 0),(10 5,2 8,2 2,10 5)))",
                            "F1FF0F212");
    test_geometry<ls, mpoly>("LINESTRING(10 1,10 5,10 9)",
                            "MULTIPOLYGON(((0 20,0 30,10 30,10 20,0 20)),((0 0,0 10,10 10,10 0,0 0)))",
                            "F1FF0F212");

    test_geometry<ls, mpoly>("LINESTRING(10 1,10 5,2 2)",
                            "MULTIPOLYGON(((0 20,0 30,10 30,10 20,0 20)),((0 0,0 10,10 10,10 0,0 0),(10 5,2 8,2 2,10 5)))",
                            "F1FF0F212");
    test_geometry<ls, mpoly>("LINESTRING(10 1,10 5,2 2)",
                            "MULTIPOLYGON(((0 20,0 30,10 30,10 20,0 20)),((0 0,0 10,10 10,10 0,0 0)))",
                            "11F00F212");

    test_geometry<ls, mpoly>("LINESTRING(10 1,10 5,2 2)",
                            "MULTIPOLYGON(((0 0,0 10,10 10,10 0,0 0),(10 5,2 8,2 2,10 5)),((10 5,3 3,3 7,10 5)))",
                            "F1FF0F212");
    test_geometry<ls, mpoly>("LINESTRING(10 1,10 5,2 8)",
                            "MULTIPOLYGON(((0 0,0 10,10 10,10 0,0 0),(10 5,2 8,2 2,10 5)),((10 5,3 3,3 7,10 5)))",
                            "F1FF0F212");
    test_geometry<ls, mpoly>("LINESTRING(10 1,10 5,3 3)",
                            "MULTIPOLYGON(((0 0,0 10,10 10,10 0,0 0),(10 5,2 8,2 2,10 5)),((10 5,3 3,3 7,10 5)))",
                            "F1FF0F212");
    test_geometry<ls, mpoly>("LINESTRING(10 1,10 5,3 7)",
                            "MULTIPOLYGON(((0 0,0 10,10 10,10 0,0 0),(10 5,2 8,2 2,10 5)),((10 5,3 3,3 7,10 5)))",
                            "F1FF0F212");
    test_geometry<ls, mpoly>("LINESTRING(10 1,10 5,5 5)",
                            "MULTIPOLYGON(((0 0,0 10,10 10,10 0,0 0),(10 5,2 8,2 2,10 5)),((10 5,3 3,3 7,10 5)))",
                            "11F00F212");

    test_geometry<ls, mpoly>("LINESTRING(0 0,10 0,10 10,0 10,0 0)",
                             "MULTIPOLYGON(((0 0,0 10,10 10,10 0,0 0)),((20 0,20 10,30 20,20 0)))",
                             "F1FFFF212");
}

template <typename P>
void test_multi_linestring_multi_polygon()
{
    typedef bg::model::linestring<P> ls;
    typedef bg::model::polygon<P> poly;
    typedef bg::model::multi_linestring<ls> mls;
    typedef bg::model::multi_polygon<poly> mpoly;

    // polygons with some ring equal to the linestrings
    test_geometry<mls, mpoly>("MULTILINESTRING((0 0,10 0,10 10,0 10,0 0),(20 20,50 50,20 80,20 20))",
                              "MULTIPOLYGON(((0 0,0 10,10 10,10 0,0 0)))",
                              "F11FFF2F2");

    test_geometry<mls, mpoly>("MULTILINESTRING((0 0,10 0,10 10,0 10,0 0),(2 2,5 5,2 8,2 2))",
                              "MULTIPOLYGON(((0 0,0 10,10 10,10 0,0 0),(2 2,5 5,2 8,2 2)))",
                              "F1FFFF2F2");


    test_geometry<mls, mpoly>("MULTILINESTRING((0 0,10 0,10 10),(10 10,0 10,0 0))",
                              "MULTIPOLYGON(((0 0,0 10,10 10,10 0,0 0)))",
                              "F1FFFF2F2");
    test_geometry<mls, mpoly>("MULTILINESTRING((0 0,10 0,10 10),(10 10,0 10,0 0),(20 20,50 50,20 80,20 20))",
                              "MULTIPOLYGON(((0 0,0 10,10 10,10 0,0 0)))",
                              "F11FFF2F2");

    // disjoint
    test_geometry<mls, mpoly>("MULTILINESTRING((20 20,30 30),(30 30,40 40))",
                              "MULTIPOLYGON(((0 0,0 10,10 10,10 0,0 0)))",
                              "FF1FF0212");
}

template <typename P>
void polygon_polygon()
{
    typedef bg::model::polygon<P> poly;
<<<<<<< HEAD
=======
    typedef bg::model::ring<P> ring;
>>>>>>> ccc40d3a

    // touching
    test_geometry<poly, poly>("POLYGON((0 0,0 10,10 10,10 0,0 0))",
                              "POLYGON((10 0,10 10,20 10,20 0,10 0))",
                              "FF2F11212");
    test_geometry<poly, poly>("POLYGON((0 0,0 10,10 10,10 0,0 0))",
                              "POLYGON((0 -10,0 0,10 0,10 -10,0 -10))",
                              "FF2F11212");
    test_geometry<poly, poly>("POLYGON((0 0,0 10,10 10,10 0,0 0))",
                              "POLYGON((10 0,15 10,20 10,20 0,10 0))",
                              "FF2F01212");

    // containing
    test_geometry<poly, poly>("POLYGON((0 0,0 10,10 10,10 0,0 0))",
                              "POLYGON((5 5,5 10,6 10,6 5,5 5))",
                              "212F11FF2");
    test_geometry<poly, poly>("POLYGON((0 0,0 10,10 10,10 0,0 0))",
                              "POLYGON((5 5,5 10,6 5,5 5))",
                              "212F01FF2");
    test_geometry<poly, poly>("POLYGON((0 0,0 10,10 10,10 0,0 0))",
                              "POLYGON((5 5,5 6,6 6,6 5,5 5))",
                              "212FF1FF2");

<<<<<<< HEAD
=======
    // fully containing
    test_geometry<poly, poly>("POLYGON((0 0,0 10,10 10,10 0,0 0))",
                              "POLYGON((5 5,5 9,6 9,6 5,5 5))",
                              "212FF1FF2");
    // fully containing, with a hole
    test_geometry<poly, poly>("POLYGON((0 0,0 10,10 10,10 0,0 0),(3 3,7 3,7 7,3 7,3 3))",
                              "POLYGON((1 1,1 9,9 9,9 1,1 1))",
                              "2121F12F2");
    // fully containing, both with holes
    test_geometry<poly, poly>("POLYGON((0 0,0 10,10 10,10 0,0 0),(3 3,7 3,7 7,3 7,3 3))",
                              "POLYGON((1 1,1 9,9 9,9 1,1 1),(2 2,8 2,8 8,2 8,2 2))",
                              "212FF1FF2");
    // fully containing, both with holes
    test_geometry<poly, poly>("POLYGON((0 0,0 10,10 10,10 0,0 0),(3 3,7 3,7 7,3 7,3 3))",
                              "POLYGON((1 1,1 9,9 9,9 1,1 1),(4 4,6 4,6 6,4 6,4 4))",
                              "2121F1212");

>>>>>>> ccc40d3a
    // overlapping
    test_geometry<poly, poly>("POLYGON((0 0,0 10,10 10,10 0,0 0))",
                              "POLYGON((5 0,5 10,20 10,20 0,5 0))",
                              "212111212");
<<<<<<< HEAD
=======
    test_geometry<ring, poly>("POLYGON((0 0,0 10,10 10,10 0,0 0))",
                              "POLYGON((5 0,5 10,20 10,20 0,5 0))",
                              "212111212");
    test_geometry<ring, ring>("POLYGON((0 0,0 10,10 10,10 0,0 0))",
                              "POLYGON((5 0,5 10,20 10,20 0,5 0))",
                              "212111212");
>>>>>>> ccc40d3a
    test_geometry<poly, poly>("POLYGON((0 0,0 10,10 10,15 5,10 0,0 0))",
                              "POLYGON((10 0,5 5,10 10,20 10,20 0,10 0))",
                              "212101212");

    // equal
    test_geometry<poly, poly>("POLYGON((0 0,0 10,10 10,10 0,0 0))",
                              "POLYGON((10 10,10 5,10 0,5 0,0 0,0 10,5 10,10 10))",
                              "2FFF1FFF2");

    // disjoint
    test_geometry<poly, poly>("POLYGON((0 0,0 10,10 10,10 0,0 0))",
                              "POLYGON((0 20,0 30,10 30,10 20,0 20))",
                              "FF2FF1212");
<<<<<<< HEAD

    // NON-SIMPLE

    // equal non-simple / hole
    test_geometry<poly, poly>("POLYGON((0 0,0 10,10 10,10 0,0 0),(5 5,10 5,5 6,5 5))",
                              "POLYGON((0 0,0 10,10 10,10 5,5 6,5 5,10 5,10 0,0 0))",
                              "2FFF1FFF2");
    to_svg<poly, poly>("POLYGON((0 0,0 10,10 10,10 0,0 0),(5 5,10 5,5 6,5 5))",
                              "POLYGON((0 0,0 10,10 10,10 5,5 6,5 5,10 5,10 0,0 0))",
                              "a.svg");

    to_svg<poly, poly>("POLYGON((0 0,0 10,10 10,10 0,0 0),(5 5,10 5,5 6,5 5))",
                        "POLYGON((0 0,5 5,10 5,10 0,0 0))",
                        "b1.svg");
    to_svg<poly, poly>("POLYGON((0 0,5 5,10 5,10 0,0 0))",
                       "POLYGON((0 0,0 10,10 10,10 0,0 0),(5 5,10 5,5 6,5 5))",
                       "b2.svg");

    to_svg<poly, poly>("POLYGON((0 0,0 10,10 10,10 0,0 0))",
                       "POLYGON((0 0,0 10,10 10,10 5,5 6,5 5,10 5,10 0,0 0))",
                       "c1.svg");
    to_svg<poly, poly>("POLYGON((0 0,0 10,10 10,10 5,5 6,5 5,10 5,10 0,0 0))",
                       "POLYGON((0 0,0 10,10 10,10 0,0 0))",
                       "c2.svg");
=======
    // disjoint
    test_geometry<poly, poly>("POLYGON((0 0,0 10,10 10,10 0,0 0),(3 3,7 3,7 7,3 7,3 3))",
                              "POLYGON((0 20,0 30,10 30,10 20,0 20))",
                              "FF2FF1212");

    // equal non-simple / non-simple hole
    test_geometry<poly, poly>("POLYGON((0 0,0 10,10 10,10 0,0 0),(5 5,10 5,5 6,5 5))",
                              "POLYGON((0 0,0 10,10 10,10 5,5 6,5 5,10 5,10 0,0 0))",
                              "2FFF1FFF2");

    // within non-simple / simple
    test_geometry<poly, poly>("POLYGON((0 0,0 10,10 10,10 5,5 6,5 5,10 5,10 0,0 0))",
                              "POLYGON((0 0,5 5,10 5,10 0,0 0))",
                              "212F11FF2");
    // within non-simple hole / simple
    test_geometry<poly, poly>("POLYGON((0 0,0 10,10 10,10 0,0 0),(5 5,10 5,5 6,5 5))",
                              "POLYGON((0 0,5 5,10 5,10 0,0 0))",
                              "212F11FF2");


    // not within non-simple / simple
    test_geometry<poly, poly>("POLYGON((0 0,0 10,10 10,10 5,5 6,5 5,10 5,10 0,0 0))",
                              "POLYGON((0 0,0 10,10 10,10 0,0 0))",
                              "2FF11F2F2");
    // not within non-simple hole / simple
    test_geometry<poly, poly>("POLYGON((0 0,0 10,10 10,10 0,0 0),(5 5,10 5,5 6,5 5))",
                              "POLYGON((0 0,0 10,10 10,10 0,0 0))",
                              "2FF11F2F2");
    // not within simple hole / simple
    test_geometry<poly, poly>("POLYGON((0 0,0 10,10 10,10 0,0 0),(5 5,9 5,5 6,5 5))",
                              "POLYGON((0 0,0 10,10 10,9 5,10 0,0 0))",
                              "2121112F2");

    // within non-simple fake hole / simple
    test_geometry<poly, poly>("POLYGON((0 0,0 10,10 10,10 5,4 7,4 3,10 5,10 0,0 0))",
                              "POLYGON((0 0,0 10,10 10,10 0,0 0))",
                              "2FF11F2F2");
    // within non-simple fake hole / non-simple fake hole
    test_geometry<poly, poly>("POLYGON((0 0,0 10,10 10,10 5,4 7,4 3,10 5,10 0,0 0))",
                              "POLYGON((0 0,0 10,10 10,10 5,5 6,5 4,10 5,10 0,0 0))",
                              "2FF11F212");
    // within non-simple fake hole / non-simple hole
    test_geometry<poly, poly>("POLYGON((0 0,0 10,10 10,10 5,4 7,4 3,10 5,10 0,0 0))",
                              "POLYGON((0 0,0 10,10 10,10 0,0 0),(10 5,5 6,5 4,10 5))",
                              "2FF11F212");
    // containing non-simple fake hole / non-simple hole
    test_geometry<poly, poly>("POLYGON((0 0,0 10,10 10,10 5,4 7,4 3,10 5,10 0,0 0))",
                              "POLYGON((0 0,0 10,10 10,10 0,0 0),(10 5,3 8,3 2,10 5))",
                              "212F11FF2");

    // within non-simple hole / simple
    test_geometry<poly, poly>("POLYGON((0 0,0 10,10 10,10 0,0 0),(10 5,4 7,4 3,10 5))",
                              "POLYGON((0 0,0 10,10 10,10 0,0 0))",
                              "2FF11F2F2");
    // within non-simple hole / non-simple fake hole
    test_geometry<poly, poly>("POLYGON((0 0,0 10,10 10,10 0,0 0),(10 5,4 7,4 3,10 5))",
                              "POLYGON((0 0,0 10,10 10,10 5,5 6,5 4,10 5,10 0,0 0))",
                              "2FF11F212");
    // containing non-simple hole / non-simple fake hole
    test_geometry<poly, poly>("POLYGON((0 0,0 10,10 10,10 0,0 0),(10 5,4 7,4 3,10 5))",
                              "POLYGON((0 0,0 10,10 10,10 5,3 8,3 2,10 5,10 0,0 0))",
                              "212F11FF2");
    // equal non-simple hole / non-simple fake hole
    test_geometry<poly, poly>("POLYGON((0 0,0 10,10 10,10 0,0 0),(10 5,4 7,4 3,10 5))",
                              "POLYGON((0 0,0 10,10 10,10 5,4 7,4 3,10 5,10 0,0 0))",
                              "2FFF1FFF2");
    // within non-simple hole / non-simple hole
    test_geometry<poly, poly>("POLYGON((0 0,0 10,10 10,10 0,0 0),(10 5,4 7,4 3,10 5))",
                              "POLYGON((0 0,0 10,10 10,10 0,0 0),(10 5,5 6,5 4,10 5))",
                              "2FF11F212");
    // containing non-simple hole / non-simple hole
    test_geometry<poly, poly>("POLYGON((0 0,0 10,10 10,10 0,0 0),(10 5,4 7,4 3,10 5))",
                              "POLYGON((0 0,0 10,10 10,10 0,0 0),(10 5,3 8,3 2,10 5))",
                              "212F11FF2");
    // equal non-simple hole / non-simple hole
    test_geometry<poly, poly>("POLYGON((0 0,0 10,10 10,10 0,0 0),(10 5,4 7,4 3,10 5))",
                              "POLYGON((0 0,0 10,10 10,10 0,0 0),(10 5,4 7,4 3,10 5))",
                              "2FFF1FFF2");

    // intersecting non-simple hole / non-simple hole - touching holes
    test_geometry<poly, poly>("POLYGON((0 0,0 10,10 10,10 0,0 0),(5 5,10 5,5 6,5 5))",
                              "POLYGON((0 0,0 10,10 10,10 0,0 0),(0 5,5 4,5 5,0 5))",
                              "21211F2F2");
    // intersecting non-simple fake hole / non-simple hole - touching holes
    test_geometry<poly, poly>("POLYGON((0 0,0 10,10 10,10 5,5 6,5 5,10 5,10 0,0 0))",
                              "POLYGON((0 0,0 10,10 10,10 0,0 0),(0 5,5 4,5 5,0 5))",
                              "21211F2F2");
    // intersecting non-simple fake hole / non-simple fake hole - touching holes
    test_geometry<poly, poly>("POLYGON((0 0,0 10,10 10,10 5,5 6,5 5,10 5,10 0,0 0))",
                              "POLYGON((0 0,0 5,5 4,5 5,0 5,0 10,10 10,10 0,0 0))",
                              "21211F2F2");

    // intersecting simple - i/i
    test_geometry<poly, poly>("POLYGON((0 0,0 10,4 10,6 8,5 5,6 2,4 0,0 0))",
                              "POLYGON((5 5,4 8,6 10,10 10,10 0,6 0,4 2,5 5))",
                              "212101212");
    // intersecting non-simple hole / non-simple hole - i/i
    test_geometry<poly, poly>("POLYGON((0 0,0 10,4 10,6 8,5 5,6 2,4 0,0 0),(5 5,2 6,2 4,5 5))",
                              "POLYGON((5 5,4 8,6 10,10 10,10 0,6 0,4 2,5 5),(5 5,8 4,8 6,5 5))",
                              "212101212");
    // intersecting non-simple hole / simple - i/i
    test_geometry<poly, poly>("POLYGON((0 0,0 10,4 10,6 8,5 5,6 2,4 0,0 0),(5 5,2 6,2 4,5 5))",
                              "POLYGON((5 5,4 8,6 10,10 10,10 0,6 0,4 2,5 5))",
                              "212101212");

    // no turns - disjoint inside a hole
    test_geometry<poly, poly>("POLYGON((0 0,0 10,10 10,10 0,0 0),(1 1,9 1,9 9,1 9,1 1))",
                              "POLYGON((3 3,3 7,7 7,7 3,3 3))",
                              "FF2FF1212");
    // no turns - within
    test_geometry<poly, poly>("POLYGON((0 0,0 10,10 10,10 0,0 0),(1 1,9 1,9 9,1 9,1 1))",
                              "POLYGON((-1 -1,-1 11,11 11,11 -1,-1 -1))",
                              "2FF1FF212");
    // no-turns - intersects
    test_geometry<poly, poly>("POLYGON((0 0,0 10,10 10,10 0,0 0),(2 2,8 2,8 8,2 8,2 2))",
                              "POLYGON((1 1,1 9,9 9,9 1,1 1))",
                              "2121F12F2");
    // no-turns - intersects, hole in a hole
    test_geometry<poly, poly>("POLYGON((0 0,0 10,10 10,10 0,0 0),(2 2,8 2,8 8,2 8,2 2))",
                              "POLYGON((1 1,1 9,9 9,9 1,1 1),(3 3,7 3,7 7,3 7,3 3))",
                              "2121F1212");

    // no-turns ring - for exteriors
    test_geometry<poly, poly>("POLYGON((0 0,0 10,10 10,10 0,0 0),(2 2,8 2,8 8,2 8,2 2))",
                              "POLYGON((1 1,1 9,9 9,9 1,1 1),(2 2,8 2,8 8,2 8,2 2))",
                              "212F11FF2");
    // no-turns ring - for interiors
    test_geometry<poly, poly>("POLYGON((0 0,0 10,10 10,10 0,0 0),(3 3,7 3,7 7,3 7,3 3))",
                              "POLYGON((0 0,0 10,10 10,10 0,0 0),(2 2,8 2,8 8,2 8,2 2))",
                              "212F11FF2");

    {
        test_geometry<poly, poly>("POLYGON((0 0,0 10,10 10,10 0,0 0))",
                              "POLYGON((5 5,5 10,6 10,6 5,5 5))",
                              "212F11FF2");

        test_geometry<poly, poly>("POLYGON((0 0,0 10,10 10,10 0,0 0))",
                                  "POLYGON((10 0,10 10,20 10,20 0,10 0))",
                                  "FF2F11212");

        namespace bgdr = bg::detail::relate;
        poly p1, p2, p3;
        bg::read_wkt("POLYGON((0 0,0 10,10 10,10 0,0 0))", p1);
        bg::read_wkt("POLYGON((10 0,10 10,20 10,20 0,10 0))", p2);
        bg::read_wkt("POLYGON((5 5,5 10,6 10,6 5,5 5))", p3);
        BOOST_CHECK(bgdr::relate(p1, p2, bgdr::mask9("FT*******")
                                      || bgdr::mask9("F**T*****")
                                      || bgdr::mask9("F***T****"))); // touches()
        BOOST_CHECK(bgdr::relate(p1, p3, bgdr::mask9("T*****FF*"))); // contains()
        BOOST_CHECK(bgdr::relate(p2, p3, bgdr::mask9("FF*FF****"))); // disjoint()
    }

    // CCW
    {
        typedef bg::model::polygon<P, false> poly;
        // within non-simple hole / simple
        test_geometry<poly, poly>("POLYGON((0 0,10 0,10 10,0 10,0 0),(5 5,5 6,10 5,5 5))",
                                  "POLYGON((0 0,10 0,10 5,5 5,0 0))",
                                  "212F11FF2");
    }
    // OPEN
    {
        typedef bg::model::polygon<P, true, false> poly;
        // within non-simple hole / simple
        test_geometry<poly, poly>("POLYGON((0 0,0 10,10 10,10 0),(5 5,10 5,5 6))",
                                  "POLYGON((0 0,5 5,10 5,10 0))",
                                  "212F11FF2");
    }
    // CCW, OPEN
    {
        typedef bg::model::polygon<P, false, false> poly;
        // within non-simple hole / simple
        test_geometry<poly, poly>("POLYGON((0 0,10 0,10 10,0 10),(5 5,5 6,10 5))",
                                  "POLYGON((0 0,10 0,10 5,5 5))",
                                  "212F11FF2");
    }
}

template <typename P>
void polygon_multi_polygon()
{
    typedef bg::model::polygon<P> poly;
    typedef bg::model::ring<P> ring;
    typedef bg::model::multi_polygon<poly> mpoly;

    test_geometry<poly, mpoly>("POLYGON((0 0,0 10,10 10,10 0,0 0))",
                               "MULTIPOLYGON(((5 5,5 10,6 10,6 5,5 5)),((0 20,0 30,10 30,10 20,0 20)))",
                               "212F11212");
    test_geometry<ring, mpoly>("POLYGON((0 0,0 10,10 10,10 0,0 0))",
                               "MULTIPOLYGON(((5 5,5 10,6 10,6 5,5 5)),((0 20,0 30,10 30,10 20,0 20)))",
                               "212F11212");
>>>>>>> ccc40d3a
}

template <typename P>
void multi_polygon_multi_polygon()
{
    typedef bg::model::polygon<P> poly;
    typedef bg::model::multi_polygon<poly> mpoly;

    test_geometry<mpoly, mpoly>("MULTIPOLYGON(((0 0,0 10,10 10,10 0,0 0)))",
                                "MULTIPOLYGON(((5 5,5 10,6 10,6 5,5 5)),((0 20,0 30,10 30,10 20,0 20)))",
                                "212F11212");
    test_geometry<mpoly, mpoly>("MULTIPOLYGON(((0 0,0 10,10 10,10 0,0 0)),((0 20,0 30,10 30,10 20,0 20)))",
                                "MULTIPOLYGON(((5 5,5 10,6 10,6 5,5 5)))",
                                "212F11FF2");

    test_geometry<mpoly, mpoly>("MULTIPOLYGON(((0 0,0 10,10 10,10 0,0 0)))",
                                "MULTIPOLYGON(((5 5,5 6,6 6,6 5,5 5)),((0 20,0 30,10 30,10 20,0 20)))",
                                "212FF1212");
    test_geometry<mpoly, mpoly>("MULTIPOLYGON(((0 0,0 10,10 10,10 0,0 0)),((0 20,0 30,10 30,10 20,0 20)))",
                                "MULTIPOLYGON(((5 5,5 6,6 6,6 5,5 5)))",
                                "212FF1FF2");
}

template <typename P>
void test_all()
{
    test_point_point<P>();
    test_point_multipoint<P>();
    test_multipoint_multipoint<P>();
    test_point_linestring<P>();
    test_point_multilinestring<P>();
    test_linestring_linestring<P>();
    test_linestring_multi_linestring<P>();
    test_multi_linestring_multi_linestring<P>();
    test_linestring_polygon<P>();
    test_linestring_multi_polygon<P>();
    test_multi_linestring_multi_polygon<P>();
    polygon_polygon<P>();
<<<<<<< HEAD
=======
    polygon_multi_polygon<P>();
>>>>>>> ccc40d3a
    multi_polygon_multi_polygon<P>();
}

int test_main( int , char* [] )
{
    test_all<bg::model::d2::point_xy<int> >();
    test_all<bg::model::d2::point_xy<double> >();

#if defined(HAVE_TTMATH)
    test_all<bg::model::d2::point_xy<ttmath_big> >();
#endif

    return 0;
}<|MERGE_RESOLUTION|>--- conflicted
+++ resolved
@@ -657,10 +657,7 @@
 void polygon_polygon()
 {
     typedef bg::model::polygon<P> poly;
-<<<<<<< HEAD
-=======
     typedef bg::model::ring<P> ring;
->>>>>>> ccc40d3a
 
     // touching
     test_geometry<poly, poly>("POLYGON((0 0,0 10,10 10,10 0,0 0))",
@@ -684,8 +681,6 @@
                               "POLYGON((5 5,5 6,6 6,6 5,5 5))",
                               "212FF1FF2");
 
-<<<<<<< HEAD
-=======
     // fully containing
     test_geometry<poly, poly>("POLYGON((0 0,0 10,10 10,10 0,0 0))",
                               "POLYGON((5 5,5 9,6 9,6 5,5 5))",
@@ -703,20 +698,16 @@
                               "POLYGON((1 1,1 9,9 9,9 1,1 1),(4 4,6 4,6 6,4 6,4 4))",
                               "2121F1212");
 
->>>>>>> ccc40d3a
     // overlapping
     test_geometry<poly, poly>("POLYGON((0 0,0 10,10 10,10 0,0 0))",
                               "POLYGON((5 0,5 10,20 10,20 0,5 0))",
                               "212111212");
-<<<<<<< HEAD
-=======
     test_geometry<ring, poly>("POLYGON((0 0,0 10,10 10,10 0,0 0))",
                               "POLYGON((5 0,5 10,20 10,20 0,5 0))",
                               "212111212");
     test_geometry<ring, ring>("POLYGON((0 0,0 10,10 10,10 0,0 0))",
                               "POLYGON((5 0,5 10,20 10,20 0,5 0))",
                               "212111212");
->>>>>>> ccc40d3a
     test_geometry<poly, poly>("POLYGON((0 0,0 10,10 10,15 5,10 0,0 0))",
                               "POLYGON((10 0,5 5,10 10,20 10,20 0,10 0))",
                               "212101212");
@@ -730,32 +721,6 @@
     test_geometry<poly, poly>("POLYGON((0 0,0 10,10 10,10 0,0 0))",
                               "POLYGON((0 20,0 30,10 30,10 20,0 20))",
                               "FF2FF1212");
-<<<<<<< HEAD
-
-    // NON-SIMPLE
-
-    // equal non-simple / hole
-    test_geometry<poly, poly>("POLYGON((0 0,0 10,10 10,10 0,0 0),(5 5,10 5,5 6,5 5))",
-                              "POLYGON((0 0,0 10,10 10,10 5,5 6,5 5,10 5,10 0,0 0))",
-                              "2FFF1FFF2");
-    to_svg<poly, poly>("POLYGON((0 0,0 10,10 10,10 0,0 0),(5 5,10 5,5 6,5 5))",
-                              "POLYGON((0 0,0 10,10 10,10 5,5 6,5 5,10 5,10 0,0 0))",
-                              "a.svg");
-
-    to_svg<poly, poly>("POLYGON((0 0,0 10,10 10,10 0,0 0),(5 5,10 5,5 6,5 5))",
-                        "POLYGON((0 0,5 5,10 5,10 0,0 0))",
-                        "b1.svg");
-    to_svg<poly, poly>("POLYGON((0 0,5 5,10 5,10 0,0 0))",
-                       "POLYGON((0 0,0 10,10 10,10 0,0 0),(5 5,10 5,5 6,5 5))",
-                       "b2.svg");
-
-    to_svg<poly, poly>("POLYGON((0 0,0 10,10 10,10 0,0 0))",
-                       "POLYGON((0 0,0 10,10 10,10 5,5 6,5 5,10 5,10 0,0 0))",
-                       "c1.svg");
-    to_svg<poly, poly>("POLYGON((0 0,0 10,10 10,10 5,5 6,5 5,10 5,10 0,0 0))",
-                       "POLYGON((0 0,0 10,10 10,10 0,0 0))",
-                       "c2.svg");
-=======
     // disjoint
     test_geometry<poly, poly>("POLYGON((0 0,0 10,10 10,10 0,0 0),(3 3,7 3,7 7,3 7,3 3))",
                               "POLYGON((0 20,0 30,10 30,10 20,0 20))",
@@ -947,7 +912,6 @@
     test_geometry<ring, mpoly>("POLYGON((0 0,0 10,10 10,10 0,0 0))",
                                "MULTIPOLYGON(((5 5,5 10,6 10,6 5,5 5)),((0 20,0 30,10 30,10 20,0 20)))",
                                "212F11212");
->>>>>>> ccc40d3a
 }
 
 template <typename P>
@@ -986,10 +950,7 @@
     test_linestring_multi_polygon<P>();
     test_multi_linestring_multi_polygon<P>();
     polygon_polygon<P>();
-<<<<<<< HEAD
-=======
     polygon_multi_polygon<P>();
->>>>>>> ccc40d3a
     multi_polygon_multi_polygon<P>();
 }
 
