--- conflicted
+++ resolved
@@ -285,8 +285,6 @@
     // test_point_output<box, box>("box(0 0,4 4)", "box(2 2,6 6)", 2);
 }
 
-<<<<<<< HEAD
-=======
 
 template <typename Polygon, typename LineString>
 void test_areal_linear()
@@ -334,7 +332,6 @@
 }
 
 
->>>>>>> 093427bd
 template <typename P>
 void test_all()
 {
