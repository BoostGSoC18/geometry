--- conflicted
+++ resolved
@@ -2,14 +2,11 @@
 // Unit Test
 
 // Copyright (c) 2010-2015 Barend Gehrels, Amsterdam, the Netherlands.
-<<<<<<< HEAD
-=======
 
 // This file was modified by Oracle on 2015.
 // Modifications copyright (c) 2015, Oracle and/or its affiliates.
 
 // Contributed and/or modified by Menelaos Karavelas, on behalf of Oracle
->>>>>>> cfbe7ee7
 
 // Use, modification and distribution is subject to the Boost Software License,
 // Version 1.0. (See accompanying file LICENSE_1_0.txt or copy at
@@ -25,13 +22,7 @@
 // #define BOOST_GEOMETRY_NO_ROBUSTNESS
 
 #include <boost/geometry/algorithms/correct.hpp>
-<<<<<<< HEAD
-#include <boost/geometry/algorithms/intersection.hpp>
-=======
 #include <boost/geometry/algorithms/is_valid.hpp>
->>>>>>> cfbe7ee7
-#include <boost/geometry/algorithms/perimeter.hpp>
-#include <boost/geometry/algorithms/within.hpp>
 
 #include <boost/geometry/io/wkt/wkt.hpp>
 
