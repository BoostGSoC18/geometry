--- conflicted
+++ resolved
@@ -237,17 +237,15 @@
     test_one<Polygon, Polygon, Polygon>("102",
                 case_102[0], case_102[1], 1, 1, 17, 8.75);
 
-<<<<<<< HEAD
-    test_one<Polygon, Polygon, Polygon>("105",
-                case_105[0], case_105[1], 1, 0, 5, 100);
-=======
     test_one<Polygon, Polygon, Polygon>("103",
                 case_103[0], case_103[1],
                 1, 0, 5, 1.0);
     test_one<Polygon, Polygon, Polygon>("104",
                 case_104[0], case_104[1],
                 1, 0, 5, 100.0);
->>>>>>> 9cf8f1ef
+
+    test_one<Polygon, Polygon, Polygon>("105m",
+                case_105m[0], case_105m[1], 1, 0, 5, 100);
 
     /*
     test_one<Polygon, Polygon, Polygon>(102,
