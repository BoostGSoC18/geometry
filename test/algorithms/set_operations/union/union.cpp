--- conflicted
+++ resolved
@@ -444,20 +444,19 @@
     test_one<Polygon, Polygon, Polygon>("buffer_mp2", buffer_mp2[0], buffer_mp2[1],
                 1, 1, 217, 36.752837);
 
-#ifdef BOOST_GEOMETRY_TEST_INCLUDE_FAILING_TESTS
     test_one<Polygon, Polygon, Polygon>("mysql_21964079_1",
         mysql_21964079_1[0], mysql_21964079_1[1],
         2, 1, -1, 234.5);
     test_one<Polygon, Polygon, Polygon>("mysql_21964079_2",
         mysql_21964079_2[0], mysql_21964079_2[1],
         2, 1, -1, 112.0);
+    // #holes should be 1
     test_one<Polygon, Polygon, Polygon>("mysql_21964049",
         mysql_21964049[0], mysql_21964049[1],
-<<<<<<< HEAD
         1, 0, -1, 220.5,
         ignore_validity);
-=======
-        1, 1, -1, 220.5);
+
+#ifdef BOOST_GEOMETRY_TEST_INCLUDE_FAILING_TESTS
     test_one<Polygon, Polygon, Polygon>("mysql_23023665_1",
         mysql_23023665_1[0], mysql_23023665_1[1],
         2, 1, -1, 92.0 + 142.5);
@@ -471,7 +470,6 @@
         mysql_23023665_4[0], mysql_23023665_4[1],
         1, 1, -1, 1.5 + 219.0);
 #endif
->>>>>>> f364ed8d
 }
 
 template <typename P>
