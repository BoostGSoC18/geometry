--- conflicted
+++ resolved
@@ -71,7 +71,6 @@
 typedef bg::strategy::distance::geographic_cross_track<bg::strategy::vincenty, stype, double>
         vincenty_ps;
 
-<<<<<<< HEAD
 // Spherical strategy  for point-box distance
 
 typedef bg::strategy::distance::cross_track_point_box<> spherical_pb;
@@ -98,7 +97,7 @@
     stype,
     double
 > vincenty_pb;
-=======
+
 // Spherical strategy  for segment-box distance
 
 typedef bg::strategy::distance::spherical_segment_box<> spherical_sb;
@@ -113,7 +112,6 @@
 
 typedef bg::strategy::distance::geographic_segment_box<bg::strategy::vincenty, stype, double>
         vincenty_sb;
->>>>>>> 4a237e68
 
 
 //===========================================================================
