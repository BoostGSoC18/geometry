// Boost.Geometry (aka GGL, Generic Geometry Library)
// Unit Test

// Copyright (c) 2014, Oracle and/or its affiliates.

// Contributed and/or modified by Menelaos Karavelas, on behalf of Oracle

// Licensed under the Boost Software License version 1.0.
// http://www.boost.org/users/license.html

#ifndef BOOST_GEOMETRY_TEST_DISTANCE_BRUTE_FORCE_HPP
#define BOOST_GEOMETRY_TEST_DISTANCE_BRUTE_FORCE_HPP

#include <iterator>

#include <boost/mpl/assert.hpp>
#include <boost/mpl/or.hpp>
#include <boost/range.hpp>

#include <boost/geometry/core/reverse_dispatch.hpp>
#include <boost/geometry/core/tag.hpp>
#include <boost/geometry/core/tag_cast.hpp>
#include <boost/geometry/core/tags.hpp>

#include <boost/geometry/iterators/segment_iterator.hpp>

#include <boost/geometry/algorithms/distance.hpp>
#include <boost/geometry/algorithms/intersects.hpp>
#include <boost/geometry/algorithms/not_implemented.hpp>


namespace boost { namespace geometry
{

namespace unit_test
{

namespace detail { namespace distance_brute_force
{

struct distance_from_bg
{
    template <typename G>
    struct use_distance_from_bg
    {
        typedef typename boost::mpl::or_
            <
                boost::is_same<typename tag<G>::type, point_tag>,
                typename boost::mpl::or_
                    <
                        boost::is_same<typename tag<G>::type, segment_tag>,
                        boost::is_same<typename tag<G>::type, box_tag>
                    >::type
            >::type type;
    };

    template <typename Geometry1, typename Geometry2, typename Strategy>
    static inline
    typename distance_result<Geometry1, Geometry2, Strategy>::type
    apply(Geometry1 const& geometry1,
          Geometry2 const& geometry2,
          Strategy const& strategy)
    {
        BOOST_MPL_ASSERT((typename use_distance_from_bg<Geometry1>::type));
        BOOST_MPL_ASSERT((typename use_distance_from_bg<Geometry2>::type));

        return geometry::distance(geometry1, geometry2, strategy);
    }
};


template <typename Geometry1, typename Geometry2, typename Strategy>
inline
typename distance_result<Geometry1, Geometry2, Strategy>::type
bg_distance(Geometry1 const& geometry1,
            Geometry2 const& geometry2,
            Strategy const& strategy)
{
    return distance_from_bg::apply(geometry1, geometry2, strategy);
}


template <typename Policy>
struct one_to_many
{
    template <typename Geometry, typename Iterator, typename Strategy>
    static inline typename distance_result
        <
            Geometry,
            typename std::iterator_traits<Iterator>::value_type,
            Strategy
        >::type
    apply(Geometry const& geometry, Iterator begin, Iterator end,
          Strategy const& strategy)
    {
        typedef typename distance_result
        <
            Geometry,
            typename std::iterator_traits<Iterator>::value_type,
            Strategy
        >::type distance_type;

        bool first = true;
        distance_type d_min(0);
        for (Iterator it = begin; it != end; ++it, first = false)
        {
            distance_type d = Policy::apply(geometry, *it, strategy);

            if ( first || d < d_min )
            {
                d_min = d;
            }
        }
        return d_min;
    }
};



}} // namespace detail::distance_brute_force


namespace dispatch
{

template
<
    typename Geometry1,
    typename Geometry2,
    typename Strategy,
    typename Tag1 = typename tag_cast
        <
            typename tag<Geometry1>::type,
            segment_tag,
            linear_tag
        >::type,
    typename Tag2 = typename tag_cast
        <
            typename tag<Geometry2>::type,
            segment_tag,
            linear_tag
        >::type,
    bool Reverse = reverse_dispatch<Geometry1, Geometry2>::type::value
>
struct distance_brute_force
    : not_implemented<Geometry1, Geometry2>
{};

template
<
    typename Geometry1,
    typename Geometry2,
    typename Strategy,
    typename Tag1,
    typename Tag2
>
struct distance_brute_force<Geometry1, Geometry2, Strategy, Tag1, Tag2, true>
{
    static inline typename distance_result<Geometry1, Geometry2, Strategy>::type
    apply(Geometry1 const& geometry1,
          Geometry2 const& geometry2,
          Strategy const& strategy)
    {
        return distance_brute_force
            <
                Geometry2, Geometry1, Strategy
            >::apply(geometry2, geometry1, strategy);
    }
};

//===================================================================

template
<
    typename Point1,
    typename Point2,
    typename Strategy
>
struct distance_brute_force
<
    Point1, Point2, Strategy,
    point_tag, point_tag, false
> : detail::distance_brute_force::distance_from_bg
{};


template
<
    typename Point,
    typename Segment,
    typename Strategy
>
struct distance_brute_force
<
    Point, Segment, Strategy,
    point_tag, segment_tag, false
> : detail::distance_brute_force::distance_from_bg
{};

<<<<<<< HEAD
=======
template
<
    typename Point,
    typename Linear,
    typename Strategy
>
struct distance_brute_force
<
    Point, Linear, Strategy,
    point_tag, linear_tag, false
>
{
    typedef typename distance_result
        <
            Point, Linear, Strategy
        >::type distance_type;

    static inline distance_type apply(Point const& point,
                                      Linear const& linear,
                                      Strategy const& strategy)
    {
        return detail::distance_brute_force::one_to_many
            <
                detail::distance_brute_force::distance_from_bg
            >::apply(point,
                     geometry::segments_begin(linear),
                     geometry::segments_end(linear),
                     strategy);
    }
};

template
<
    typename Point,
    typename Ring,
    typename Strategy
>
struct distance_brute_force
<
    Point, Ring, Strategy,
    point_tag, ring_tag, false
>
{
    typedef typename distance_result
        <
            Point, Ring, Strategy
        >::type distance_type;

    static inline distance_type apply(Point const& point,
                                      Ring const& ring,
                                      Strategy const& strategy)
    {
        return detail::distance_brute_force::one_to_many
            <
                distance_brute_force
                    <
                        Point,
                        typename std::iterator_traits
                            <
                                segment_iterator<Ring const>
                            >::value_type,
                        Strategy
                    >
            >::apply(point,
                     geometry::segments_begin(ring),
                     geometry::segments_end(ring),
                     strategy);
    }
};

//TODO iterate over exterior rings
template
<
    typename Point,
    typename Polygon,
    typename Strategy
>
struct distance_brute_force
<
    Point, Polygon, Strategy,
    point_tag, polygon_tag, false
>
{
    typedef typename distance_result
        <
            Point, Polygon, Strategy
        >::type distance_type;

    static inline distance_type apply(Point const& point,
                                      Polygon const& polygon,
                                      Strategy const& strategy)
    {
        return detail::distance_brute_force::one_to_many
            <
                distance_brute_force
                    <
                        Point,
                        typename std::iterator_traits
                            <
                                segment_iterator<Polygon const>
                            >::value_type,
                        Strategy
                    >
            >::apply(point,
                     geometry::segments_begin(polygon),
                     geometry::segments_end(polygon),
                     strategy);
    }
};

>>>>>>> 4a237e68
template
<
    typename Point,
    typename Linear,
    typename Strategy
>
struct distance_brute_force
<
<<<<<<< HEAD
    Point, Linear, Strategy,
    point_tag, linear_tag, false
>
{
    typedef typename distance_result
        <
            Point, Linear, Strategy
        >::type distance_type;

    static inline distance_type apply(Point const& point,
                                      Linear const& linear,
=======
    Point, Box, Strategy,
    point_tag, box_tag, false
> : detail::distance_brute_force::distance_from_bg
{};

template
<
    typename Point,
    typename MultiPoint,
    typename Strategy
>
struct distance_brute_force
<
    Point, MultiPoint, Strategy,
    point_tag, multi_point_tag, false
>
{
    typedef typename distance_result
        <
            Point, MultiPoint, Strategy
        >::type distance_type;

    static inline distance_type apply(Point const& p,
                                      MultiPoint const& mp,
                                      Strategy const& strategy)
    {
        return detail::distance_brute_force::one_to_many
            <
                detail::distance_brute_force::distance_from_bg
            >::apply(p, boost::begin(mp), boost::end(mp), strategy);
    }
};

//=======================================================================

template
<
    typename Linear,
    typename Segment,
    typename Strategy
>
struct distance_brute_force
<
    Linear, Segment, Strategy,
    linear_tag, segment_tag, false
>
{
    typedef typename distance_result
        <
            Linear, Segment, Strategy
        >::type distance_type;

    static inline distance_type apply(Linear const& linear,
                                      Segment const& segment,
>>>>>>> 4a237e68
                                      Strategy const& strategy)
    {
        return detail::distance_brute_force::one_to_many
            <
                detail::distance_brute_force::distance_from_bg
<<<<<<< HEAD
            >::apply(point,
=======
            >::apply(segment,
>>>>>>> 4a237e68
                     geometry::segments_begin(linear),
                     geometry::segments_end(linear),
                     strategy);
    }
};
<<<<<<< HEAD

template
<
    typename Point,
    typename Ring,
=======


template
<
    typename Linear1,
    typename Linear2,
>>>>>>> 4a237e68
    typename Strategy
>
struct distance_brute_force
<
<<<<<<< HEAD
    Point, Ring, Strategy,
    point_tag, ring_tag, false
=======
    Linear1, Linear2, Strategy,
    linear_tag, linear_tag, false
>>>>>>> 4a237e68
>
{
    typedef typename distance_result
        <
<<<<<<< HEAD
            Point, Ring, Strategy
        >::type distance_type;

    static inline distance_type apply(Point const& point,
                                      Ring const& ring,
=======
            Linear1, Linear2, Strategy
        >::type distance_type;

    static inline distance_type apply(Linear1 const& linear1,
                                      Linear2 const& linear2,
>>>>>>> 4a237e68
                                      Strategy const& strategy)
    {
        return detail::distance_brute_force::one_to_many
            <
                distance_brute_force
                    <
<<<<<<< HEAD
                        Point,
                        typename std::iterator_traits
                            <
                                segment_iterator<Ring const>
                            >::value_type,
                        Strategy
                    >
            >::apply(point,
                     geometry::segments_begin(ring),
                     geometry::segments_end(ring),
=======
                        Linear1,
                        typename std::iterator_traits
                            <
                                segment_iterator<Linear2 const>
                            >::value_type,
                        Strategy
                    >
            >::apply(linear1,
                     geometry::segments_begin(linear2),
                     geometry::segments_end(linear2),
>>>>>>> 4a237e68
                     strategy);
    }
};

//TODO iterate over exterior rings
template
<
<<<<<<< HEAD
    typename Point,
    typename Polygon,
=======
    typename Linear,
    typename Ring,
>>>>>>> 4a237e68
    typename Strategy
>
struct distance_brute_force
<
<<<<<<< HEAD
    Point, Polygon, Strategy,
    point_tag, polygon_tag, false
=======
    Linear, Ring, Strategy,
    linear_tag, ring_tag, false
>>>>>>> 4a237e68
>
{
    typedef typename distance_result
        <
<<<<<<< HEAD
            Point, Polygon, Strategy
        >::type distance_type;

    static inline distance_type apply(Point const& point,
                                      Polygon const& polygon,
=======
            Linear, Ring, Strategy
        >::type distance_type;

    static inline distance_type apply(Linear const& linear,
                                      Ring const& ring,
                                      Strategy const& strategy)
    {
        return detail::distance_brute_force::one_to_many
            <
                distance_brute_force
                    <
                        Linear,
                        typename std::iterator_traits
                            <
                                segment_iterator<Ring const>
                            >::value_type,
                        Strategy
                    >
            >::apply(linear,
                     geometry::segments_begin(ring),
                     geometry::segments_end(ring),
                     strategy);
    }
};

template
<
    typename Linear,
    typename Polygon,
    typename Strategy
>
struct distance_brute_force
<
    Linear, Polygon, Strategy,
    linear_tag, polygon_tag, false
>
{
    typedef typename distance_result
        <
            Linear, Polygon, Strategy
        >::type distance_type;

    static inline distance_type apply(Linear const& linear,
                                      Polygon const& polygon,
                                      Strategy const& strategy)
    {
        return detail::distance_brute_force::one_to_many
            <
                distance_brute_force
                    <
                        Linear,
                        typename std::iterator_traits
                            <
                                segment_iterator<Polygon const>
                            >::value_type,
                        Strategy
                    >
            >::apply(linear,
                     geometry::segments_begin(polygon),
                     geometry::segments_end(polygon),
                     strategy);
    }
};


template
<
    typename Linear,
    typename Box,
    typename Strategy
>
struct distance_brute_force
<
    Linear, Box, Strategy,
    linear_tag, box_tag, false
>
{
    typedef typename distance_result
        <
            Linear, Box, Strategy
        >::type distance_type;

    static inline distance_type apply(Linear const& linear,
                                      Box const& box,
>>>>>>> 4a237e68
                                      Strategy const& strategy)
    {
        return detail::distance_brute_force::one_to_many
            <
<<<<<<< HEAD
                distance_brute_force
                    <
                        Point,
                        typename std::iterator_traits
                            <
                                segment_iterator<Polygon const>
                            >::value_type,
                        Strategy
                    >
            >::apply(point,
                     geometry::segments_begin(polygon),
                     geometry::segments_end(polygon),
=======
                detail::distance_brute_force::distance_from_bg
            >::apply(box,
                     geometry::segments_begin(linear),
                     geometry::segments_end(linear),
>>>>>>> 4a237e68
                     strategy);
    }
};

<<<<<<< HEAD
template
<
    typename Point,
    typename Box,
    typename Strategy
>
struct distance_brute_force
<
    Point, Box, Strategy,
    point_tag, box_tag, false
> : detail::distance_brute_force::distance_from_bg
{};

=======
>>>>>>> 4a237e68
template
<
    typename Linear,
    typename MultiPoint,
    typename Strategy
>
struct distance_brute_force
<
    Linear, MultiPoint, Strategy,
    linear_tag, multi_point_tag, false
>
{
    typedef typename distance_result
        <
            Linear, MultiPoint, Strategy
        >::type distance_type;

    static inline distance_type apply(Linear const& linear,
                                      MultiPoint const& mp,
                                      Strategy const& strategy)
    {
        return detail::distance_brute_force::one_to_many
            <
                distance_brute_force
                <
                    Linear,
                    typename boost::range_value<MultiPoint>::type,
                    Strategy
                >
            >::apply(linear, boost::begin(mp), boost::end(mp), strategy);
    }
};

template
<
<<<<<<< HEAD
    typename Point,
=======
    typename Linear,
>>>>>>> 4a237e68
    typename MultiPolygon,
    typename Strategy
>
struct distance_brute_force
<
<<<<<<< HEAD
    Point, MultiPolygon, Strategy,
    point_tag, multi_polygon_tag, false
=======
    Linear, MultiPolygon, Strategy,
    linear_tag, multi_polygon_tag, false
>>>>>>> 4a237e68
>
{
    typedef typename distance_result
        <
<<<<<<< HEAD
            Point, MultiPolygon, Strategy
        >::type distance_type;

    static inline distance_type apply(Point const& p,
=======
            Linear, MultiPolygon, Strategy
        >::type distance_type;

    static inline distance_type apply(Linear const& linear,
>>>>>>> 4a237e68
                                      MultiPolygon const& mp,
                                      Strategy const& strategy)
    {
        return detail::distance_brute_force::one_to_many
            <
                distance_brute_force
                <
<<<<<<< HEAD
                    Point,
                    typename boost::range_value<MultiPolygon>::type,
                    Strategy
                >
            >::apply(p, boost::begin(mp), boost::end(mp), strategy);
    }
};

//=======================================================================

template
<
=======
                    Linear,
                    typename boost::range_value<MultiPolygon>::type,
                    Strategy
                >
            >::apply(linear, boost::begin(mp), boost::end(mp), strategy);
    }
};

//=================================================================

template
<
    typename Polygon,
    typename Segment,
    typename Strategy
>
struct distance_brute_force
<
    Polygon, Segment, Strategy,
    polygon_tag, segment_tag, false
>
{
    typedef typename distance_result
        <
            Polygon, Segment, Strategy
        >::type distance_type;

    static inline distance_type apply(Polygon const& polygon,
                                      Segment const& segment,
                                      Strategy const& strategy)
    {
        return detail::distance_brute_force::one_to_many
            <
                distance_brute_force
                    <
                        Segment,
                        typename std::iterator_traits
                            <
                                segment_iterator<Polygon const>
                            >::value_type,
                        Strategy
                    >
            >::apply(segment,
                     geometry::segments_begin(polygon),
                     geometry::segments_end(polygon),
                     strategy);
    }
};

template
<
    typename Polygon,
>>>>>>> 4a237e68
    typename Linear,
    typename Segment,
    typename Strategy
>
struct distance_brute_force
<
<<<<<<< HEAD
    Linear, Segment, Strategy,
    linear_tag, segment_tag, false
=======
    Polygon, Linear, Strategy,
    polygon_tag, linear_tag, false
>>>>>>> 4a237e68
>
{
    typedef typename distance_result
        <
<<<<<<< HEAD
            Linear, Segment, Strategy
        >::type distance_type;

    static inline distance_type apply(Linear const& linear,
                                      Segment const& segment,
=======
            Polygon, Linear, Strategy
        >::type distance_type;

    static inline distance_type apply(Polygon const& polygon,
                                      Linear const& linear,
>>>>>>> 4a237e68
                                      Strategy const& strategy)
    {
        return detail::distance_brute_force::one_to_many
            <
<<<<<<< HEAD
                detail::distance_brute_force::distance_from_bg
            >::apply(segment,
                     geometry::segments_begin(linear),
                     geometry::segments_end(linear),
                     strategy);
=======
                distance_brute_force
                    <
                        Linear,
                        typename std::iterator_traits
                            <
                                segment_iterator<Polygon const>
                            >::value_type,
                        Strategy
                    >
            >::apply(linear,
                     geometry::segments_begin(polygon),
                     geometry::segments_end(polygon),
                     strategy);
    }
};

//========================================================================

template
<
    typename MultiPoint1,
    typename MultiPoint2,
    typename Strategy
>
struct distance_brute_force
<
    MultiPoint1, MultiPoint2, Strategy,
    multi_point_tag, multi_point_tag, false
>
{
    typedef typename distance_result
        <
            MultiPoint1, MultiPoint2, Strategy
        >::type distance_type;

    static inline distance_type apply(MultiPoint1 const& mp1,
                                      MultiPoint2 const& mp2,
                                      Strategy const& strategy)
    {
        return detail::distance_brute_force::one_to_many
            <
                distance_brute_force
                <
                    MultiPoint1,
                    typename boost::range_value<MultiPoint2>::type,
                    Strategy
                >
            >::apply(mp1, boost::begin(mp2), boost::end(mp2), strategy);
>>>>>>> 4a237e68
    }
};

template
<
<<<<<<< HEAD
    typename Linear1,
    typename Linear2,
=======
    typename MultiPoint,
    typename Linear,
>>>>>>> 4a237e68
    typename Strategy
>
struct distance_brute_force
<
<<<<<<< HEAD
    Linear1, Linear2, Strategy,
    linear_tag, linear_tag, false
=======
    MultiPoint, Linear, Strategy,
    multi_point_tag, linear_tag, false
>>>>>>> 4a237e68
>
{
    typedef typename distance_result
        <
<<<<<<< HEAD
            Linear1, Linear2, Strategy
        >::type distance_type;

    static inline distance_type apply(Linear1 const& linear1,
                                      Linear2 const& linear2,
=======
            MultiPoint, Linear, Strategy
        >::type distance_type;

    static inline distance_type apply(MultiPoint const& mp,
                                      Linear const& l,
>>>>>>> 4a237e68
                                      Strategy const& strategy)
    {
        return detail::distance_brute_force::one_to_many
            <
                distance_brute_force
<<<<<<< HEAD
                    <
                        Linear1,
                        typename std::iterator_traits
                            <
                                segment_iterator<Linear2 const>
                            >::value_type,
                        Strategy
                    >
            >::apply(linear1,
                     geometry::segments_begin(linear2),
                     geometry::segments_end(linear2),
                     strategy);
=======
                <
                    MultiPoint,
                    typename boost::range_value<Linear>::type,
                    Strategy
                >
            >::apply(mp, boost::begin(l), boost::end(l), strategy);
>>>>>>> 4a237e68
    }
};

template
<
    typename Linear,
    typename Ring,
    typename Strategy
>
struct distance_brute_force
<
    Linear, Ring, Strategy,
    linear_tag, ring_tag, false
>
{
    typedef typename distance_result
        <
            Linear, Ring, Strategy
        >::type distance_type;

    static inline distance_type apply(Linear const& linear,
                                      Ring const& ring,
                                      Strategy const& strategy)
    {
        return detail::distance_brute_force::one_to_many
            <
                distance_brute_force
                    <
                        Linear,
                        typename std::iterator_traits
                            <
                                segment_iterator<Ring const>
                            >::value_type,
                        Strategy
                    >
            >::apply(linear,
                     geometry::segments_begin(ring),
                     geometry::segments_end(ring),
                     strategy);
    }
};

template
<
    typename Linear,
    typename Polygon,
    typename Strategy
>
struct distance_brute_force
<
    Linear, Polygon, Strategy,
    linear_tag, polygon_tag, false
>
{
    typedef typename distance_result
        <
            Linear, Polygon, Strategy
        >::type distance_type;

    static inline distance_type apply(Linear const& linear,
                                      Polygon const& polygon,
                                      Strategy const& strategy)
    {
        return detail::distance_brute_force::one_to_many
            <
                distance_brute_force
                    <
                        Linear,
                        typename std::iterator_traits
                            <
                                segment_iterator<Polygon const>
                            >::value_type,
                        Strategy
                    >
            >::apply(linear,
                     geometry::segments_begin(polygon),
                     geometry::segments_end(polygon),
                     strategy);
    }
};

//=====================================================================

template
<
<<<<<<< HEAD
    typename Linear,
    typename Box,
=======
    typename MultiPolygon,
    typename Segment,
>>>>>>> 4a237e68
    typename Strategy
>
struct distance_brute_force
<
<<<<<<< HEAD
    Linear, Box, Strategy,
    linear_tag, box_tag, false
=======
    MultiPolygon, Segment, Strategy,
    multi_polygon_tag, segment_tag, false
>>>>>>> 4a237e68
>
{
    typedef typename distance_result
        <
<<<<<<< HEAD
            Linear, Box, Strategy
        >::type distance_type;

    static inline distance_type apply(Linear const& linear,
                                      Box const& box,
=======
            MultiPolygon, Segment, Strategy
        >::type distance_type;

    static inline distance_type apply(MultiPolygon const& mp,
                                      Segment const& segment,
>>>>>>> 4a237e68
                                      Strategy const& strategy)
    {
        return detail::distance_brute_force::one_to_many
            <
<<<<<<< HEAD
                detail::distance_brute_force::distance_from_bg
            >::apply(box,
                     geometry::segments_begin(linear),
                     geometry::segments_end(linear),
                     strategy);
    }
};

template
<
    typename Linear,
    typename MultiPoint,
=======
                distance_brute_force
                <
                    Segment,
                    typename boost::range_value<MultiPolygon>::type,
                    Strategy
                >
            >::apply(segment, boost::begin(mp), boost::end(mp), strategy);
    }
};

//========================================================================

template
<
    typename Segment1,
    typename Segment2,
>>>>>>> 4a237e68
    typename Strategy
>
struct distance_brute_force
<
<<<<<<< HEAD
    Linear, MultiPoint, Strategy,
    linear_tag, multi_point_tag, false
=======
    Segment1, Segment2, Strategy,
    segment_tag, segment_tag, false
> : detail::distance_brute_force::distance_from_bg
{};

template
<
    typename Segment,
    typename Ring,
    typename Strategy
>
struct distance_brute_force
<
    Segment, Ring, Strategy,
    segment_tag, ring_tag, false
>>>>>>> 4a237e68
>
{
    typedef typename distance_result
        <
<<<<<<< HEAD
            Linear, MultiPoint, Strategy
        >::type distance_type;

    static inline distance_type apply(Linear const& linear,
                                      MultiPoint const& mp,
=======
            Segment, Ring, Strategy
        >::type distance_type;

    static inline distance_type apply(Segment const& segment,
                                      Ring const& ring,
>>>>>>> 4a237e68
                                      Strategy const& strategy)
    {
        return detail::distance_brute_force::one_to_many
            <
                distance_brute_force
<<<<<<< HEAD
                <
                    Linear,
                    typename boost::range_value<MultiPoint>::type,
                    Strategy
                >
            >::apply(linear, boost::begin(mp), boost::end(mp), strategy);
=======
                    <
                        Segment,
                        typename std::iterator_traits
                            <
                                segment_iterator<Ring const>
                            >::value_type,
                        Strategy
                    >
            >::apply(segment,
                     geometry::segments_begin(ring),
                     geometry::segments_end(ring),
                     strategy);
>>>>>>> 4a237e68
    }
};

template
<
<<<<<<< HEAD
    typename Linear,
    typename MultiPolygon,
    typename Strategy
>
struct distance_brute_force
<
    Linear, MultiPolygon, Strategy,
    linear_tag, multi_polygon_tag, false
>
{
    typedef typename distance_result
        <
            Linear, MultiPolygon, Strategy
        >::type distance_type;

    static inline distance_type apply(Linear const& linear,
                                      MultiPolygon const& mp,
                                      Strategy const& strategy)
    {
        return detail::distance_brute_force::one_to_many
            <
                distance_brute_force
                <
                    Linear,
                    typename boost::range_value<MultiPolygon>::type,
                    Strategy
                >
            >::apply(linear, boost::begin(mp), boost::end(mp), strategy);
    }
};

//=================================================================

template
<
    typename Polygon,
    typename Segment,
    typename Strategy
>
struct distance_brute_force
<
    Polygon, Segment, Strategy,
    polygon_tag, segment_tag, false
>
{
    typedef typename distance_result
        <
            Polygon, Segment, Strategy
        >::type distance_type;

    static inline distance_type apply(Polygon const& polygon,
                                      Segment const& segment,
                                      Strategy const& strategy)
    {
        return detail::distance_brute_force::one_to_many
            <
                distance_brute_force
                    <
                        Segment,
                        typename std::iterator_traits
                            <
                                segment_iterator<Polygon const>
                            >::value_type,
                        Strategy
                    >
            >::apply(segment,
                     geometry::segments_begin(polygon),
                     geometry::segments_end(polygon),
                     strategy);
    }
};

template
<
    typename Polygon,
    typename Linear,
    typename Strategy
>
struct distance_brute_force
<
    Polygon, Linear, Strategy,
    polygon_tag, linear_tag, false
>
{
    typedef typename distance_result
        <
            Polygon, Linear, Strategy
        >::type distance_type;

    static inline distance_type apply(Polygon const& polygon,
                                      Linear const& linear,
                                      Strategy const& strategy)
    {
        return detail::distance_brute_force::one_to_many
            <
                distance_brute_force
                    <
                        Linear,
                        typename std::iterator_traits
                            <
                                segment_iterator<Polygon const>
                            >::value_type,
                        Strategy
                    >
            >::apply(linear,
                     geometry::segments_begin(polygon),
                     geometry::segments_end(polygon),
                     strategy);
    }
};

template
<
    typename Polygon,
    typename MultiPoint,
    typename Strategy
>
struct distance_brute_force
<
    Polygon, MultiPoint, Strategy,
    polygon_tag, multi_point_tag, false
>
{
    typedef typename distance_result
        <
            Polygon, MultiPoint, Strategy
        >::type distance_type;

    static inline distance_type apply(Polygon const& polygon,
                                      MultiPoint const& mp,
                                      Strategy const& strategy)
    {
        return detail::distance_brute_force::one_to_many
            <
                distance_brute_force
                    <
                        MultiPoint,
                        typename std::iterator_traits
                            <
                                segment_iterator<Polygon const>
                            >::value_type,
                        Strategy
                    >
            >::apply(mp,
                     geometry::segments_begin(polygon),
                     geometry::segments_end(polygon),
                     strategy);
    }
};

//========================================================================

template
<
    typename MultiPoint1,
    typename MultiPoint2,
    typename Strategy
>
struct distance_brute_force
<
    MultiPoint1, MultiPoint2, Strategy,
    multi_point_tag, multi_point_tag, false
>
{
    typedef typename distance_result
        <
            MultiPoint1, MultiPoint2, Strategy
        >::type distance_type;

    static inline distance_type apply(MultiPoint1 const& mp1,
                                      MultiPoint2 const& mp2,
                                      Strategy const& strategy)
    {
        return detail::distance_brute_force::one_to_many
            <
                distance_brute_force
                <
                    MultiPoint1,
                    typename boost::range_value<MultiPoint2>::type,
                    Strategy
                >
            >::apply(mp1, boost::begin(mp2), boost::end(mp2), strategy);
    }
};

template
<
    typename MultiPoint,
    typename Linear,
    typename Strategy
>
struct distance_brute_force
<
    MultiPoint, Linear, Strategy,
    multi_point_tag, linear_tag, false
>
{
    typedef typename distance_result
        <
            MultiPoint, Linear, Strategy
        >::type distance_type;

    static inline distance_type apply(MultiPoint const& mp,
                                      Linear const& l,
                                      Strategy const& strategy)
    {
        return detail::distance_brute_force::one_to_many
            <
                distance_brute_force
                    <
                        MultiPoint,
                        typename std::iterator_traits
                            <
                                segment_iterator<Linear const>
                            >::value_type,
                        Strategy
                    >
            >::apply(mp,
                     geometry::segments_begin(l),
                     geometry::segments_end(l),
                     strategy);
    }
};

template
<
    typename MultiPoint,
    typename MultiPolygon,
    typename Strategy
>
struct distance_brute_force
<
    MultiPoint, MultiPolygon, Strategy,
    multi_point_tag, multi_polygon_tag, false
>
{
    typedef typename distance_result
        <
            MultiPoint, MultiPolygon, Strategy
        >::type distance_type;

    static inline distance_type apply(MultiPoint const& mp,
                                      MultiPolygon const& mpl,
                                      Strategy const& strategy)
    {
        return detail::distance_brute_force::one_to_many
            <
                distance_brute_force
                <
                    MultiPoint,
                    typename boost::range_value<MultiPolygon>::type,
                    Strategy
                >
            >::apply(mp, boost::begin(mpl), boost::end(mpl), strategy);
    }
};

template
<
    typename MultiPoint,
    typename Segment,
    typename Strategy
>
struct distance_brute_force
<
    MultiPoint, Segment, Strategy,
    multi_point_tag, segment_tag, false
>
{
    typedef typename distance_result
        <
            MultiPoint, Segment, Strategy
        >::type distance_type;

    static inline distance_type apply(MultiPoint const& mp,
                                      Segment const& segment,
                                      Strategy const& strategy)
    {
        return detail::distance_brute_force::one_to_many
            <
                detail::distance_brute_force::distance_from_bg
            >::apply(segment, boost::begin(mp), boost::end(mp), strategy);
    }
};

template
<
    typename MultiPoint,
    typename Ring,
    typename Strategy
>
struct distance_brute_force
<
    MultiPoint, Ring, Strategy,
    multi_point_tag, ring_tag, false
>
{
    typedef typename distance_result
        <
            MultiPoint, Ring, Strategy
        >::type distance_type;

    static inline distance_type apply(MultiPoint const& mp,
                                      Ring const& ring,
                                      Strategy const& strategy)
    {


        return detail::distance_brute_force::one_to_many
            <
                distance_brute_force
                <
                    MultiPoint,
                    typename std::iterator_traits
                    <
                        segment_iterator<Ring const>
                    >::value_type,
                    Strategy
                >
            >::apply(mp,
                     geometry::segments_begin(ring),
                     geometry::segments_end(ring),
                     strategy);
    }
};


template
<
    typename MultiPoint,
    typename Box,
    typename Strategy
>
struct distance_brute_force
<
    MultiPoint, Box, Strategy,
    multi_point_tag, box_tag, false
>
{
    typedef typename distance_result
        <
            MultiPoint, Box, Strategy
        >::type distance_type;

    static inline distance_type apply(MultiPoint const& mp,
                                      Box const& box,
                                      Strategy const& strategy)
    {
        return detail::distance_brute_force::one_to_many
            <
                distance_brute_force
                <
                    Box,
                    typename boost::range_value<MultiPoint>::type,
                    Strategy
                >
            >::apply(box, boost::begin(mp), boost::end(mp), strategy);
    }
};

//=====================================================================

template
<
    typename MultiPolygon,
    typename Segment,
    typename Strategy
>
struct distance_brute_force
<
    MultiPolygon, Segment, Strategy,
    multi_polygon_tag, segment_tag, false
>
{
    typedef typename distance_result
        <
            MultiPolygon, Segment, Strategy
        >::type distance_type;

    static inline distance_type apply(MultiPolygon const& mp,
                                      Segment const& segment,
                                      Strategy const& strategy)
    {
        return detail::distance_brute_force::one_to_many
            <
                distance_brute_force
                <
                    Segment,
                    typename boost::range_value<MultiPolygon>::type,
                    Strategy
                >
            >::apply(segment, boost::begin(mp), boost::end(mp), strategy);
    }
};

//========================================================================

template
<
    typename Segment1,
    typename Segment2,
    typename Strategy
>
struct distance_brute_force
<
    Segment1, Segment2, Strategy,
    segment_tag, segment_tag, false
> : detail::distance_brute_force::distance_from_bg
{};

template
<
    typename Segment,
    typename Ring,
    typename Strategy
>
struct distance_brute_force
<
    Segment, Ring, Strategy,
    segment_tag, ring_tag, false
>
{
    typedef typename distance_result
        <
            Segment, Ring, Strategy
        >::type distance_type;

    static inline distance_type apply(Segment const& segment,
                                      Ring const& ring,
                                      Strategy const& strategy)
    {
        return detail::distance_brute_force::one_to_many
            <
                distance_brute_force
                    <
                        Segment,
                        typename std::iterator_traits
                            <
                                segment_iterator<Ring const>
                            >::value_type,
                        Strategy
                    >
            >::apply(segment,
                     geometry::segments_begin(ring),
                     geometry::segments_end(ring),
                     strategy);
    }
};

template
<
=======
>>>>>>> 4a237e68
    typename Segment,
    typename Box,
    typename Strategy
>
struct distance_brute_force
<
    Segment, Box, Strategy,
    segment_tag, box_tag, false
> : detail::distance_brute_force::distance_from_bg
{};

//====================================================================

template
<
    typename Box1,
    typename Box2,
    typename Strategy
>
struct distance_brute_force
<
    Box1, Box2, Strategy,
    box_tag, box_tag, false
> : detail::distance_brute_force::distance_from_bg
{};

} // namespace dispatch





template <typename Geometry1, typename Geometry2, typename Strategy>
inline typename distance_result<Geometry1, Geometry2, Strategy>::type
distance_brute_force(Geometry1 const& geometry1,
                     Geometry2 const& geometry2,
                     Strategy const& strategy)
{
    return dispatch::distance_brute_force
        <
            Geometry1, Geometry2, Strategy
        >::apply(geometry1, geometry2, strategy);
}

} // namespace unit_test


}} // namespace boost::geometry

#endif // BOOST_GEOMETRY_TEST_DISTANCE_BRUTE_FORCE_HPP<|MERGE_RESOLUTION|>--- conflicted
+++ resolved
@@ -197,8 +197,6 @@
 > : detail::distance_brute_force::distance_from_bg
 {};
 
-<<<<<<< HEAD
-=======
 template
 <
     typename Point,
@@ -309,28 +307,14 @@
     }
 };
 
->>>>>>> 4a237e68
 template
 <
     typename Point,
-    typename Linear,
-    typename Strategy
->
-struct distance_brute_force
-<
-<<<<<<< HEAD
-    Point, Linear, Strategy,
-    point_tag, linear_tag, false
->
-{
-    typedef typename distance_result
-        <
-            Point, Linear, Strategy
-        >::type distance_type;
-
-    static inline distance_type apply(Point const& point,
-                                      Linear const& linear,
-=======
+    typename Box,
+    typename Strategy
+>
+struct distance_brute_force
+<
     Point, Box, Strategy,
     point_tag, box_tag, false
 > : detail::distance_brute_force::distance_from_bg
@@ -364,6 +348,39 @@
     }
 };
 
+template
+<
+    typename Point,
+    typename MultiPolygon,
+    typename Strategy
+>
+struct distance_brute_force
+<
+    Point, MultiPolygon, Strategy,
+    point_tag, multi_polygon_tag, false
+>
+{
+    typedef typename distance_result
+        <
+            Point, MultiPolygon, Strategy
+        >::type distance_type;
+
+    static inline distance_type apply(Point const& p,
+                                      MultiPolygon const& mp,
+                                      Strategy const& strategy)
+    {
+        return detail::distance_brute_force::one_to_many
+            <
+                distance_brute_force
+                <
+                    Point,
+                    typename boost::range_value<MultiPolygon>::type,
+                    Strategy
+                >
+            >::apply(p, boost::begin(mp), boost::end(mp), strategy);
+    }
+};
+
 //=======================================================================
 
 template
@@ -385,82 +402,44 @@
 
     static inline distance_type apply(Linear const& linear,
                                       Segment const& segment,
->>>>>>> 4a237e68
                                       Strategy const& strategy)
     {
         return detail::distance_brute_force::one_to_many
             <
                 detail::distance_brute_force::distance_from_bg
-<<<<<<< HEAD
-            >::apply(point,
-=======
             >::apply(segment,
->>>>>>> 4a237e68
                      geometry::segments_begin(linear),
                      geometry::segments_end(linear),
                      strategy);
     }
 };
-<<<<<<< HEAD
-
-template
-<
-    typename Point,
-    typename Ring,
-=======
 
 
 template
 <
     typename Linear1,
     typename Linear2,
->>>>>>> 4a237e68
-    typename Strategy
->
-struct distance_brute_force
-<
-<<<<<<< HEAD
-    Point, Ring, Strategy,
-    point_tag, ring_tag, false
-=======
+    typename Strategy
+>
+struct distance_brute_force
+<
     Linear1, Linear2, Strategy,
     linear_tag, linear_tag, false
->>>>>>> 4a237e68
->
-{
-    typedef typename distance_result
-        <
-<<<<<<< HEAD
-            Point, Ring, Strategy
-        >::type distance_type;
-
-    static inline distance_type apply(Point const& point,
-                                      Ring const& ring,
-=======
+>
+{
+    typedef typename distance_result
+        <
             Linear1, Linear2, Strategy
         >::type distance_type;
 
     static inline distance_type apply(Linear1 const& linear1,
                                       Linear2 const& linear2,
->>>>>>> 4a237e68
                                       Strategy const& strategy)
     {
         return detail::distance_brute_force::one_to_many
             <
                 distance_brute_force
                     <
-<<<<<<< HEAD
-                        Point,
-                        typename std::iterator_traits
-                            <
-                                segment_iterator<Ring const>
-                            >::value_type,
-                        Strategy
-                    >
-            >::apply(point,
-                     geometry::segments_begin(ring),
-                     geometry::segments_end(ring),
-=======
                         Linear1,
                         typename std::iterator_traits
                             <
@@ -471,43 +450,24 @@
             >::apply(linear1,
                      geometry::segments_begin(linear2),
                      geometry::segments_end(linear2),
->>>>>>> 4a237e68
-                     strategy);
-    }
-};
-
-//TODO iterate over exterior rings
-template
-<
-<<<<<<< HEAD
-    typename Point,
-    typename Polygon,
-=======
+                     strategy);
+    }
+};
+
+template
+<
     typename Linear,
     typename Ring,
->>>>>>> 4a237e68
-    typename Strategy
->
-struct distance_brute_force
-<
-<<<<<<< HEAD
-    Point, Polygon, Strategy,
-    point_tag, polygon_tag, false
-=======
+    typename Strategy
+>
+struct distance_brute_force
+<
     Linear, Ring, Strategy,
     linear_tag, ring_tag, false
->>>>>>> 4a237e68
->
-{
-    typedef typename distance_result
-        <
-<<<<<<< HEAD
-            Point, Polygon, Strategy
-        >::type distance_type;
-
-    static inline distance_type apply(Point const& point,
-                                      Polygon const& polygon,
-=======
+>
+{
+    typedef typename distance_result
+        <
             Linear, Ring, Strategy
         >::type distance_type;
 
@@ -592,50 +552,18 @@
 
     static inline distance_type apply(Linear const& linear,
                                       Box const& box,
->>>>>>> 4a237e68
-                                      Strategy const& strategy)
-    {
-        return detail::distance_brute_force::one_to_many
-            <
-<<<<<<< HEAD
-                distance_brute_force
-                    <
-                        Point,
-                        typename std::iterator_traits
-                            <
-                                segment_iterator<Polygon const>
-                            >::value_type,
-                        Strategy
-                    >
-            >::apply(point,
-                     geometry::segments_begin(polygon),
-                     geometry::segments_end(polygon),
-=======
+                                      Strategy const& strategy)
+    {
+        return detail::distance_brute_force::one_to_many
+            <
                 detail::distance_brute_force::distance_from_bg
             >::apply(box,
                      geometry::segments_begin(linear),
                      geometry::segments_end(linear),
->>>>>>> 4a237e68
-                     strategy);
-    }
-};
-
-<<<<<<< HEAD
-template
-<
-    typename Point,
-    typename Box,
-    typename Strategy
->
-struct distance_brute_force
-<
-    Point, Box, Strategy,
-    point_tag, box_tag, false
-> : detail::distance_brute_force::distance_from_bg
-{};
-
-=======
->>>>>>> 4a237e68
+                     strategy);
+    }
+};
+
 template
 <
     typename Linear,
@@ -671,38 +599,22 @@
 
 template
 <
-<<<<<<< HEAD
-    typename Point,
-=======
     typename Linear,
->>>>>>> 4a237e68
     typename MultiPolygon,
     typename Strategy
 >
 struct distance_brute_force
 <
-<<<<<<< HEAD
-    Point, MultiPolygon, Strategy,
-    point_tag, multi_polygon_tag, false
-=======
     Linear, MultiPolygon, Strategy,
     linear_tag, multi_polygon_tag, false
->>>>>>> 4a237e68
->
-{
-    typedef typename distance_result
-        <
-<<<<<<< HEAD
-            Point, MultiPolygon, Strategy
-        >::type distance_type;
-
-    static inline distance_type apply(Point const& p,
-=======
+>
+{
+    typedef typename distance_result
+        <
             Linear, MultiPolygon, Strategy
         >::type distance_type;
 
     static inline distance_type apply(Linear const& linear,
->>>>>>> 4a237e68
                                       MultiPolygon const& mp,
                                       Strategy const& strategy)
     {
@@ -710,20 +622,6 @@
             <
                 distance_brute_force
                 <
-<<<<<<< HEAD
-                    Point,
-                    typename boost::range_value<MultiPolygon>::type,
-                    Strategy
-                >
-            >::apply(p, boost::begin(mp), boost::end(mp), strategy);
-    }
-};
-
-//=======================================================================
-
-template
-<
-=======
                     Linear,
                     typename boost::range_value<MultiPolygon>::type,
                     Strategy
@@ -776,48 +674,26 @@
 template
 <
     typename Polygon,
->>>>>>> 4a237e68
     typename Linear,
-    typename Segment,
-    typename Strategy
->
-struct distance_brute_force
-<
-<<<<<<< HEAD
-    Linear, Segment, Strategy,
-    linear_tag, segment_tag, false
-=======
+    typename Strategy
+>
+struct distance_brute_force
+<
     Polygon, Linear, Strategy,
     polygon_tag, linear_tag, false
->>>>>>> 4a237e68
->
-{
-    typedef typename distance_result
-        <
-<<<<<<< HEAD
-            Linear, Segment, Strategy
-        >::type distance_type;
-
-    static inline distance_type apply(Linear const& linear,
-                                      Segment const& segment,
-=======
+>
+{
+    typedef typename distance_result
+        <
             Polygon, Linear, Strategy
         >::type distance_type;
 
     static inline distance_type apply(Polygon const& polygon,
                                       Linear const& linear,
->>>>>>> 4a237e68
-                                      Strategy const& strategy)
-    {
-        return detail::distance_brute_force::one_to_many
-            <
-<<<<<<< HEAD
-                detail::distance_brute_force::distance_from_bg
-            >::apply(segment,
-                     geometry::segments_begin(linear),
-                     geometry::segments_end(linear),
-                     strategy);
-=======
+                                      Strategy const& strategy)
+    {
+        return detail::distance_brute_force::one_to_many
+            <
                 distance_brute_force
                     <
                         Linear,
@@ -834,6 +710,45 @@
     }
 };
 
+template
+<
+    typename Polygon,
+    typename MultiPoint,
+    typename Strategy
+>
+struct distance_brute_force
+<
+    Polygon, MultiPoint, Strategy,
+    polygon_tag, multi_point_tag, false
+>
+{
+    typedef typename distance_result
+        <
+            Polygon, MultiPoint, Strategy
+        >::type distance_type;
+
+    static inline distance_type apply(Polygon const& polygon,
+                                      MultiPoint const& mp,
+                                      Strategy const& strategy)
+    {
+        return detail::distance_brute_force::one_to_many
+            <
+                distance_brute_force
+                    <
+                        MultiPoint,
+                        typename std::iterator_traits
+                            <
+                                segment_iterator<Polygon const>
+                            >::value_type,
+                        Strategy
+                    >
+            >::apply(mp,
+                     geometry::segments_begin(polygon),
+                     geometry::segments_end(polygon),
+                     strategy);
+    }
+};
+
 //========================================================================
 
 template
@@ -866,109 +781,138 @@
                     Strategy
                 >
             >::apply(mp1, boost::begin(mp2), boost::end(mp2), strategy);
->>>>>>> 4a237e68
-    }
-};
-
-template
-<
-<<<<<<< HEAD
-    typename Linear1,
-    typename Linear2,
-=======
+    }
+};
+
+template
+<
     typename MultiPoint,
     typename Linear,
->>>>>>> 4a237e68
-    typename Strategy
->
-struct distance_brute_force
-<
-<<<<<<< HEAD
-    Linear1, Linear2, Strategy,
-    linear_tag, linear_tag, false
-=======
+    typename Strategy
+>
+struct distance_brute_force
+<
     MultiPoint, Linear, Strategy,
     multi_point_tag, linear_tag, false
->>>>>>> 4a237e68
->
-{
-    typedef typename distance_result
-        <
-<<<<<<< HEAD
-            Linear1, Linear2, Strategy
-        >::type distance_type;
-
-    static inline distance_type apply(Linear1 const& linear1,
-                                      Linear2 const& linear2,
-=======
+>
+{
+    typedef typename distance_result
+        <
             MultiPoint, Linear, Strategy
         >::type distance_type;
 
     static inline distance_type apply(MultiPoint const& mp,
                                       Linear const& l,
->>>>>>> 4a237e68
-                                      Strategy const& strategy)
-    {
-        return detail::distance_brute_force::one_to_many
-            <
-                distance_brute_force
-<<<<<<< HEAD
-                    <
-                        Linear1,
-                        typename std::iterator_traits
-                            <
-                                segment_iterator<Linear2 const>
-                            >::value_type,
-                        Strategy
-                    >
-            >::apply(linear1,
-                     geometry::segments_begin(linear2),
-                     geometry::segments_end(linear2),
-                     strategy);
-=======
+                                      Strategy const& strategy)
+    {
+        return detail::distance_brute_force::one_to_many
+            <
+                distance_brute_force
                 <
                     MultiPoint,
                     typename boost::range_value<Linear>::type,
                     Strategy
                 >
             >::apply(mp, boost::begin(l), boost::end(l), strategy);
->>>>>>> 4a237e68
-    }
-};
-
-template
-<
-    typename Linear,
+    }
+};
+
+template
+<
+    typename MultiPoint,
+    typename MultiPolygon,
+    typename Strategy
+>
+struct distance_brute_force
+<
+    MultiPoint, MultiPolygon, Strategy,
+    multi_point_tag, multi_polygon_tag, false
+>
+{
+    typedef typename distance_result
+        <
+            MultiPoint, MultiPolygon, Strategy
+        >::type distance_type;
+
+    static inline distance_type apply(MultiPoint const& mp,
+                                      MultiPolygon const& mpl,
+                                      Strategy const& strategy)
+    {
+        return detail::distance_brute_force::one_to_many
+            <
+                distance_brute_force
+                <
+                    MultiPoint,
+                    typename boost::range_value<MultiPolygon>::type,
+                    Strategy
+                >
+            >::apply(mp, boost::begin(mpl), boost::end(mpl), strategy);
+    }
+};
+
+template
+<
+    typename MultiPoint,
+    typename Segment,
+    typename Strategy
+>
+struct distance_brute_force
+<
+    MultiPoint, Segment, Strategy,
+    multi_point_tag, segment_tag, false
+>
+{
+    typedef typename distance_result
+        <
+            MultiPoint, Segment, Strategy
+        >::type distance_type;
+
+    static inline distance_type apply(MultiPoint const& mp,
+                                      Segment const& segment,
+                                      Strategy const& strategy)
+    {
+        return detail::distance_brute_force::one_to_many
+            <
+                detail::distance_brute_force::distance_from_bg
+            >::apply(segment, boost::begin(mp), boost::end(mp), strategy);
+    }
+};
+
+template
+<
+    typename MultiPoint,
     typename Ring,
     typename Strategy
 >
 struct distance_brute_force
 <
-    Linear, Ring, Strategy,
-    linear_tag, ring_tag, false
->
-{
-    typedef typename distance_result
-        <
-            Linear, Ring, Strategy
-        >::type distance_type;
-
-    static inline distance_type apply(Linear const& linear,
+    MultiPoint, Ring, Strategy,
+    multi_point_tag, ring_tag, false
+>
+{
+    typedef typename distance_result
+        <
+            MultiPoint, Ring, Strategy
+        >::type distance_type;
+
+    static inline distance_type apply(MultiPoint const& mp,
                                       Ring const& ring,
                                       Strategy const& strategy)
     {
-        return detail::distance_brute_force::one_to_many
-            <
-                distance_brute_force
+
+
+        return detail::distance_brute_force::one_to_many
+            <
+                distance_brute_force
+                <
+                    MultiPoint,
+                    typename std::iterator_traits
                     <
-                        Linear,
-                        typename std::iterator_traits
-                            <
-                                segment_iterator<Ring const>
-                            >::value_type,
-                        Strategy
-                    >
-            >::apply(linear,
+                        segment_iterator<Ring const>
+                    >::value_type,
+                    Strategy
+                >
+            >::apply(mp,
                      geometry::segments_begin(ring),
                      geometry::segments_end(ring),
                      strategy);
@@ -977,40 +921,34 @@
 
 template
 <
-    typename Linear,
-    typename Polygon,
-    typename Strategy
->
-struct distance_brute_force
-<
-    Linear, Polygon, Strategy,
-    linear_tag, polygon_tag, false
->
-{
-    typedef typename distance_result
-        <
-            Linear, Polygon, Strategy
-        >::type distance_type;
-
-    static inline distance_type apply(Linear const& linear,
-                                      Polygon const& polygon,
-                                      Strategy const& strategy)
-    {
-        return detail::distance_brute_force::one_to_many
-            <
-                distance_brute_force
-                    <
-                        Linear,
-                        typename std::iterator_traits
-                            <
-                                segment_iterator<Polygon const>
-                            >::value_type,
-                        Strategy
-                    >
-            >::apply(linear,
-                     geometry::segments_begin(polygon),
-                     geometry::segments_end(polygon),
-                     strategy);
+    typename MultiPoint,
+    typename Box,
+    typename Strategy
+>
+struct distance_brute_force
+<
+    MultiPoint, Box, Strategy,
+    multi_point_tag, box_tag, false
+>
+{
+    typedef typename distance_result
+        <
+            MultiPoint, Box, Strategy
+        >::type distance_type;
+
+    static inline distance_type apply(MultiPoint const& mp,
+                                      Box const& box,
+                                      Strategy const& strategy)
+    {
+        return detail::distance_brute_force::one_to_many
+            <
+                distance_brute_force
+                <
+                    Box,
+                    typename boost::range_value<MultiPoint>::type,
+                    Strategy
+                >
+            >::apply(box, boost::begin(mp), boost::end(mp), strategy);
     }
 };
 
@@ -1018,59 +956,27 @@
 
 template
 <
-<<<<<<< HEAD
-    typename Linear,
-    typename Box,
-=======
     typename MultiPolygon,
     typename Segment,
->>>>>>> 4a237e68
-    typename Strategy
->
-struct distance_brute_force
-<
-<<<<<<< HEAD
-    Linear, Box, Strategy,
-    linear_tag, box_tag, false
-=======
+    typename Strategy
+>
+struct distance_brute_force
+<
     MultiPolygon, Segment, Strategy,
     multi_polygon_tag, segment_tag, false
->>>>>>> 4a237e68
->
-{
-    typedef typename distance_result
-        <
-<<<<<<< HEAD
-            Linear, Box, Strategy
-        >::type distance_type;
-
-    static inline distance_type apply(Linear const& linear,
-                                      Box const& box,
-=======
+>
+{
+    typedef typename distance_result
+        <
             MultiPolygon, Segment, Strategy
         >::type distance_type;
 
     static inline distance_type apply(MultiPolygon const& mp,
                                       Segment const& segment,
->>>>>>> 4a237e68
-                                      Strategy const& strategy)
-    {
-        return detail::distance_brute_force::one_to_many
-            <
-<<<<<<< HEAD
-                detail::distance_brute_force::distance_from_bg
-            >::apply(box,
-                     geometry::segments_begin(linear),
-                     geometry::segments_end(linear),
-                     strategy);
-    }
-};
-
-template
-<
-    typename Linear,
-    typename MultiPoint,
-=======
+                                      Strategy const& strategy)
+    {
+        return detail::distance_brute_force::one_to_many
+            <
                 distance_brute_force
                 <
                     Segment,
@@ -1087,15 +993,10 @@
 <
     typename Segment1,
     typename Segment2,
->>>>>>> 4a237e68
-    typename Strategy
->
-struct distance_brute_force
-<
-<<<<<<< HEAD
-    Linear, MultiPoint, Strategy,
-    linear_tag, multi_point_tag, false
-=======
+    typename Strategy
+>
+struct distance_brute_force
+<
     Segment1, Segment2, Strategy,
     segment_tag, segment_tag, false
 > : detail::distance_brute_force::distance_from_bg
@@ -1111,37 +1012,20 @@
 <
     Segment, Ring, Strategy,
     segment_tag, ring_tag, false
->>>>>>> 4a237e68
->
-{
-    typedef typename distance_result
-        <
-<<<<<<< HEAD
-            Linear, MultiPoint, Strategy
-        >::type distance_type;
-
-    static inline distance_type apply(Linear const& linear,
-                                      MultiPoint const& mp,
-=======
+>
+{
+    typedef typename distance_result
+        <
             Segment, Ring, Strategy
         >::type distance_type;
 
     static inline distance_type apply(Segment const& segment,
                                       Ring const& ring,
->>>>>>> 4a237e68
-                                      Strategy const& strategy)
-    {
-        return detail::distance_brute_force::one_to_many
-            <
-                distance_brute_force
-<<<<<<< HEAD
-                <
-                    Linear,
-                    typename boost::range_value<MultiPoint>::type,
-                    Strategy
-                >
-            >::apply(linear, boost::begin(mp), boost::end(mp), strategy);
-=======
+                                      Strategy const& strategy)
+    {
+        return detail::distance_brute_force::one_to_many
+            <
+                distance_brute_force
                     <
                         Segment,
                         typename std::iterator_traits
@@ -1154,466 +1038,11 @@
                      geometry::segments_begin(ring),
                      geometry::segments_end(ring),
                      strategy);
->>>>>>> 4a237e68
-    }
-};
-
-template
-<
-<<<<<<< HEAD
-    typename Linear,
-    typename MultiPolygon,
-    typename Strategy
->
-struct distance_brute_force
-<
-    Linear, MultiPolygon, Strategy,
-    linear_tag, multi_polygon_tag, false
->
-{
-    typedef typename distance_result
-        <
-            Linear, MultiPolygon, Strategy
-        >::type distance_type;
-
-    static inline distance_type apply(Linear const& linear,
-                                      MultiPolygon const& mp,
-                                      Strategy const& strategy)
-    {
-        return detail::distance_brute_force::one_to_many
-            <
-                distance_brute_force
-                <
-                    Linear,
-                    typename boost::range_value<MultiPolygon>::type,
-                    Strategy
-                >
-            >::apply(linear, boost::begin(mp), boost::end(mp), strategy);
-    }
-};
-
-//=================================================================
-
-template
-<
-    typename Polygon,
-    typename Segment,
-    typename Strategy
->
-struct distance_brute_force
-<
-    Polygon, Segment, Strategy,
-    polygon_tag, segment_tag, false
->
-{
-    typedef typename distance_result
-        <
-            Polygon, Segment, Strategy
-        >::type distance_type;
-
-    static inline distance_type apply(Polygon const& polygon,
-                                      Segment const& segment,
-                                      Strategy const& strategy)
-    {
-        return detail::distance_brute_force::one_to_many
-            <
-                distance_brute_force
-                    <
-                        Segment,
-                        typename std::iterator_traits
-                            <
-                                segment_iterator<Polygon const>
-                            >::value_type,
-                        Strategy
-                    >
-            >::apply(segment,
-                     geometry::segments_begin(polygon),
-                     geometry::segments_end(polygon),
-                     strategy);
-    }
-};
-
-template
-<
-    typename Polygon,
-    typename Linear,
-    typename Strategy
->
-struct distance_brute_force
-<
-    Polygon, Linear, Strategy,
-    polygon_tag, linear_tag, false
->
-{
-    typedef typename distance_result
-        <
-            Polygon, Linear, Strategy
-        >::type distance_type;
-
-    static inline distance_type apply(Polygon const& polygon,
-                                      Linear const& linear,
-                                      Strategy const& strategy)
-    {
-        return detail::distance_brute_force::one_to_many
-            <
-                distance_brute_force
-                    <
-                        Linear,
-                        typename std::iterator_traits
-                            <
-                                segment_iterator<Polygon const>
-                            >::value_type,
-                        Strategy
-                    >
-            >::apply(linear,
-                     geometry::segments_begin(polygon),
-                     geometry::segments_end(polygon),
-                     strategy);
-    }
-};
-
-template
-<
-    typename Polygon,
-    typename MultiPoint,
-    typename Strategy
->
-struct distance_brute_force
-<
-    Polygon, MultiPoint, Strategy,
-    polygon_tag, multi_point_tag, false
->
-{
-    typedef typename distance_result
-        <
-            Polygon, MultiPoint, Strategy
-        >::type distance_type;
-
-    static inline distance_type apply(Polygon const& polygon,
-                                      MultiPoint const& mp,
-                                      Strategy const& strategy)
-    {
-        return detail::distance_brute_force::one_to_many
-            <
-                distance_brute_force
-                    <
-                        MultiPoint,
-                        typename std::iterator_traits
-                            <
-                                segment_iterator<Polygon const>
-                            >::value_type,
-                        Strategy
-                    >
-            >::apply(mp,
-                     geometry::segments_begin(polygon),
-                     geometry::segments_end(polygon),
-                     strategy);
-    }
-};
-
-//========================================================================
-
-template
-<
-    typename MultiPoint1,
-    typename MultiPoint2,
-    typename Strategy
->
-struct distance_brute_force
-<
-    MultiPoint1, MultiPoint2, Strategy,
-    multi_point_tag, multi_point_tag, false
->
-{
-    typedef typename distance_result
-        <
-            MultiPoint1, MultiPoint2, Strategy
-        >::type distance_type;
-
-    static inline distance_type apply(MultiPoint1 const& mp1,
-                                      MultiPoint2 const& mp2,
-                                      Strategy const& strategy)
-    {
-        return detail::distance_brute_force::one_to_many
-            <
-                distance_brute_force
-                <
-                    MultiPoint1,
-                    typename boost::range_value<MultiPoint2>::type,
-                    Strategy
-                >
-            >::apply(mp1, boost::begin(mp2), boost::end(mp2), strategy);
-    }
-};
-
-template
-<
-    typename MultiPoint,
-    typename Linear,
-    typename Strategy
->
-struct distance_brute_force
-<
-    MultiPoint, Linear, Strategy,
-    multi_point_tag, linear_tag, false
->
-{
-    typedef typename distance_result
-        <
-            MultiPoint, Linear, Strategy
-        >::type distance_type;
-
-    static inline distance_type apply(MultiPoint const& mp,
-                                      Linear const& l,
-                                      Strategy const& strategy)
-    {
-        return detail::distance_brute_force::one_to_many
-            <
-                distance_brute_force
-                    <
-                        MultiPoint,
-                        typename std::iterator_traits
-                            <
-                                segment_iterator<Linear const>
-                            >::value_type,
-                        Strategy
-                    >
-            >::apply(mp,
-                     geometry::segments_begin(l),
-                     geometry::segments_end(l),
-                     strategy);
-    }
-};
-
-template
-<
-    typename MultiPoint,
-    typename MultiPolygon,
-    typename Strategy
->
-struct distance_brute_force
-<
-    MultiPoint, MultiPolygon, Strategy,
-    multi_point_tag, multi_polygon_tag, false
->
-{
-    typedef typename distance_result
-        <
-            MultiPoint, MultiPolygon, Strategy
-        >::type distance_type;
-
-    static inline distance_type apply(MultiPoint const& mp,
-                                      MultiPolygon const& mpl,
-                                      Strategy const& strategy)
-    {
-        return detail::distance_brute_force::one_to_many
-            <
-                distance_brute_force
-                <
-                    MultiPoint,
-                    typename boost::range_value<MultiPolygon>::type,
-                    Strategy
-                >
-            >::apply(mp, boost::begin(mpl), boost::end(mpl), strategy);
-    }
-};
-
-template
-<
-    typename MultiPoint,
-    typename Segment,
-    typename Strategy
->
-struct distance_brute_force
-<
-    MultiPoint, Segment, Strategy,
-    multi_point_tag, segment_tag, false
->
-{
-    typedef typename distance_result
-        <
-            MultiPoint, Segment, Strategy
-        >::type distance_type;
-
-    static inline distance_type apply(MultiPoint const& mp,
-                                      Segment const& segment,
-                                      Strategy const& strategy)
-    {
-        return detail::distance_brute_force::one_to_many
-            <
-                detail::distance_brute_force::distance_from_bg
-            >::apply(segment, boost::begin(mp), boost::end(mp), strategy);
-    }
-};
-
-template
-<
-    typename MultiPoint,
-    typename Ring,
-    typename Strategy
->
-struct distance_brute_force
-<
-    MultiPoint, Ring, Strategy,
-    multi_point_tag, ring_tag, false
->
-{
-    typedef typename distance_result
-        <
-            MultiPoint, Ring, Strategy
-        >::type distance_type;
-
-    static inline distance_type apply(MultiPoint const& mp,
-                                      Ring const& ring,
-                                      Strategy const& strategy)
-    {
-
-
-        return detail::distance_brute_force::one_to_many
-            <
-                distance_brute_force
-                <
-                    MultiPoint,
-                    typename std::iterator_traits
-                    <
-                        segment_iterator<Ring const>
-                    >::value_type,
-                    Strategy
-                >
-            >::apply(mp,
-                     geometry::segments_begin(ring),
-                     geometry::segments_end(ring),
-                     strategy);
-    }
-};
-
-
-template
-<
-    typename MultiPoint,
-    typename Box,
-    typename Strategy
->
-struct distance_brute_force
-<
-    MultiPoint, Box, Strategy,
-    multi_point_tag, box_tag, false
->
-{
-    typedef typename distance_result
-        <
-            MultiPoint, Box, Strategy
-        >::type distance_type;
-
-    static inline distance_type apply(MultiPoint const& mp,
-                                      Box const& box,
-                                      Strategy const& strategy)
-    {
-        return detail::distance_brute_force::one_to_many
-            <
-                distance_brute_force
-                <
-                    Box,
-                    typename boost::range_value<MultiPoint>::type,
-                    Strategy
-                >
-            >::apply(box, boost::begin(mp), boost::end(mp), strategy);
-    }
-};
-
-//=====================================================================
-
-template
-<
-    typename MultiPolygon,
-    typename Segment,
-    typename Strategy
->
-struct distance_brute_force
-<
-    MultiPolygon, Segment, Strategy,
-    multi_polygon_tag, segment_tag, false
->
-{
-    typedef typename distance_result
-        <
-            MultiPolygon, Segment, Strategy
-        >::type distance_type;
-
-    static inline distance_type apply(MultiPolygon const& mp,
-                                      Segment const& segment,
-                                      Strategy const& strategy)
-    {
-        return detail::distance_brute_force::one_to_many
-            <
-                distance_brute_force
-                <
-                    Segment,
-                    typename boost::range_value<MultiPolygon>::type,
-                    Strategy
-                >
-            >::apply(segment, boost::begin(mp), boost::end(mp), strategy);
-    }
-};
-
-//========================================================================
-
-template
-<
-    typename Segment1,
-    typename Segment2,
-    typename Strategy
->
-struct distance_brute_force
-<
-    Segment1, Segment2, Strategy,
-    segment_tag, segment_tag, false
-> : detail::distance_brute_force::distance_from_bg
-{};
-
-template
-<
-    typename Segment,
-    typename Ring,
-    typename Strategy
->
-struct distance_brute_force
-<
-    Segment, Ring, Strategy,
-    segment_tag, ring_tag, false
->
-{
-    typedef typename distance_result
-        <
-            Segment, Ring, Strategy
-        >::type distance_type;
-
-    static inline distance_type apply(Segment const& segment,
-                                      Ring const& ring,
-                                      Strategy const& strategy)
-    {
-        return detail::distance_brute_force::one_to_many
-            <
-                distance_brute_force
-                    <
-                        Segment,
-                        typename std::iterator_traits
-                            <
-                                segment_iterator<Ring const>
-                            >::value_type,
-                        Strategy
-                    >
-            >::apply(segment,
-                     geometry::segments_begin(ring),
-                     geometry::segments_end(ring),
-                     strategy);
-    }
-};
-
-template
-<
-=======
->>>>>>> 4a237e68
+    }
+};
+
+template
+<
     typename Segment,
     typename Box,
     typename Strategy
@@ -1662,5 +1091,4 @@
 
 
 }} // namespace boost::geometry
-
 #endif // BOOST_GEOMETRY_TEST_DISTANCE_BRUTE_FORCE_HPP