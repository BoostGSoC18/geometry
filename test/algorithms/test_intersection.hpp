// Boost.Geometry (aka GGL, Generic Geometry Library)
// Unit Test

// Copyright (c) 2007-2012 Barend Gehrels, Amsterdam, the Netherlands.
// Use, modification and distribution is subject to the Boost Software License,
// Version 1.0. (See accompanying file LICENSE_1_0.txt or copy at
// http://www.boost.org/LICENSE_1_0.txt)

#ifndef BOOST_GEOMETRY_TEST_INTERSECTION_HPP
#define BOOST_GEOMETRY_TEST_INTERSECTION_HPP

#include <fstream>
#include <iomanip>

#include <boost/core/ignore_unused.hpp>
#include <boost/foreach.hpp>
#include <boost/variant/variant.hpp>

#include <boost/geometry/algorithms/intersection.hpp>
#include <boost/geometry/algorithms/area.hpp>
#include <boost/geometry/algorithms/correct.hpp>
#include <boost/geometry/algorithms/length.hpp>
#include <boost/geometry/algorithms/num_points.hpp>

#include <boost/geometry/geometries/geometries.hpp>

#include <boost/geometry/strategies/strategies.hpp>

#include <boost/geometry/io/wkt/wkt.hpp>


#if defined(TEST_WITH_SVG)
#  include <boost/geometry/io/svg/svg_mapper.hpp>
#endif

#include <geometry_test_common.hpp>

template <typename G1, typename G2, typename OutputType>
typename bg::default_area_result<G1>::type
check_result(
    std::vector<OutputType> const& intersection_output,
    std::string const& caseid,
    std::size_t expected_count = 0, int expected_point_count = 0,
    double expected_length_or_area = 0,
    double percentage = 0.0001,
    bool debug = false)
{
    bool const is_line = bg::geometry_id<OutputType>::type::value == 2;
<<<<<<< HEAD

    if (debug)
    {
        std::cout << std::endl << "case " << caseid << std::endl;
    }

=======
>>>>>>> 2ec55364

    typedef typename bg::coordinate_type<G1>::type coordinate_type;
    typedef typename bg::point_type<G1>::type point_type;
    boost::ignore_unused<coordinate_type, point_type>();

    typename bg::default_area_result<G1>::type length_or_area = 0;
    int n = 0;
    for (typename std::vector<OutputType>::const_iterator it = intersection_output.begin();
            it != intersection_output.end();
            ++it)
    {
        if (expected_point_count > 0)
        {
            n += bg::num_points(*it, true);
        }

        // instead of specialization we check it run-time here
        length_or_area += is_line
            ? bg::length(*it)
            : bg::area(*it);

        if (debug)
        {
            std::cout << std::setprecision(20) << bg::wkt(*it) << std::endl;
        }
    }

#if ! defined(BOOST_GEOMETRY_NO_BOOST_TEST)
#if ! defined(BOOST_GEOMETRY_NO_ROBUSTNESS)
    if (expected_point_count > 0)
    {
        BOOST_CHECK_MESSAGE(bg::math::abs(n - expected_point_count) < 3,
                "intersection: " << caseid
                << " #points expected: " << expected_point_count
                << " detected: " << n
                << " type: " << (type_for_assert_message<G1, G2>())
                );
    }
#endif

    if (expected_count > 0)
    {
        BOOST_CHECK_MESSAGE(intersection_output.size() == expected_count,
                "intersection: " << caseid
                << " #outputs expected: " << expected_count
<<<<<<< HEAD
                << " detected: " << clip.size()
=======
                << " detected: " << intersection_output.size()
>>>>>>> 2ec55364
                << " type: " << (type_for_assert_message<G1, G2>())
                );
    }

    double const detected_length_or_area = boost::numeric_cast<double>(length_or_area);
    BOOST_CHECK_CLOSE(detected_length_or_area, expected_length_or_area, percentage);
#endif

#if defined(TEST_WITH_SVG)
    {
        bool const ccw =
            bg::point_order<G1>::value == bg::counterclockwise
            || bg::point_order<G2>::value == bg::counterclockwise;
        bool const open =
            bg::closure<G1>::value == bg::open
            || bg::closure<G2>::value == bg::open;

        std::ostringstream filename;
        filename << "intersection_"
            << caseid << "_"
            << string_from_type<coordinate_type>::name()
            << string_from_type<CalculationType>::name()
            << (ccw ? "_ccw" : "")
            << (open ? "_open" : "")
#if defined(BOOST_GEOMETRY_NO_ROBUSTNESS)
            << "_no_rob"
#endif
            << ".svg";

        std::ofstream svg(filename.str().c_str());

        bg::svg_mapper<point_type> mapper(svg, 500, 500);

        mapper.add(g1);
        mapper.add(g2);

        mapper.map(g1, is_line
            ? "opacity:0.6;stroke:rgb(0,255,0);stroke-width:5"
            : "fill-opacity:0.5;fill:rgb(153,204,0);"
                    "stroke:rgb(153,204,0);stroke-width:3");
        mapper.map(g2, "fill-opacity:0.3;fill:rgb(51,51,153);"
                    "stroke:rgb(51,51,153);stroke-width:3");

        for (typename std::vector<OutputType>::const_iterator it = intersection_output.begin();
                it != intersection_output.end(); ++it)
        {
            mapper.map(*it, "fill-opacity:0.2;stroke-opacity:0.4;fill:rgb(255,0,0);"
                        "stroke:rgb(255,0,255);stroke-width:8");
        }
    }
#endif

    return length_or_area;
}


template <typename OutputType, typename CalculationType, typename G1, typename G2>
typename bg::default_area_result<G1>::type test_intersection(std::string const& caseid,
        G1 const& g1, G2 const& g2,
        std::size_t expected_count = 0, int expected_point_count = 0,
        double expected_length_or_area = 0,
        double percentage = 0.0001,
        bool debug = false)
{
    if (debug)
    {
        std::cout << std::endl << "case " << caseid << std::endl;
    }

    typedef typename bg::point_type<G1>::type point_type;

    if (! debug)
    {
        // Check _inserter behaviour with stratey
        typedef bg::strategy_intersection
            <
                typename bg::cs_tag<point_type>::type,
                G1,
                G2,
                point_type,
                typename bg::rescale_policy_type<point_type>::type,
                CalculationType
            > strategy;
        std::vector<OutputType> clip;
        bg::detail::intersection::intersection_insert<OutputType>(g1, g2, std::back_inserter(clip), strategy());
    }

    typename bg::default_area_result<G1>::type length_or_area = 0;

    // Check normal behaviour
    std::vector<OutputType> intersection_output;
    bg::intersection(g1, g2, intersection_output);

    check_result<G1, G2>(intersection_output, caseid, expected_count, expected_point_count,
        expected_length_or_area, percentage, debug);

    // Check variant behaviour
    intersection_output.clear();
    bg::intersection(boost::variant<G1>(g1), g2, intersection_output);

    check_result<G1, G2>(intersection_output, caseid, expected_count, expected_point_count,
        expected_length_or_area, percentage, debug);

    intersection_output.clear();
    bg::intersection(g1, boost::variant<G2>(g2), intersection_output);

    check_result<G1, G2>(intersection_output, caseid, expected_count, expected_point_count,
        expected_length_or_area, percentage, debug);

    intersection_output.clear();
    bg::intersection(boost::variant<G1>(g1), boost::variant<G2>(g2), intersection_output);

    check_result<G1, G2>(intersection_output, caseid, expected_count, expected_point_count,
        expected_length_or_area, percentage, debug);

    if (debug)
    {
        std::cout << "end case " << caseid << std::endl;
    }

    return length_or_area;
}

template <typename OutputType, typename G1, typename G2>
typename bg::default_area_result<G1>::type test_one(std::string const& caseid,
        std::string const& wkt1, std::string const& wkt2,
        std::size_t expected_count = 0, int expected_point_count = 0,
        double expected_length_or_area = 0,
        double percentage = 0.0001,
        bool debug = false)
{
    G1 g1;
    bg::read_wkt(wkt1, g1);

    G2 g2;
    bg::read_wkt(wkt2, g2);

    // Reverse if necessary
    bg::correct(g1);
    bg::correct(g2);

    return test_intersection<OutputType, void>(caseid, g1, g2,
        expected_count, expected_point_count,
        expected_length_or_area, percentage,
        debug);
}

template <typename OutputType, typename Areal, typename Linear>
void test_one_lp(std::string const& caseid,
        std::string const& wkt_areal, std::string const& wkt_linear,
        std::size_t expected_count = 0, int expected_point_count = 0,
        double expected_length = 0,
        double percentage = 0.0001,
        bool debug1 = false, bool debug2 = false)
{
    Areal areal;
    bg::read_wkt(wkt_areal, areal);
    bg::correct(areal);

    Linear linear;
    bg::read_wkt(wkt_linear, linear);

    test_intersection<OutputType, void>(caseid, areal, linear,
        expected_count, expected_point_count,
        expected_length, percentage, debug1);

    // A linestring reversed should deliver exactly the same.
    bg::reverse(linear);

    test_intersection<OutputType, void>(caseid + "_rev", areal, linear,
        expected_count, expected_point_count,
        expected_length, percentage, debug2);
}

template <typename Geometry1, typename Geometry2>
void test_point_output(std::string const& wkt1, std::string const& wkt2, unsigned int expected_count)
{
    Geometry1 g1;
    bg::read_wkt(wkt1, g1);
    bg::correct(g1);

    Geometry2 g2;
    bg::read_wkt(wkt2, g2);
    bg::correct(g2);

    std::vector<typename bg::point_type<Geometry1>::type> points;
    bg::intersection(g1, g2, points);
    BOOST_CHECK_EQUAL(points.size(), expected_count);
}


#endif<|MERGE_RESOLUTION|>--- conflicted
+++ resolved
@@ -46,15 +46,6 @@
     bool debug = false)
 {
     bool const is_line = bg::geometry_id<OutputType>::type::value == 2;
-<<<<<<< HEAD
-
-    if (debug)
-    {
-        std::cout << std::endl << "case " << caseid << std::endl;
-    }
-
-=======
->>>>>>> 2ec55364
 
     typedef typename bg::coordinate_type<G1>::type coordinate_type;
     typedef typename bg::point_type<G1>::type point_type;
@@ -100,11 +91,7 @@
         BOOST_CHECK_MESSAGE(intersection_output.size() == expected_count,
                 "intersection: " << caseid
                 << " #outputs expected: " << expected_count
-<<<<<<< HEAD
-                << " detected: " << clip.size()
-=======
                 << " detected: " << intersection_output.size()
->>>>>>> 2ec55364
                 << " type: " << (type_for_assert_message<G1, G2>())
                 );
     }
