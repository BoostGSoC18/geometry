--- conflicted
+++ resolved
@@ -1,20 +1,14 @@
 // Boost.Geometry (aka GGL, Generic Geometry Library)
 
-<<<<<<< HEAD
-// Copyright (c) 2007-2012 Barend Gehrels, Amsterdam, the Netherlands.
-// Copyright (c) 2008-2012 Bruno Lalande, Paris, France.
-// Copyright (c) 2009-2012 Mateusz Loskot, London, UK.
-// Copyright (c) 2014 Adam Wulkiewicz, Lodz, Poland.
-=======
 // Copyright (c) 2007-2014 Barend Gehrels, Amsterdam, the Netherlands.
 // Copyright (c) 2008-2014 Bruno Lalande, Paris, France.
 // Copyright (c) 2009-2014 Mateusz Loskot, London, UK.
+// Copyright (c) 2014 Adam Wulkiewicz, Lodz, Poland.
 
 // This file was modified by Oracle on 2014.
 // Modifications copyright (c) 2014, Oracle and/or its affiliates.
 
 // Contributed and/or modified by Menelaos Karavelas, on behalf of Oracle
->>>>>>> dbcbdb6b
 
 // Parts of Boost.Geometry are redesigned from Geodan's Geographic Library
 // (geolib/GGL), copyright (c) 1995-2010 Geodan, Amsterdam, the Netherlands.
