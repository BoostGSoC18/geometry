// Boost.Geometry (aka GGL, Generic Geometry Library)

// Copyright (c) 2014-2019, Oracle and/or its affiliates.

// Contributed and/or modified by Menelaos Karavelas, on behalf of Oracle
// Contributed and/or modified by Adam Wulkiewicz, on behalf of Oracle

// Licensed under the Boost Software License version 1.0.
// http://www.boost.org/users/license.html

#ifndef BOOST_GEOMETRY_ALGORITHMS_DETAIL_IS_VALID_HAS_SPIKES_HPP
#define BOOST_GEOMETRY_ALGORITHMS_DETAIL_IS_VALID_HAS_SPIKES_HPP

#include <algorithm>

#include <boost/core/ignore_unused.hpp>
#include <boost/range.hpp>
#include <boost/type_traits/is_same.hpp>

#include <boost/geometry/core/assert.hpp>
#include <boost/geometry/core/point_type.hpp>
#include <boost/geometry/core/tag.hpp>
#include <boost/geometry/core/tags.hpp>

#include <boost/geometry/policies/is_valid/default_policy.hpp>

#include <boost/geometry/util/range.hpp>

#include <boost/geometry/views/closeable_view.hpp>

#include <boost/geometry/algorithms/detail/equals/point_point.hpp>
#include <boost/geometry/algorithms/validity_failure_type.hpp>
#include <boost/geometry/algorithms/detail/point_is_spike_or_equal.hpp>
#include <boost/geometry/io/dsv/write.hpp>


namespace boost { namespace geometry
{


#ifndef DOXYGEN_NO_DETAIL
namespace detail { namespace is_valid
{

template <typename Point, typename Strategy>
struct equal_to
{
    Point const& m_point;

    equal_to(Point const& point)
        : m_point(point)
    {}

    template <typename OtherPoint>
    inline bool operator()(OtherPoint const& other) const
    {
        return geometry::detail::equals::equals_point_point(m_point, other, Strategy());
    }
};

template <typename Point, typename Strategy>
struct not_equal_to
{
    Point const& m_point;

    not_equal_to(Point const& point)
        : m_point(point)
    {}

    template <typename OtherPoint>
    inline bool operator()(OtherPoint const& other) const
    {
        return ! geometry::detail::equals::equals_point_point(other, m_point, Strategy());
    }
};



template <typename Range, closure_selector Closure>
struct has_spikes
{
    template <typename Iterator, typename SideStrategy>
    static inline Iterator find_different_from_first(Iterator first,
                                                     Iterator last,
                                                     SideStrategy const& )
    {
        typedef not_equal_to
            <
                typename point_type<Range>::type,
                typename SideStrategy::equals_point_point_strategy_type
            > not_equal;

        BOOST_GEOMETRY_ASSERT(first != last);

        Iterator second = first;
        ++second;
        return std::find_if(second, last, not_equal(*first));
    }

    template <typename View, typename VisitPolicy, typename SideStrategy>
    static inline bool apply_at_closure(View const& view, VisitPolicy& visitor,
                                        SideStrategy const& strategy,
                                        bool is_linear)
    {
        boost::ignore_unused(visitor);

        typedef typename boost::range_iterator<View const>::type iterator;

        iterator cur = boost::begin(view);
        typename boost::range_reverse_iterator
            <
                View const
            >::type prev = find_different_from_first(boost::rbegin(view),
                                                     boost::rend(view));

        iterator next = find_different_from_first(cur, boost::end(view));
        if (detail::is_spike_or_equal(*next, *cur, *prev, strategy))
        {
            return
                ! visitor.template apply<failure_spikes>(is_linear, *cur);
        }
        else
        {
            return ! visitor.template apply<no_failure>();
        }
    }


    template <typename VisitPolicy, typename SideStrategy>
    static inline bool apply(Range const& range, VisitPolicy& visitor,
                             SideStrategy const& strategy)
    {
        boost::ignore_unused(visitor);

        typedef typename closeable_view<Range const, Closure>::type view_type;
        typedef typename boost::range_iterator<view_type const>::type iterator; 

        bool const is_linear
            = boost::is_same<typename tag<Range>::type, linestring_tag>::value;

        view_type const view(range);

        iterator prev = boost::begin(view);

        iterator cur = find_different_from_first(prev, boost::end(view), strategy);
        if (cur == boost::end(view))
        {
            // the range has only one distinct point, so it
            // cannot have a spike
            return ! visitor.template apply<no_failure>();
        }

        iterator next = find_different_from_first(cur, boost::end(view), strategy);
        if (next == boost::end(view))
        {
            // the range has only two distinct points, so it
            // cannot have a spike
            return ! visitor.template apply<no_failure>();
        }

        while (next != boost::end(view))
        {
            // Verify spike. TODO: this is a reverse order from expected
            // in is_spike_or_equal, but this order calls the side
            // strategy in the way to correctly detect the spikes,
            // also in geographic cases going over the pole
            if (detail::is_spike_or_equal(*next, *cur, *prev, strategy))
            {
                return
                    ! visitor.template apply<failure_spikes>(is_linear, *cur);
            }
            prev = cur;
            cur = next;
            next = find_different_from_first(cur, boost::end(view), strategy);
        }

        if (geometry::detail::equals::
                equals_point_point(range::front(view), range::back(view),
                                   strategy.get_equals_point_point_strategy()))
        {
<<<<<<< HEAD
            iterator cur = boost::begin(view);
            typename boost::range_reverse_iterator
                <
                    view_type const
                >::type prev = find_different_from_first(boost::rbegin(view),
                                                         boost::rend(view),
                                                         strategy);

            iterator next = find_different_from_first(cur, boost::end(view),
                                                      strategy);
            if (detail::is_spike_or_equal(*next, *cur, *prev, strategy))
            {
                return
                    ! visitor.template apply<failure_spikes>(is_linear, *cur);
            }
            else
            {
                return ! visitor.template apply<no_failure>();
            }
=======
            return apply_at_closure(view, visitor, strategy, is_linear);
>>>>>>> 48c6e2b0
        }

        return ! visitor.template apply<no_failure>();
    }
};



}} // namespace detail::is_valid
#endif // DOXYGEN_NO_DETAIL


}} // namespace boost::geometry


#endif // BOOST_GEOMETRY_ALGORITHMS_DETAIL_IS_VALID_HAS_SPIKES_HPP<|MERGE_RESOLUTION|>--- conflicted
+++ resolved
@@ -111,9 +111,11 @@
             <
                 View const
             >::type prev = find_different_from_first(boost::rbegin(view),
-                                                     boost::rend(view));
+                                                     boost::rend(view),
+                                                     strategy);
 
-        iterator next = find_different_from_first(cur, boost::end(view));
+        iterator next = find_different_from_first(cur, boost::end(view),
+                                                  strategy);
         if (detail::is_spike_or_equal(*next, *cur, *prev, strategy))
         {
             return
@@ -178,29 +180,7 @@
                 equals_point_point(range::front(view), range::back(view),
                                    strategy.get_equals_point_point_strategy()))
         {
-<<<<<<< HEAD
-            iterator cur = boost::begin(view);
-            typename boost::range_reverse_iterator
-                <
-                    view_type const
-                >::type prev = find_different_from_first(boost::rbegin(view),
-                                                         boost::rend(view),
-                                                         strategy);
-
-            iterator next = find_different_from_first(cur, boost::end(view),
-                                                      strategy);
-            if (detail::is_spike_or_equal(*next, *cur, *prev, strategy))
-            {
-                return
-                    ! visitor.template apply<failure_spikes>(is_linear, *cur);
-            }
-            else
-            {
-                return ! visitor.template apply<no_failure>();
-            }
-=======
             return apply_at_closure(view, visitor, strategy, is_linear);
->>>>>>> 48c6e2b0
         }
 
         return ! visitor.template apply<no_failure>();
