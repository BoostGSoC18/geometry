--- conflicted
+++ resolved
@@ -444,12 +444,6 @@
             Reverse ? iterate_reverse : iterate_forward
         >::type view_type;
 
-<<<<<<< HEAD
-    static inline void apply(Range const& range, Sections& sections,
-                ring_identifier ring_id)
-    {
-=======
->>>>>>> 2ec55364
         cview_type cview(range);
         view_type view(cview);
 
