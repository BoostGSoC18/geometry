// Boost.Geometry (aka GGL, Generic Geometry Library)

// Copyright (c) 2007-2014 Barend Gehrels, Amsterdam, the Netherlands.
// Copyright (c) 2008-2014 Bruno Lalande, Paris, France.
// Copyright (c) 2009-2014 Mateusz Loskot, London, UK.
// Copyright (c) 2013-2014 Adam Wulkiewicz, Lodz, Poland.

// This file was modified by Oracle on 2013-2019.
// Modifications copyright (c) 2013-2019, Oracle and/or its affiliates.

// Contributed and/or modified by Vissarion Fysikopoulos, on behalf of Oracle
// Contributed and/or modified by Menelaos Karavelas, on behalf of Oracle
// Contributed and/or modified by Adam Wulkiewicz, on behalf of Oracle

// Parts of Boost.Geometry are redesigned from Geodan's Geographic Library
// (geolib/GGL), copyright (c) 1995-2010 Geodan, Amsterdam, the Netherlands.

// Use, modification and distribution is subject to the Boost Software License,
// Version 1.0. (See accompanying file LICENSE_1_0.txt or copy at
// http://www.boost.org/LICENSE_1_0.txt)

#ifndef BOOST_GEOMETRY_ALGORITHMS_DETAIL_DISJOINT_SEGMENT_BOX_HPP
#define BOOST_GEOMETRY_ALGORITHMS_DETAIL_DISJOINT_SEGMENT_BOX_HPP

#include <cstddef>

#include <boost/geometry/core/tags.hpp>
#include <boost/geometry/core/radian_access.hpp>

#include <boost/geometry/algorithms/detail/assign_indexed_point.hpp>
#include <boost/geometry/algorithms/detail/disjoint/point_box.hpp>
#include <boost/geometry/algorithms/detail/disjoint/box_box.hpp>
#include <boost/geometry/algorithms/detail/envelope/segment.hpp>
#include <boost/geometry/algorithms/detail/normalize.hpp>
#include <boost/geometry/algorithms/dispatch/disjoint.hpp>
#include <boost/geometry/algorithms/envelope.hpp>

#include <boost/geometry/formulas/vertex_longitude.hpp>

#include <boost/geometry/geometries/box.hpp>

// Temporary, for envelope_segment_impl
#include <boost/geometry/strategies/spherical/envelope_segment.hpp>

namespace boost { namespace geometry
{


#ifndef DOXYGEN_NO_DETAIL
namespace detail { namespace disjoint
{

template <typename CS_Tag>
struct disjoint_segment_box_sphere_or_spheroid
{
    struct disjoint_info
    {
        enum type
        {
            intersect,
            disjoint_no_vertex,
            disjoint_vertex
        };
        disjoint_info(type t) : m_(t){}
        operator type () const {return m_;}
        type m_;
    private :
        //prevent automatic conversion for any other built-in types
        template <typename T>
        operator T () const;
    };

    template
    <
        typename Segment, typename Box,
        typename AzimuthStrategy,
        typename NormalizeStrategy,
        typename DisjointPointBoxStrategy,
        typename DisjointBoxBoxStrategy
    >
    static inline bool apply(Segment const& segment,
                             Box const& box,
                             AzimuthStrategy const& azimuth_strategy,
                             NormalizeStrategy const& normalize_strategy,
                             DisjointPointBoxStrategy const& disjoint_point_box_strategy,
                             DisjointBoxBoxStrategy const& disjoint_box_box_strategy)
    {
        typedef typename point_type<Segment>::type segment_point;
        segment_point vertex;
        return apply(segment, box, vertex,
                     azimuth_strategy,
                     normalize_strategy,
                     disjoint_point_box_strategy,
                     disjoint_box_box_strategy) != disjoint_info::intersect;
    }

    template
    <
        typename Segment, typename Box,
        typename P,
        typename AzimuthStrategy,
        typename NormalizeStrategy,
        typename DisjointPointBoxStrategy,
        typename DisjointBoxBoxStrategy
    >
    static inline disjoint_info apply(Segment const& segment,
                                      Box const& box,
                                      P& vertex,
                                      AzimuthStrategy const& azimuth_strategy,
                                      NormalizeStrategy const& ,
                                      DisjointPointBoxStrategy const& disjoint_point_box_strategy,
                                      DisjointBoxBoxStrategy const& disjoint_box_box_strategy)
    {
        assert_dimension_equal<Segment, Box>();

        typedef typename point_type<Segment>::type segment_point_type;

        segment_point_type p0, p1;
        geometry::detail::assign_point_from_index<0>(segment, p0);
        geometry::detail::assign_point_from_index<1>(segment, p1);

        //vertex not computed here
        disjoint_info disjoint_return_value = disjoint_info::disjoint_no_vertex;

        // Simplest cases first

        // Case 1: if box contains one of segment's endpoints then they are not disjoint
        if ( ! disjoint_point_box(p0, box, disjoint_point_box_strategy)
          || ! disjoint_point_box(p1, box, disjoint_point_box_strategy) )
        {
            return disjoint_info::intersect;
        }

        // Case 2: disjoint if bounding boxes are disjoint

        typedef typename coordinate_type<segment_point_type>::type CT;

        segment_point_type p0_normalized;
        NormalizeStrategy::apply(p0, p0_normalized);
        segment_point_type p1_normalized;
        NormalizeStrategy::apply(p1, p1_normalized);

        CT lon1 = geometry::get_as_radian<0>(p0_normalized);
        CT lat1 = geometry::get_as_radian<1>(p0_normalized);
        CT lon2 = geometry::get_as_radian<0>(p1_normalized);
        CT lat2 = geometry::get_as_radian<1>(p1_normalized);

        if (lon1 > lon2)
        {
            std::swap(lon1, lon2);
            std::swap(lat1, lat2);
        }

        geometry::model::box<segment_point_type> box_seg;

        // TODO: alp1 commented out due to the inconsistent handling of
        //   coordinates and azimuth internally coordinates may be modified
        //   before calculation but passed azimuth is not adapted to changes
        strategy::envelope::detail::envelope_segment_impl
            <
                CS_Tag
            >::template apply<geometry::radian>(lon1, lat1,
                                                lon2, lat2,
                                                box_seg,
<<<<<<< HEAD
                                                azimuth_strategy/*,
                                                alp1*/);
=======
                                                azimuth_strategy);
>>>>>>> 8f697772

        if (disjoint_box_box(box, box_seg, disjoint_box_box_strategy))
        {
            return disjoint_return_value;
        }

        // Case 3: test intersection by comparing angles

        CT alp1, a_b0, a_b1, a_b2, a_b3;

        CT b_lon_min = geometry::get_as_radian<geometry::min_corner, 0>(box);
        CT b_lat_min = geometry::get_as_radian<geometry::min_corner, 1>(box);
        CT b_lon_max = geometry::get_as_radian<geometry::max_corner, 0>(box);
        CT b_lat_max = geometry::get_as_radian<geometry::max_corner, 1>(box);

        azimuth_strategy.apply(lon1, lat1, lon2, lat2, alp1);
        azimuth_strategy.apply(lon1, lat1, b_lon_min, b_lat_min, a_b0);
        azimuth_strategy.apply(lon1, lat1, b_lon_max, b_lat_min, a_b1);
        azimuth_strategy.apply(lon1, lat1, b_lon_min, b_lat_max, a_b2);
        azimuth_strategy.apply(lon1, lat1, b_lon_max, b_lat_max, a_b3);

        bool b0 = formula::azimuth_side_value(alp1, a_b0) > 0;
        bool b1 = formula::azimuth_side_value(alp1, a_b1) > 0;
        bool b2 = formula::azimuth_side_value(alp1, a_b2) > 0;
        bool b3 = formula::azimuth_side_value(alp1, a_b3) > 0;

        if (!(b0 && b1 && b2 && b3) && (b0 || b1 || b2 || b3))
        {
            return disjoint_info::intersect;
        }

        // Case 4: The only intersection case not covered above is when all four
        // points of the box are above (below) the segment in northern (southern)
        // hemisphere. Then we have to compute the vertex of the segment

        CT vertex_lat;
        CT lat_sum = lat1 + lat2;

        if ((lat1 < b_lat_min && lat_sum > CT(0))
                || (lat1 > b_lat_max && lat_sum < CT(0)))
        {
            CT b_lat_below; //latitude of box closest to equator

            if (lat_sum > CT(0))
            {
                vertex_lat = geometry::get_as_radian<geometry::max_corner, 1>(box_seg);
                b_lat_below = b_lat_min;
            } else {
                vertex_lat = geometry::get_as_radian<geometry::min_corner, 1>(box_seg);
                b_lat_below = b_lat_max;
            }

            //optimization TODO: computing the spherical longitude should suffice for
            // the majority of cases
            CT vertex_lon = geometry::formula::vertex_longitude<CT, CS_Tag>
                                    ::apply(lon1, lat1,
                                            lon2, lat2,
                                            vertex_lat,
                                            alp1,
                                            azimuth_strategy);

            geometry::set_from_radian<0>(vertex, vertex_lon);
            geometry::set_from_radian<1>(vertex, vertex_lat);
            disjoint_return_value = disjoint_info::disjoint_vertex; //vertex_computed

            // Check if the vertex point is within the band defined by the
            // minimum and maximum longitude of the box; if yes, then return
            // false if the point is above the min latitude of the box; return
            // true in all other cases
            if (vertex_lon >= b_lon_min && vertex_lon <= b_lon_max
                    && std::abs(vertex_lat) > std::abs(b_lat_below))
            {
                return disjoint_info::intersect;
            }
        }

        return disjoint_return_value;
    }
};

struct disjoint_segment_box
{
    template <typename Segment, typename Box, typename Strategy>
    static inline bool apply(Segment const& segment,
                             Box const& box,
                             Strategy const& strategy)
    {
        return strategy.apply(segment, box);
    }
};

}} // namespace detail::disjoint
#endif // DOXYGEN_NO_DETAIL


#ifndef DOXYGEN_NO_DISPATCH
namespace dispatch
{


template <typename Segment, typename Box, std::size_t DimensionCount>
struct disjoint<Segment, Box, DimensionCount, segment_tag, box_tag, false>
        : detail::disjoint::disjoint_segment_box
{};


} // namespace dispatch
#endif // DOXYGEN_NO_DISPATCH


}} // namespace boost::geometry


#endif // BOOST_GEOMETRY_ALGORITHMS_DETAIL_DISJOINT_SEGMENT_BOX_HPP<|MERGE_RESOLUTION|>--- conflicted
+++ resolved
@@ -114,6 +114,7 @@
         assert_dimension_equal<Segment, Box>();
 
         typedef typename point_type<Segment>::type segment_point_type;
+        typedef typename cs_tag<Segment>::type segment_cs_type;
 
         segment_point_type p0, p1;
         geometry::detail::assign_point_from_index<0>(segment, p0);
@@ -153,21 +154,13 @@
 
         geometry::model::box<segment_point_type> box_seg;
 
-        // TODO: alp1 commented out due to the inconsistent handling of
-        //   coordinates and azimuth internally coordinates may be modified
-        //   before calculation but passed azimuth is not adapted to changes
         strategy::envelope::detail::envelope_segment_impl
             <
                 CS_Tag
             >::template apply<geometry::radian>(lon1, lat1,
                                                 lon2, lat2,
                                                 box_seg,
-<<<<<<< HEAD
-                                                azimuth_strategy/*,
-                                                alp1*/);
-=======
                                                 azimuth_strategy);
->>>>>>> 8f697772
 
         if (disjoint_box_box(box, box_seg, disjoint_box_box_strategy))
         {
