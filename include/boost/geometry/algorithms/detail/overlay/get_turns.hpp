// Boost.Geometry (aka GGL, Generic Geometry Library)

// Copyright (c) 2007-2012 Barend Gehrels, Amsterdam, the Netherlands.
// Copyright (c) 2014 Adam Wulkiewicz, Lodz, Poland.

// This file was modified by Oracle on 2014.
// Modifications copyright (c) 2014 Oracle and/or its affiliates.

// Use, modification and distribution is subject to the Boost Software License,
// Version 1.0. (See accompanying file LICENSE_1_0.txt or copy at
// http://www.boost.org/LICENSE_1_0.txt)

// Contributed and/or modified by Adam Wulkiewicz, on behalf of Oracle

#ifndef BOOST_GEOMETRY_ALGORITHMS_DETAIL_OVERLAY_GET_TURNS_HPP
#define BOOST_GEOMETRY_ALGORITHMS_DETAIL_OVERLAY_GET_TURNS_HPP


#include <cstddef>
#include <map>

#include <boost/array.hpp>
#include <boost/concept_check.hpp>
#include <boost/mpl/if.hpp>
#include <boost/range.hpp>

#include <boost/geometry/core/access.hpp>
#include <boost/geometry/core/coordinate_dimension.hpp>
#include <boost/geometry/core/exterior_ring.hpp>
#include <boost/geometry/core/interior_rings.hpp>
#include <boost/geometry/core/reverse_dispatch.hpp>
#include <boost/geometry/core/ring_type.hpp>
#include <boost/geometry/core/tags.hpp>

#include <boost/geometry/geometries/concepts/check.hpp>

#include <boost/geometry/util/math.hpp>
#include <boost/geometry/views/closeable_view.hpp>
#include <boost/geometry/views/reversible_view.hpp>
#include <boost/geometry/views/detail/range_type.hpp>

#include <boost/geometry/geometries/box.hpp>
#include <boost/geometry/geometries/segment.hpp>

#include <boost/geometry/iterators/ever_circling_iterator.hpp>

#include <boost/geometry/strategies/cartesian/cart_intersect.hpp>
#include <boost/geometry/strategies/intersection.hpp>
#include <boost/geometry/strategies/intersection_result.hpp>

#include <boost/geometry/algorithms/detail/disjoint/box_box.hpp>
#include <boost/geometry/algorithms/detail/disjoint/point_point.hpp>

#include <boost/geometry/algorithms/detail/interior_iterator.hpp>
#include <boost/geometry/algorithms/detail/partition.hpp>
#include <boost/geometry/algorithms/detail/recalculate.hpp>

#include <boost/geometry/algorithms/detail/overlay/get_turn_info.hpp>
#include <boost/geometry/algorithms/detail/overlay/get_turn_info_ll.hpp>
#include <boost/geometry/algorithms/detail/overlay/get_turn_info_la.hpp>
#include <boost/geometry/algorithms/detail/overlay/segment_identifier.hpp>

#include <boost/geometry/algorithms/detail/sections/range_by_section.hpp>
#include <boost/geometry/algorithms/detail/sections/sectionalize.hpp>

#include <boost/geometry/algorithms/expand.hpp>

#ifdef BOOST_GEOMETRY_DEBUG_INTERSECTION
#  include <sstream>
#  include <boost/geometry/io/dsv/write.hpp>
#endif


namespace boost { namespace geometry
{

// Silence warning C4127: conditional expression is constant
#if defined(_MSC_VER)
#pragma warning(push)
#pragma warning(disable : 4127)
#endif


#ifndef DOXYGEN_NO_DETAIL
namespace detail { namespace get_turns
{


struct no_interrupt_policy
{
    static bool const enabled = false;

    template <typename Range>
    static inline bool apply(Range const&)
    {
        return false;
    }
};


template
<
    typename Geometry1, typename Geometry2,
    bool Reverse1, bool Reverse2,
    typename Section1, typename Section2,
    typename TurnPolicy
>
class get_turns_in_sections
{
    typedef typename closeable_view
        <
            typename range_type<Geometry1>::type const,
            closure<Geometry1>::value
        >::type cview_type1;
    typedef typename closeable_view
        <
            typename range_type<Geometry2>::type const,
            closure<Geometry2>::value
        >::type cview_type2;

    typedef typename reversible_view
        <
            cview_type1 const,
            Reverse1 ? iterate_reverse : iterate_forward
        >::type view_type1;
    typedef typename reversible_view
        <
            cview_type2 const,
            Reverse2 ? iterate_reverse : iterate_forward
        >::type view_type2;

    typedef typename boost::range_iterator
        <
            view_type1 const
        >::type range1_iterator;

    typedef typename boost::range_iterator
        <
            view_type2 const
        >::type range2_iterator;


    template <typename Geometry, typename Section>
    static inline bool neighbouring(Section const& section,
            int index1, int index2)
    {
        // About n-2:
        //   (square: range_count=5, indices 0,1,2,3
        //    -> 0-3 are adjacent, don't check on intersections)
        // Also tested for open polygons, and/or duplicates
        // About first condition: will be optimized by compiler (static)
        // It checks if it is areal (box,ring,(multi)polygon
        int const n = int(section.range_count);

        boost::ignore_unused_variable_warning(n);
        boost::ignore_unused_variable_warning(index1);
        boost::ignore_unused_variable_warning(index2);

        return boost::is_same
                    <
                        typename tag_cast
                            <
                                typename geometry::tag<Geometry>::type,
                                areal_tag
                            >::type,
                        areal_tag
                    >::value
               && index1 == 0
               && index2 >= n - 2
                ;
    }


public :
    // Returns true if terminated, false if interrupted
    template <typename Turns, typename RobustPolicy, typename InterruptPolicy>
    static inline bool apply(
            int source_id1, Geometry1 const& geometry1, Section1 const& sec1,
            int source_id2, Geometry2 const& geometry2, Section2 const& sec2,
            bool skip_larger,
            RobustPolicy const& robust_policy,
            Turns& turns,
            InterruptPolicy& interrupt_policy)
    {
        boost::ignore_unused_variable_warning(interrupt_policy);

        if ((sec1.duplicate && (sec1.count + 1) < sec1.range_count)
           || (sec2.duplicate && (sec2.count + 1) < sec2.range_count))
        {
            // Skip sections containig only duplicates.
            // They are still important (can indicate non-disjointness)
            // but they will be found processing adjacent sections.
            // Do NOT skip if they are the ONLY section
            return true;
        }

        cview_type1 cview1(range_by_section(geometry1, sec1));
        cview_type2 cview2(range_by_section(geometry2, sec2));
        view_type1 view1(cview1);
        view_type2 view2(cview2);

        range1_iterator begin_range_1 = boost::begin(view1);
        range1_iterator end_range_1 = boost::end(view1);

        range2_iterator begin_range_2 = boost::begin(view2);
        range2_iterator end_range_2 = boost::end(view2);

        int const dir1 = sec1.directions[0];
        int const dir2 = sec2.directions[0];
        int index1 = sec1.begin_index;
        int ndi1 = sec1.non_duplicate_index;

        bool const same_source =
            source_id1 == source_id2
                    && sec1.ring_id.multi_index == sec2.ring_id.multi_index
                    && sec1.ring_id.ring_index == sec2.ring_id.ring_index;

        range1_iterator prev1, it1, end1;

        get_start_point_iterator(sec1, view1, prev1, it1, end1,
                    index1, ndi1, dir1, sec2.bounding_box, robust_policy);

        // We need a circular iterator because it might run through the closing point.
        // One circle is actually enough but this one is just convenient.
        ever_circling_iterator<range1_iterator> next1(begin_range_1, end_range_1, it1, true);
        next1++;

        // Walk through section and stop if we exceed the other box
        // section 2:    [--------------]
        // section 1: |----|---|---|---|---|
        for (prev1 = it1++, next1++;
            it1 != end1 && ! exceeding<0>(dir1, *prev1, sec2.bounding_box, robust_policy);
            ++prev1, ++it1, ++index1, ++next1, ++ndi1)
        {
            ever_circling_iterator<range1_iterator> nd_next1(
                    begin_range_1, end_range_1, next1, true);
            advance_to_non_duplicate_next(nd_next1, it1, sec1, robust_policy);

            int index2 = sec2.begin_index;
            int ndi2 = sec2.non_duplicate_index;

            range2_iterator prev2, it2, end2;

            get_start_point_iterator(sec2, view2, prev2, it2, end2,
                        index2, ndi2, dir2, sec1.bounding_box, robust_policy);
            ever_circling_iterator<range2_iterator> next2(begin_range_2, end_range_2, it2, true);
            next2++;

            for (prev2 = it2++, next2++;
                it2 != end2 && ! exceeding<0>(dir2, *prev2, sec1.bounding_box, robust_policy);
                ++prev2, ++it2, ++index2, ++next2, ++ndi2)
            {
                bool skip = same_source;
                if (skip)
                {
                    // If sources are the same (possibly self-intersecting):
                    // skip if it is a neighbouring segment.
                    // (including first-last segment
                    //  and two segments with one or more degenerate/duplicate
                    //  (zero-length) segments in between)

                    // Also skip if index1 < index2 to avoid getting all
                    // intersections twice (only do this on same source!)

                    skip = (skip_larger && index1 >= index2)
                        || ndi2 == ndi1 + 1
                        || neighbouring<Geometry1>(sec1, index1, index2)
                        ;
                }

                if (! skip)
                {
                    // Move to the "non duplicate next"
                    ever_circling_iterator<range2_iterator> nd_next2(
                            begin_range_2, end_range_2, next2, true);
                    advance_to_non_duplicate_next(nd_next2, it2, sec2, robust_policy);

                    typedef typename boost::range_value<Turns>::type turn_info;

                    turn_info ti;
                    ti.operations[0].seg_id = segment_identifier(source_id1,
                                        sec1.ring_id.multi_index, sec1.ring_id.ring_index, index1),
                    ti.operations[1].seg_id = segment_identifier(source_id2,
                                        sec2.ring_id.multi_index, sec2.ring_id.ring_index, index2),

                    ti.operations[0].other_id = ti.operations[1].seg_id;
                    ti.operations[1].other_id = ti.operations[0].seg_id;

                    std::size_t const size_before = boost::size(turns);

                    bool const is_1_first = sec1.is_non_duplicate_first && index1 == sec1.begin_index;
                    bool const is_1_last = sec1.is_non_duplicate_last && index1+1 >= sec1.end_index;
                    bool const is_2_first = sec2.is_non_duplicate_first && index2 == sec2.begin_index;
                    bool const is_2_last = sec2.is_non_duplicate_last && index2+1 >= sec2.end_index;

                    TurnPolicy::apply(*prev1, *it1, *nd_next1, *prev2, *it2, *nd_next2,
                                      is_1_first, is_1_last, is_2_first, is_2_last,
                                      ti, robust_policy, std::back_inserter(turns));

                    if (InterruptPolicy::enabled)
                    {
                        if (interrupt_policy.apply(
                            std::make_pair(boost::begin(turns) + size_before,
                                boost::end(turns))))
                        {
                            return false;
                        }
                    }
                }
            }
        }
        return true;
    }


private :
    typedef typename geometry::point_type<Geometry1>::type point1_type;
    typedef typename geometry::point_type<Geometry2>::type point2_type;
    typedef typename model::referring_segment<point1_type const> segment1_type;
    typedef typename model::referring_segment<point2_type const> segment2_type;


    template <size_t Dim, typename Point, typename Box, typename RobustPolicy>
    static inline bool preceding(int dir, Point const& point, Box const& box, RobustPolicy const& robust_policy)
    {
        typename robust_point_type<Point, RobustPolicy>::type robust_point;
        geometry::recalculate(robust_point, point, robust_policy);
        return (dir == 1  && get<Dim>(robust_point) < get<min_corner, Dim>(box))
            || (dir == -1 && get<Dim>(robust_point) > get<max_corner, Dim>(box));
    }

    template <size_t Dim, typename Point, typename Box, typename RobustPolicy>
    static inline bool exceeding(int dir, Point const& point, Box const& box, RobustPolicy const& robust_policy)
    {
        typename robust_point_type<Point, RobustPolicy>::type robust_point;
        geometry::recalculate(robust_point, point, robust_policy);
        return (dir == 1  && get<Dim>(robust_point) > get<max_corner, Dim>(box))
            || (dir == -1 && get<Dim>(robust_point) < get<min_corner, Dim>(box));
    }

    template <typename Iterator, typename RangeIterator, typename Section, typename RobustPolicy>
    static inline void advance_to_non_duplicate_next(Iterator& next,
            RangeIterator const& it, Section const& section, RobustPolicy const& robust_policy)
    {
        typedef typename robust_point_type<point1_type, RobustPolicy>::type robust_point_type;
        robust_point_type robust_point_from_it;
        robust_point_type robust_point_from_next;
        geometry::recalculate(robust_point_from_it, *it, robust_policy);
        geometry::recalculate(robust_point_from_next, *next, robust_policy);

        // To see where the next segments bend to, in case of touch/intersections
        // on end points, we need (in case of degenerate/duplicate points) an extra
        // iterator which moves to the REAL next point, so non duplicate.
        // This needs an extra comparison (disjoint).
        // (Note that within sections, non duplicate points are already asserted,
        //   by the sectionalize process).

        // So advance to the "non duplicate next"
        // (the check is defensive, to avoid endless loops)
        std::size_t check = 0;
        while(! detail::disjoint::disjoint_point_point
                (
                    robust_point_from_it, robust_point_from_next
                )
            && check++ < section.range_count)
        {
            next++;
            geometry::recalculate(robust_point_from_next, *next, robust_policy);
        }
    }

    // It is NOT possible to have section-iterators here
    // because of the logistics of "index" (the section-iterator automatically
    // skips to the begin-point, we loose the index or have to recalculate it)
    // So we mimic it here
    template <typename Range, typename Section, typename Box, typename RobustPolicy>
    static inline void get_start_point_iterator(Section & section,
            Range const& range,
            typename boost::range_iterator<Range const>::type& it,
            typename boost::range_iterator<Range const>::type& prev,
            typename boost::range_iterator<Range const>::type& end,
            int& index, int& ndi,
            int dir, Box const& other_bounding_box, RobustPolicy const& robust_policy)
    {
        it = boost::begin(range) + section.begin_index;
        end = boost::begin(range) + section.end_index + 1;

        // Mimic section-iterator:
        // Skip to point such that section interects other box
        prev = it++;
        for(; it != end && preceding<0>(dir, *it, other_bounding_box, robust_policy);
            prev = it++, index++, ndi++)
        {}
        // Go back one step because we want to start completely preceding
        it = prev;
    }
};

struct get_section_box
{
    template <typename Box, typename InputItem>
    static inline void apply(Box& total, InputItem const& item)
    {
        geometry::expand(total, item.bounding_box);
    }
};

struct ovelaps_section_box
{
    template <typename Box, typename InputItem>
    static inline bool apply(Box const& box, InputItem const& item)
    {
        return ! detail::disjoint::disjoint_box_box(box, item.bounding_box);
    }
};

template
<
    typename Geometry1, typename Geometry2,
    bool Reverse1, bool Reverse2,
    typename Turns,
    typename TurnPolicy,
    typename RobustPolicy,
    typename InterruptPolicy
>
struct section_visitor
{
    int m_source_id1;
    Geometry1 const& m_geometry1;
    int m_source_id2;
    Geometry2 const& m_geometry2;
    RobustPolicy const& m_rescale_policy;
    Turns& m_turns;
    InterruptPolicy& m_interrupt_policy;

    section_visitor(int id1, Geometry1 const& g1,
            int id2, Geometry2 const& g2,
            RobustPolicy const& robust_policy,
            Turns& turns, InterruptPolicy& ip)
        : m_source_id1(id1), m_geometry1(g1)
        , m_source_id2(id2), m_geometry2(g2)
        , m_rescale_policy(robust_policy)
        , m_turns(turns)
        , m_interrupt_policy(ip)
    {}

    template <typename Section>
    inline bool apply(Section const& sec1, Section const& sec2)
    {
        if (! detail::disjoint::disjoint_box_box(sec1.bounding_box, sec2.bounding_box))
        {
            return get_turns_in_sections
                    <
                        Geometry1,
                        Geometry2,
                        Reverse1, Reverse2,
                        Section, Section,
                        TurnPolicy
                    >::apply(
                            m_source_id1, m_geometry1, sec1,
                            m_source_id2, m_geometry2, sec2,
                            false,
                            m_rescale_policy,
                            m_turns, m_interrupt_policy);
        }
        return true;
    }

};

template
<
    typename Geometry1, typename Geometry2,
    bool Reverse1, bool Reverse2,
    typename TurnPolicy
>
class get_turns_generic
{

public:
    template <typename RobustPolicy, typename Turns, typename InterruptPolicy>
    static inline void apply(
            int source_id1, Geometry1 const& geometry1,
            int source_id2, Geometry2 const& geometry2,
            RobustPolicy const& robust_policy,
            Turns& turns,
            InterruptPolicy& interrupt_policy)
    {
        // First create monotonic sections...
        typedef typename boost::range_value<Turns>::type ip_type;
        typedef typename ip_type::point_type point_type;

        typedef model::box
            <
                typename geometry::robust_point_type
                <
                    point_type, RobustPolicy
                >::type
            > box_type;
        typedef typename geometry::sections<box_type, 2> sections_type;

        sections_type sec1, sec2;

        geometry::sectionalize<Reverse1>(geometry1, robust_policy, true, sec1, 0);
        geometry::sectionalize<Reverse2>(geometry2, robust_policy, true, sec2, 1);

        // ... and then partition them, intersecting overlapping sections in visitor method
        section_visitor
            <
                Geometry1, Geometry2,
                Reverse1, Reverse2,
                Turns, TurnPolicy, RobustPolicy, InterruptPolicy
            > visitor(source_id1, geometry1, source_id2, geometry2, robust_policy, turns, interrupt_policy);

        geometry::partition
            <
                box_type, get_section_box, ovelaps_section_box
            >::apply(sec1, sec2, visitor);
    }
};


// Get turns for a range with a box, following Cohen-Sutherland (cs) approach
template
<
    typename Range, typename Box,
    bool ReverseRange, bool ReverseBox,
    typename TurnPolicy
>
struct get_turns_cs
{
    typedef typename geometry::point_type<Range>::type point_type;
    typedef typename geometry::point_type<Box>::type box_point_type;

    typedef typename closeable_view
        <
            Range const,
            closure<Range>::value
        >::type cview_type;

    typedef typename reversible_view
        <
            cview_type const,
            ReverseRange ? iterate_reverse : iterate_forward
        >::type view_type;

    typedef typename boost::range_iterator
        <
            view_type const
        >::type iterator_type;


    template <typename RobustPolicy, typename Turns, typename InterruptPolicy>
    static inline void apply(
                int source_id1, Range const& range,
                int source_id2, Box const& box,
                RobustPolicy const& robust_policy,
                Turns& turns,
                InterruptPolicy& interrupt_policy,
                int multi_index = -1, int ring_index = -1)
    {
        if ( boost::size(range) <= 1)
        {
            return;
        }

        boost::array<box_point_type,4> bp;
        assign_box_corners_oriented<ReverseBox>(box, bp);

        cview_type cview(range);
        view_type view(cview);

        typename boost::range_size<view_type>::type segments_count1 = boost::size(view) - 1;

        iterator_type it = boost::begin(view);

        ever_circling_iterator<iterator_type> next(
                boost::begin(view), boost::end(view), it, true);
        next++;
        next++;

        //bool first = true;

        //char previous_side[2] = {0, 0};

        int index = 0;

        for (iterator_type prev = it++;
            it != boost::end(view);
            prev = it++, next++, index++)
        {
            segment_identifier seg_id(source_id1,
                        multi_index, ring_index, index);

            /*if (first)
            {
                previous_side[0] = get_side<0>(box, *prev);
                previous_side[1] = get_side<1>(box, *prev);
            }

            char current_side[2];
            current_side[0] = get_side<0>(box, *it);
            current_side[1] = get_side<1>(box, *it);

            // There can NOT be intersections if
            // 1) EITHER the two points are lying on one side of the box (! 0 && the same)
            // 2) OR same in Y-direction
            // 3) OR all points are inside the box (0)
            if (! (
                (current_side[0] != 0 && current_side[0] == previous_side[0])
                || (current_side[1] != 0 && current_side[1] == previous_side[1])
                || (current_side[0] == 0
                        && current_side[1] == 0
                        && previous_side[0] == 0
                        && previous_side[1] == 0)
                  )
                )*/
            if (true)
            {
                get_turns_with_box(seg_id, source_id2,
                        *prev, *it, *next,
                        bp[0], bp[1], bp[2], bp[3],
                        // NOTE: some dummy values could be passed below since this would be called only for Polygons and Boxes
                        index == 0,
                        unsigned(index) == segments_count1,
                        robust_policy,
                        turns, interrupt_policy);
                // Future performance enhancement:
                // return if told by the interrupt policy
            }
        }
    }

private:
    template<std::size_t Index, typename Point>
    static inline int get_side(Box const& box, Point const& point)
    {
        // Inside -> 0
        // Outside -> -1 (left/below) or 1 (right/above)
        // On border -> -2 (left/lower) or 2 (right/upper)
        // The only purpose of the value is to not be the same,
        // and to denote if it is inside (0)

        typename coordinate_type<Point>::type const& c = get<Index>(point);
        typename coordinate_type<Box>::type const& left = get<min_corner, Index>(box);
        typename coordinate_type<Box>::type const& right = get<max_corner, Index>(box);

        if (geometry::math::equals(c, left)) return -2;
        else if (geometry::math::equals(c, right)) return 2;
        else if (c < left) return -1;
        else if (c > right) return 1;
        else return 0;
    }

    template <typename RobustPolicy, typename Turns, typename InterruptPolicy>
    static inline void get_turns_with_box(segment_identifier const& seg_id, int source_id2,
            // Points from a range:
            point_type const& rp0,
            point_type const& rp1,
            point_type const& rp2,
            // Points from the box
            box_point_type const& bp0,
            box_point_type const& bp1,
            box_point_type const& bp2,
            box_point_type const& bp3,
            bool const is_range_first,
            bool const is_range_last,
            RobustPolicy const& robust_policy,
            // Output
            Turns& turns,
            InterruptPolicy& interrupt_policy)
    {
        boost::ignore_unused_variable_warning(interrupt_policy);

        // Depending on code some relations can be left out

        typedef typename boost::range_value<Turns>::type turn_info;

        turn_info ti;
        ti.operations[0].seg_id = seg_id;
        ti.operations[0].other_id = ti.operations[1].seg_id;
        ti.operations[1].other_id = seg_id;

        ti.operations[1].seg_id = segment_identifier(source_id2, -1, -1, 0);
        TurnPolicy::apply(rp0, rp1, rp2, bp0, bp1, bp2,
                          is_range_first, is_range_last,
                          true, false,
                          ti, robust_policy, std::back_inserter(turns));

        ti.operations[1].seg_id = segment_identifier(source_id2, -1, -1, 1);
        TurnPolicy::apply(rp0, rp1, rp2, bp1, bp2, bp3,
                          is_range_first, is_range_last,
                          false, false,
                          ti, robust_policy, std::back_inserter(turns));

        ti.operations[1].seg_id = segment_identifier(source_id2, -1, -1, 2);
        TurnPolicy::apply(rp0, rp1, rp2, bp2, bp3, bp0,
                          is_range_first, is_range_last,
                          false, false,
                          ti, robust_policy, std::back_inserter(turns));

        ti.operations[1].seg_id = segment_identifier(source_id2, -1, -1, 3);
        TurnPolicy::apply(rp0, rp1, rp2, bp3, bp0, bp1,
                          is_range_first, is_range_last,
                          false, true,
                          ti, robust_policy, std::back_inserter(turns));

        if (InterruptPolicy::enabled)
        {
            interrupt_policy.apply(turns);
        }

    }

};


template
<
    typename Polygon, typename Box,
    bool Reverse, bool ReverseBox,
    typename TurnPolicy
>
struct get_turns_polygon_cs
{
    template <typename RobustPolicy, typename Turns, typename InterruptPolicy>
    static inline void apply(
            int source_id1, Polygon const& polygon,
            int source_id2, Box const& box,
            RobustPolicy const& robust_policy,
            Turns& turns, InterruptPolicy& interrupt_policy,
            int multi_index = -1)
    {
        typedef typename geometry::ring_type<Polygon>::type ring_type;

        typedef detail::get_turns::get_turns_cs
            <
                ring_type, Box,
                Reverse, ReverseBox,
                TurnPolicy
            > intersector_type;

        intersector_type::apply(
                source_id1, geometry::exterior_ring(polygon),
                source_id2, box,
                robust_policy,
                turns, interrupt_policy,
                multi_index, -1);

        int i = 0;

        typename interior_return_type<Polygon const>::type
            rings = interior_rings(polygon);
        for (typename detail::interior_iterator<Polygon const>::type
                it = boost::begin(rings); it != boost::end(rings); ++it, ++i)
        {
            intersector_type::apply(
                    source_id1, *it,
                    source_id2, box,
                    robust_policy,
                    turns, interrupt_policy,
                    multi_index, i);
        }

    }
};


template
<
    typename Multi, typename Box,
    bool Reverse, bool ReverseBox,
    typename TurnPolicy
>
struct get_turns_multi_polygon_cs
{
    template <typename RobustPolicy, typename Turns, typename InterruptPolicy>
    static inline void apply(
            int source_id1, Multi const& multi,
            int source_id2, Box const& box,
            RobustPolicy const& robust_policy,
            Turns& turns, InterruptPolicy& interrupt_policy)
    {
        typedef typename boost::range_iterator
            <
                Multi const
            >::type iterator_type;

        int i = 0;
        for (iterator_type it = boost::begin(multi);
             it != boost::end(multi);
             ++it, ++i)
        {
            // Call its single version
            get_turns_polygon_cs
                <
                    typename boost::range_value<Multi>::type, Box,
                    Reverse, ReverseBox,
                    TurnPolicy
                >::apply(source_id1, *it, source_id2, box,
                            robust_policy, turns, interrupt_policy, i);
        }
    }
};


// GET_TURN_INFO_TYPE

template <typename Geometry>
struct topological_tag_base
{
    typedef typename tag_cast<typename tag<Geometry>::type, pointlike_tag, linear_tag, areal_tag>::type type;
};

template <typename Geometry1, typename Geometry2, typename AssignPolicy,
          typename Tag1 = typename tag<Geometry1>::type, typename Tag2 = typename tag<Geometry2>::type,
          typename TagBase1 = typename topological_tag_base<Geometry1>::type, typename TagBase2 = typename topological_tag_base<Geometry2>::type>
struct get_turn_info_type
    : overlay::get_turn_info<AssignPolicy>
{};

template <typename Geometry1, typename Geometry2, typename AssignPolicy, typename Tag1, typename Tag2>
struct get_turn_info_type<Geometry1, Geometry2, AssignPolicy, Tag1, Tag2, linear_tag, linear_tag>
    : overlay::get_turn_info_linear_linear<AssignPolicy>
{};

template <typename Geometry1, typename Geometry2, typename AssignPolicy, typename Tag1, typename Tag2>
struct get_turn_info_type<Geometry1, Geometry2, AssignPolicy, Tag1, Tag2, linear_tag, areal_tag>
    : overlay::get_turn_info_linear_areal<AssignPolicy>
{};

template <typename Geometry1, typename Geometry2, typename SegmentRatio,
          typename Tag1 = typename tag<Geometry1>::type, typename Tag2 = typename tag<Geometry2>::type,
          typename TagBase1 = typename topological_tag_base<Geometry1>::type, typename TagBase2 = typename topological_tag_base<Geometry2>::type>
struct turn_operation_type
{
    typedef overlay::turn_operation<SegmentRatio> type;
};

template <typename Geometry1, typename Geometry2, typename SegmentRatio, typename Tag1, typename Tag2>
struct turn_operation_type<Geometry1, Geometry2, SegmentRatio, Tag1, Tag2, linear_tag, linear_tag>
{
    typedef overlay::turn_operation_linear<SegmentRatio> type;
};

template <typename Geometry1, typename Geometry2, typename SegmentRatio, typename Tag1, typename Tag2>
struct turn_operation_type<Geometry1, Geometry2, SegmentRatio, Tag1, Tag2, linear_tag, areal_tag>
{
    typedef overlay::turn_operation_linear<SegmentRatio> type;
};

}} // namespace detail::get_turns
#endif // DOXYGEN_NO_DETAIL


#ifndef DOXYGEN_NO_DISPATCH
namespace dispatch
{

// Because this is "detail" method, and most implementations will use "generic",
// we take the freedom to derive it from "generic".
template
<
    typename GeometryTag1, typename GeometryTag2,
    typename Geometry1, typename Geometry2,
    bool Reverse1, bool Reverse2,
    typename TurnPolicy
>
struct get_turns
    : detail::get_turns::get_turns_generic
        <
            Geometry1, Geometry2,
            Reverse1, Reverse2,
            TurnPolicy
        >
{};


template
<
    typename Polygon, typename Box,
    bool ReversePolygon, bool ReverseBox,
    typename TurnPolicy
>
struct get_turns
    <
        polygon_tag, box_tag,
        Polygon, Box,
        ReversePolygon, ReverseBox,
        TurnPolicy
    > : detail::get_turns::get_turns_polygon_cs
            <
                Polygon, Box,
                ReversePolygon, ReverseBox,
                TurnPolicy
            >
{};


template
<
    typename Ring, typename Box,
    bool ReverseRing, bool ReverseBox,
    typename TurnPolicy
>
struct get_turns
    <
        ring_tag, box_tag,
        Ring, Box,
        ReverseRing, ReverseBox,
        TurnPolicy
    > : detail::get_turns::get_turns_cs
            <
                Ring, Box, ReverseRing, ReverseBox,
                TurnPolicy
            >

{};


template
<
    typename MultiPolygon,
    typename Box,
    bool ReverseMultiPolygon, bool ReverseBox,
    typename TurnPolicy
>
struct get_turns
    <
        multi_polygon_tag, box_tag,
        MultiPolygon, Box,
        ReverseMultiPolygon, ReverseBox,
        TurnPolicy
    >
    : detail::get_turns::get_turns_multi_polygon_cs
        <
            MultiPolygon, Box,
            ReverseMultiPolygon, ReverseBox,
            TurnPolicy
        >
{};


template
<
    typename GeometryTag1, typename GeometryTag2,
    typename Geometry1, typename Geometry2,
    bool Reverse1, bool Reverse2,
    typename TurnPolicy
>
struct get_turns_reversed
{
    template <typename RobustPolicy, typename Turns, typename InterruptPolicy>
    static inline void apply(
            int source_id1, Geometry1 const& g1,
            int source_id2, Geometry2 const& g2,
            RobustPolicy const& robust_policy,
            Turns& turns,
            InterruptPolicy& interrupt_policy)
    {
        get_turns
            <
                GeometryTag2, GeometryTag1,
                Geometry2, Geometry1,
                Reverse2, Reverse1,
                TurnPolicy
            >::apply(source_id2, g2, source_id1, g1, robust_policy,
                    turns, interrupt_policy);
    }
};


} // namespace dispatch
#endif // DOXYGEN_NO_DISPATCH



/*!
\brief \brief_calc2{turn points}
\ingroup overlay
\tparam Geometry1 \tparam_geometry
\tparam Geometry2 \tparam_geometry
\tparam Turns type of turn-container (e.g. vector of "intersection/turn point"'s)
\param geometry1 \param_geometry
\param geometry2 \param_geometry
\param robust_policy policy to handle robustness issues
\param turns container which will contain turn points
\param interrupt_policy policy determining if process is stopped
    when intersection is found
 */
template
<
    bool Reverse1, bool Reverse2,
    typename AssignPolicy,
    typename Geometry1,
    typename Geometry2,
    typename RobustPolicy,
    typename Turns,
    typename InterruptPolicy
>
inline void get_turns(Geometry1 const& geometry1,
            Geometry2 const& geometry2,
            RobustPolicy const& robust_policy,
            Turns& turns,
            InterruptPolicy& interrupt_policy)
{
    concept::check_concepts_and_equal_dimensions<Geometry1 const, Geometry2 const>();

<<<<<<< HEAD
    //typedef typename strategy_intersection
    //    <
    //        typename cs_tag<Geometry1>::type,
    //        Geometry1,
    //        Geometry2,
    //        typename boost::range_value<Turns>::type
    //    >::segment_intersection_strategy_type segment_intersection_strategy_type;

    typedef detail::overlay::get_turn_info
        <
            typename point_type<Geometry1>::type,
            typename point_type<Geometry2>::type,
            typename boost::range_value<Turns>::type,
            AssignPolicy
        > TurnPolicy;
=======
    typedef detail::overlay::get_turn_info<AssignPolicy> TurnPolicy;
    //typedef detail::get_turns::get_turn_info_type<Geometry1, Geometry2, AssignPolicy> TurnPolicy;
>>>>>>> 2ec55364

    boost::mpl::if_c
        <
            reverse_dispatch<Geometry1, Geometry2>::type::value,
            dispatch::get_turns_reversed
            <
                typename tag<Geometry1>::type,
                typename tag<Geometry2>::type,
                Geometry1, Geometry2,
                Reverse1, Reverse2,
                TurnPolicy
            >,
            dispatch::get_turns
            <
                typename tag<Geometry1>::type,
                typename tag<Geometry2>::type,
                Geometry1, Geometry2,
                Reverse1, Reverse2,
                TurnPolicy
            >
        >::type::apply(
            0, geometry1,
            1, geometry2,
            robust_policy,
            turns, interrupt_policy);
}

#if defined(_MSC_VER)
#pragma warning(pop)
#endif

}} // namespace boost::geometry

#endif // BOOST_GEOMETRY_ALGORITHMS_DETAIL_OVERLAY_GET_TURNS_HPP<|MERGE_RESOLUTION|>--- conflicted
+++ resolved
@@ -1006,26 +1006,8 @@
 {
     concept::check_concepts_and_equal_dimensions<Geometry1 const, Geometry2 const>();
 
-<<<<<<< HEAD
-    //typedef typename strategy_intersection
-    //    <
-    //        typename cs_tag<Geometry1>::type,
-    //        Geometry1,
-    //        Geometry2,
-    //        typename boost::range_value<Turns>::type
-    //    >::segment_intersection_strategy_type segment_intersection_strategy_type;
-
-    typedef detail::overlay::get_turn_info
-        <
-            typename point_type<Geometry1>::type,
-            typename point_type<Geometry2>::type,
-            typename boost::range_value<Turns>::type,
-            AssignPolicy
-        > TurnPolicy;
-=======
     typedef detail::overlay::get_turn_info<AssignPolicy> TurnPolicy;
     //typedef detail::get_turns::get_turn_info_type<Geometry1, Geometry2, AssignPolicy> TurnPolicy;
->>>>>>> 2ec55364
 
     boost::mpl::if_c
         <
