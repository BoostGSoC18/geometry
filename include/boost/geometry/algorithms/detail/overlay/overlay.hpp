--- conflicted
+++ resolved
@@ -234,13 +234,8 @@
         geometry::get_turns
             <
                 Reverse1, Reverse2,
-<<<<<<< HEAD
-                assign_null_policy
-            >(geometry1, geometry2, robust_policy, turns, policy);
-=======
                 detail::overlay::assign_null_policy
             >(geometry1, geometry2, strategy, robust_policy, turns, policy);
->>>>>>> ca00075d
 
         visitor.visit_turns(1, turns);
 
