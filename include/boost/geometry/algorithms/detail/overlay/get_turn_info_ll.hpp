--- conflicted
+++ resolved
@@ -72,17 +72,10 @@
             case 'a' : // collinear, "at"
             case 'f' : // collinear, "from"
             case 's' : // starts from the middle
-<<<<<<< HEAD
-                get_turn_info_for_endpoint<AssignPolicy, true, true>
-                    ::apply(pi, pj, pk, qi, qj, qk,
-                            is_p_first, is_p_last, is_q_first, is_q_last,
+                get_turn_info_for_endpoint<true, true>
+                    ::apply(range_p, range_q,
                             tp_model, inters, method_none, out,
                             strategy.get_point_in_point_strategy());
-=======
-                get_turn_info_for_endpoint<true, true>
-                    ::apply(range_p, range_q,
-                            tp_model, inters, method_none, out);
->>>>>>> b8951f2d
                 break;
 
             case 'd' : // disjoint: never do anything
@@ -90,17 +83,10 @@
 
             case 'm' :
             {
-<<<<<<< HEAD
-                if ( get_turn_info_for_endpoint<AssignPolicy, false, true>
-                        ::apply(pi, pj, pk, qi, qj, qk,
-                                is_p_first, is_p_last, is_q_first, is_q_last,
+                if ( get_turn_info_for_endpoint<false, true>
+                        ::apply(range_p, range_q,
                                 tp_model, inters, method_touch_interior, out,
                                 strategy.get_point_in_point_strategy()) )
-=======
-                if ( get_turn_info_for_endpoint<false, true>
-                        ::apply(range_p, range_q,
-                                tp_model, inters, method_touch_interior, out) )
->>>>>>> b8951f2d
                 {
                     // do nothing
                 }
@@ -155,17 +141,10 @@
             case 't' :
             {
                 // Both touch (both arrive there)
-<<<<<<< HEAD
-                if ( get_turn_info_for_endpoint<AssignPolicy, false, true>
-                        ::apply(pi, pj, pk, qi, qj, qk,
-                                is_p_first, is_p_last, is_q_first, is_q_last,
+                if ( get_turn_info_for_endpoint<false, true>
+                        ::apply(range_p, range_q,
                                 tp_model, inters, method_touch, out,
                                 strategy.get_point_in_point_strategy()) )
-=======
-                if ( get_turn_info_for_endpoint<false, true>
-                        ::apply(range_p, range_q,
-                                tp_model, inters, method_touch, out) )
->>>>>>> b8951f2d
                 {
                     // do nothing
                 }
@@ -292,17 +271,10 @@
             break;
             case 'e':
             {
-<<<<<<< HEAD
-                if ( get_turn_info_for_endpoint<AssignPolicy, true, true>
-                        ::apply(pi, pj, pk, qi, qj, qk,
-                                is_p_first, is_p_last, is_q_first, is_q_last,
+                if ( get_turn_info_for_endpoint<true, true>
+                        ::apply(range_p, range_q,
                                 tp_model, inters, method_equal, out,
                                 strategy.get_point_in_point_strategy()) )
-=======
-                if ( get_turn_info_for_endpoint<true, true>
-                        ::apply(range_p, range_q,
-                                tp_model, inters, method_equal, out) )
->>>>>>> b8951f2d
                 {
                     // do nothing
                 }
@@ -353,17 +325,10 @@
             case 'c' :
             {
                 // Collinear
-<<<<<<< HEAD
-                if ( get_turn_info_for_endpoint<AssignPolicy, true, true>
-                        ::apply(pi, pj, pk, qi, qj, qk,
-                                is_p_first, is_p_last, is_q_first, is_q_last,
-                                tp_model, inters, method_collinear, out,
-                                strategy.get_point_in_point_strategy()) )
-=======
                 if ( get_turn_info_for_endpoint<true, true>
                         ::apply(range_p, range_q,
-                                tp_model, inters,  method_collinear, out) )
->>>>>>> b8951f2d
+                                tp_model, inters,  method_collinear, out,
+                                strategy.get_point_in_point_strategy()) )
                 {
                     // do nothing
                 }
@@ -451,43 +416,23 @@
                     only_convert::apply(tp, inters.i_info());
 
                     // if any, only one of those should be true
-<<<<<<< HEAD
-                    if ( is_p_first
-                      && equals::equals_point_point(pi, tp.point, equals_strategy_type()) )
+                    if ( range_p.is_first_segment()
+                      && equals::equals_point_point(range_p.at(0), tp.point, equals_strategy_type()) )
                     {
                         tp.operations[0].position = position_front;
                     }
-                    else if ( is_p_last
-                           && equals::equals_point_point(pj, tp.point, equals_strategy_type()) )
+                    else if ( range_p.is_last_segment()
+                           && equals::equals_point_point(range_p.at(1), tp.point, equals_strategy_type()) )
                     {
                         tp.operations[0].position = position_back;
                     }
-                    else if ( is_q_first
-                           && equals::equals_point_point(qi, tp.point, equals_strategy_type()) )
+                    else if ( range_q.is_first_segment()
+                           && equals::equals_point_point(range_q.at(0), tp.point, equals_strategy_type()) )
                     {
                         tp.operations[1].position = position_front;
                     }
-                    else if ( is_q_last
-                           && equals::equals_point_point(qj, tp.point, equals_strategy_type()) )
-=======
-                    if ( range_p.is_first_segment()
-                      && equals::equals_point_point(range_p.at(0), tp.point) )
-                    {
-                        tp.operations[0].position = position_front;
-                    }
-                    else if ( range_p.is_last_segment()
-                           && equals::equals_point_point(range_p.at(1), tp.point) )
-                    {
-                        tp.operations[0].position = position_back;
-                    }
-                    else if ( range_q.is_first_segment()
-                           && equals::equals_point_point(range_q.at(0), tp.point) )
-                    {
-                        tp.operations[1].position = position_front;
-                    }
                     else if ( range_q.is_last_segment()
-                           && equals::equals_point_point(range_q.at(1), tp.point) )
->>>>>>> b8951f2d
+                           && equals::equals_point_point(range_q.at(1), tp.point, equals_strategy_type()) )
                     {
                         tp.operations[1].position = position_back;
                     }
