--- conflicted
+++ resolved
@@ -261,15 +261,12 @@
             return false;
         }
 
-<<<<<<< HEAD
-        linear_intersections intersections(pi, qi, inters.result(), is_p_last, is_q_last, strategy);
-=======
         linear_intersections intersections(range_p.at(0),
                                            range_q.at(0),
                                            inters.result(),
                                            range_p.is_last_segment(),
-                                           range_q.is_last_segment());
->>>>>>> b8951f2d
+                                           range_q.is_last_segment(),
+                                           strategy);
 
         bool append0_last
             = analyse_segment_and_assign_ip(range_p, range_q,
