--- conflicted
+++ resolved
@@ -26,16 +26,11 @@
 
 #include <boost/geometry/iterators/ever_circling_iterator.hpp>
 #include <boost/geometry/algorithms/detail/ring_identifier.hpp>
-<<<<<<< HEAD
 #include <boost/geometry/algorithms/detail/overlay/copy_segment_point.hpp>
 #include <boost/geometry/algorithms/detail/overlay/handle_colocations.hpp>
 #include <boost/geometry/algorithms/detail/overlay/less_by_segment_ratio.hpp>
 #include <boost/geometry/algorithms/detail/overlay/overlay_type.hpp>
 #include <boost/geometry/algorithms/detail/overlay/sort_by_side.hpp>
-=======
-#include <boost/geometry/algorithms/detail/overlay/handle_tangencies.hpp>
-#include <boost/geometry/algorithms/detail/overlay/less_by_segment_ratio.hpp>
->>>>>>> e8785f63
 #include <boost/geometry/policies/robustness/robust_type.hpp>
 #include <boost/geometry/strategies/side.hpp>
 #ifdef BOOST_GEOMETRY_DEBUG_ENRICH
@@ -50,39 +45,6 @@
 namespace detail { namespace overlay
 {
 
-<<<<<<< HEAD
-=======
-
-template <typename IndexedTurnOperation>
-struct remove_discarded
-{
-    inline bool operator()(IndexedTurnOperation const& operation) const
-    {
-        return operation.discarded;
-    }
-};
-
-
-template<typename Turns, typename Operations>
-inline void update_discarded(Turns& turn_points, Operations& operations)
-{
-    // Vice-versa, set discarded to true for discarded operations;
-    // AND set discarded points to true
-    for (typename boost::range_iterator<Operations>::type it = boost::begin(operations);
-         it != boost::end(operations);
-         ++it)
-    {
-        if (turn_points[it->turn_index].discarded)
-        {
-            it->discarded = true;
-        }
-        else if (it->discarded)
-        {
-            turn_points[it->turn_index].discarded = true;
-        }
-    }
-}
->>>>>>> e8785f63
 
 
 // Sorts IP-s of this ring on segment-identifier, and if on same segment,
@@ -119,56 +81,8 @@
                         Geometry1, Geometry2,
                         RobustPolicy,
                         Reverse1, Reverse2
-<<<<<<< HEAD
                     >(turn_points, for_operation, geometry1, geometry2,
                       robust_policy));
-=======
-                    >(turn_points, geometry1, geometry2, robust_policy, &clustered));
-
-    // DONT'T discard xx / (for union) ix / ii / (for intersection) ux / uu here
-    // It would give way to "lonely" ui turn points, traveling all
-    // the way round. See #105
-
-    if (clustered)
-    {
-        typedef typename boost::range_iterator<Container>::type nc_iterator;
-        nc_iterator it = boost::begin(operations);
-        nc_iterator begin_cluster = boost::end(operations);
-        for (nc_iterator prev = it++;
-            it != boost::end(operations);
-            prev = it++)
-        {
-            operations_type& prev_op = turn_points[prev->turn_index]
-                .operations[prev->operation_index];
-            operations_type& op = turn_points[it->turn_index]
-                .operations[it->operation_index];
-
-            if (prev_op.seg_id == op.seg_id
-                && (turn_points[prev->turn_index].method != method_crosses
-                    || turn_points[it->turn_index].method != method_crosses)
-                && prev_op.fraction == op.fraction)
-            {
-                if (begin_cluster == boost::end(operations))
-                {
-                    begin_cluster = prev;
-                }
-            }
-            else if (begin_cluster != boost::end(operations))
-            {
-                handle_cluster<IndexType, Reverse1, Reverse2>(begin_cluster, it, turn_points,
-                        for_operation, geometry1, geometry2, robust_policy, strategy);
-                begin_cluster = boost::end(operations);
-            }
-        }
-        if (begin_cluster != boost::end(operations))
-        {
-            handle_cluster<IndexType, Reverse1, Reverse2>(begin_cluster, it, turn_points,
-                    for_operation, geometry1, geometry2, robust_policy, strategy);
-        }
-    }
-
-    update_discarded(turn_points, operations);
->>>>>>> e8785f63
 }
 
 
@@ -377,14 +291,10 @@
             std::vector<indexed_turn_operation>
         > mapped_vector_type;
 
-<<<<<<< HEAD
     detail::overlay::handle_colocations<Reverse1, Reverse2>(turn_points,
             clusters, geometry1, geometry2);
 
     // Iterate through turns and discard uu/none (after handling colocations)
-=======
-    // Update some operations
->>>>>>> e8785f63
     for (typename boost::range_iterator<TurnPoints>::type
             it = boost::begin(turn_points);
          it != boost::end(turn_points);
@@ -392,6 +302,7 @@
     {
         if (it->both(detail::overlay::operation_union))
         {
+#ifdef BOOST_GEOMETRY_HANDLE_TOUCH
             if (for_operation == detail::overlay::operation_union)
             {
                 // Set switch_source to false, it might be turned to true later
@@ -401,6 +312,7 @@
                 it->selectable_start = false;
             }
             else
+#endif
             {
                 it->discarded = true;
             }
