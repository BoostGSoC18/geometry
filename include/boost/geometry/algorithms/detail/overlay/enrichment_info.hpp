// Boost.Geometry (aka GGL, Generic Geometry Library)

// Copyright (c) 2007-2012 Barend Gehrels, Amsterdam, the Netherlands.

// Use, modification and distribution is subject to the Boost Software License,
// Version 1.0. (See accompanying file LICENSE_1_0.txt or copy at
// http://www.boost.org/LICENSE_1_0.txt)

#ifndef BOOST_GEOMETRY_ALGORITHMS_DETAIL_OVERLAY_ENRICHMENT_INFO_HPP
#define BOOST_GEOMETRY_ALGORITHMS_DETAIL_OVERLAY_ENRICHMENT_INFO_HPP


namespace boost { namespace geometry
{


#ifndef DOXYGEN_NO_DETAIL
namespace detail { namespace overlay
{


/*!
\brief Keeps info to enrich intersection info (per source)
\details Class to keep information necessary for traversal phase (a phase
    of the overlay process). The information is gathered during the
    enrichment phase
 */
template<typename P>
struct enrichment_info
{
<<<<<<< HEAD
    typedef typename strategy::distance::services::return_type
        <
            typename strategy::distance::services::comparable_type
                <
                    typename strategy::distance::services::default_strategy
                        <
                            point_tag,
                            P
                        >::type
                >::type,
            P, P
        >::type distance_type;

=======
>>>>>>> 2ec55364
    inline enrichment_info()
        : travels_to_vertex_index(-1)
        , travels_to_ip_index(-1)
        , next_ip_index(-1)
    {}

    // vertex to which is free travel after this IP,
    // so from "segment_index+1" to "travels_to_vertex_index", without IP-s,
    // can be -1
    int travels_to_vertex_index;

    // same but now IP index, so "next IP index" but not on THIS segment
    int travels_to_ip_index;

    // index of next IP on this segment, -1 if there is no one
    int next_ip_index;
};


}} // namespace detail::overlay
#endif //DOXYGEN_NO_DETAIL



}} // namespace boost::geometry


#endif // BOOST_GEOMETRY_ALGORITHMS_DETAIL_OVERLAY_ENRICHMENT_INFO_HPP<|MERGE_RESOLUTION|>--- conflicted
+++ resolved
@@ -28,22 +28,6 @@
 template<typename P>
 struct enrichment_info
 {
-<<<<<<< HEAD
-    typedef typename strategy::distance::services::return_type
-        <
-            typename strategy::distance::services::comparable_type
-                <
-                    typename strategy::distance::services::default_strategy
-                        <
-                            point_tag,
-                            P
-                        >::type
-                >::type,
-            P, P
-        >::type distance_type;
-
-=======
->>>>>>> 2ec55364
     inline enrichment_info()
         : travels_to_vertex_index(-1)
         , travels_to_ip_index(-1)
