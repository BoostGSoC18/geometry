// Boost.Geometry (aka GGL, Generic Geometry Library)

// Copyright (c) 2012-2014 Barend Gehrels, Amsterdam, the Netherlands.

// Use, modification and distribution is subject to the Boost Software License,
// Version 1.0. (See accompanying file LICENSE_1_0.txt or copy at
// http://www.boost.org/LICENSE_1_0.txt)

#ifndef BOOST_GEOMETRY_ALGORITHMS_DETAIL_BUFFER_BUFFERED_PIECE_COLLECTION_HPP
#define BOOST_GEOMETRY_ALGORITHMS_DETAIL_BUFFER_BUFFERED_PIECE_COLLECTION_HPP

#include <algorithm>
#include <cstddef>
#include <set>

#include <boost/core/ignore_unused.hpp>
#include <boost/range.hpp>

#include <boost/geometry/core/assert.hpp>
#include <boost/geometry/core/coordinate_type.hpp>
#include <boost/geometry/core/point_type.hpp>

#include <boost/geometry/algorithms/comparable_distance.hpp>
#include <boost/geometry/algorithms/covered_by.hpp>
#include <boost/geometry/algorithms/envelope.hpp>
#include <boost/geometry/algorithms/is_convex.hpp>

#include <boost/geometry/strategies/buffer.hpp>

#include <boost/geometry/geometries/ring.hpp>

#include <boost/geometry/algorithms/detail/buffer/buffered_ring.hpp>
#include <boost/geometry/algorithms/detail/buffer/buffer_policies.hpp>
#include <boost/geometry/algorithms/detail/buffer/get_piece_turns.hpp>
#include <boost/geometry/algorithms/detail/buffer/turn_in_piece_visitor.hpp>
#include <boost/geometry/algorithms/detail/buffer/turn_in_original_visitor.hpp>

#include <boost/geometry/algorithms/detail/disjoint/point_box.hpp>
#include <boost/geometry/algorithms/detail/overlay/add_rings.hpp>
#include <boost/geometry/algorithms/detail/overlay/assign_parents.hpp>
#include <boost/geometry/algorithms/detail/overlay/enrichment_info.hpp>
#include <boost/geometry/algorithms/detail/overlay/enrich_intersection_points.hpp>
#include <boost/geometry/algorithms/detail/overlay/ring_properties.hpp>
#include <boost/geometry/algorithms/detail/overlay/traversal_info.hpp>
#include <boost/geometry/algorithms/detail/overlay/traverse.hpp>
#include <boost/geometry/algorithms/detail/overlay/turn_info.hpp>
#include <boost/geometry/algorithms/detail/occupation_info.hpp>
#include <boost/geometry/algorithms/detail/partition.hpp>
#include <boost/geometry/algorithms/detail/sections/sectionalize.hpp>
#include <boost/geometry/algorithms/detail/sections/section_box_policies.hpp>

#include <boost/geometry/util/range.hpp>


namespace boost { namespace geometry
{


#ifndef DOXYGEN_NO_DETAIL
namespace detail { namespace buffer
{

enum segment_relation_code
{
    segment_relation_on_left,
    segment_relation_on_right,
    segment_relation_within,
    segment_relation_disjoint
};

/*
 *  Terminology
 *
 *  Suppose we make a buffer (using blocked corners) of this rectangle:
 *
 *         +-------+
 *         |       |
 *         |  rect |
 *         |       |
 *         +-------+
 *
 * For the sides we get these four buffered side-pieces (marked with s)
 * and four buffered corner pieces (marked with c)
 *
 *     c---+---s---+---c
 *     |   | piece |   |     <- see below for details of the middle top-side-piece
 *     +---+-------+---+
 *     |   |       |   |
 *     s   |  rect |   s     <- two side pieces left/right of rect
 *     |   |       |   |
 *     +---+-------+---+
 *     |   | piece |   |     <- one side-piece below, and two corner pieces
 *     c---+---s---+---c
 *
 *  The outer part of the picture above, using all pieces,
 *    form together the offsetted ring (marked with o below)
 *  The 8 pieces are part of the piece collection and use for inside-checks
 *  The inner parts form (using 1 or 2 points per piece, often co-located)
 *    form together the robust_polygons (marked with r below)
 *  The remaining piece-segments are helper-segments (marked with h)
 *
 *     ooooooooooooooooo
 *     o   h       h   o
 *     ohhhrrrrrrrrrhhho
 *     o   r       r   o
 *     o   r       r   o
 *     o   r       r   o
 *     ohhhrrrrrrrrrhhho
 *     o   h       h   o
 *     ooooooooooooooooo
 *
 */


template <typename Ring, typename RobustPolicy>
struct buffered_piece_collection
{
    typedef buffered_piece_collection<Ring, RobustPolicy> this_type;

    typedef typename geometry::point_type<Ring>::type point_type;
    typedef typename geometry::coordinate_type<Ring>::type coordinate_type;
    typedef typename geometry::robust_point_type
    <
        point_type,
        RobustPolicy
    >::type robust_point_type;

    // Robust ring/polygon type, always clockwise
    typedef geometry::model::ring<robust_point_type> robust_ring_type;
    typedef geometry::model::box<robust_point_type> robust_box_type;

    typedef typename default_comparable_distance_result
        <
            robust_point_type
        >::type robust_comparable_radius_type;

    typedef typename strategy::side::services::default_strategy
        <
            typename cs_tag<point_type>::type
        >::type side_strategy;

    typedef typename geometry::rescale_policy_type
        <
            typename geometry::point_type<Ring>::type
        >::type rescale_policy_type;

    typedef typename geometry::segment_ratio_type
    <
        point_type,
        RobustPolicy
    >::type segment_ratio_type;

    typedef buffer_turn_info
    <
        point_type,
        robust_point_type,
        segment_ratio_type
    > buffer_turn_info_type;

    typedef buffer_turn_operation
    <
        point_type,
        segment_ratio_type
    > buffer_turn_operation_type;

    typedef std::vector<buffer_turn_info_type> turn_vector_type;

    struct robust_turn
    {
        std::size_t turn_index;
        int operation_index;
        robust_point_type point;
        segment_identifier seg_id;
        segment_ratio_type fraction;
    };

    struct piece
    {
        typedef robust_ring_type piece_robust_ring_type;
        typedef geometry::section<robust_box_type, 1> section_type;

        strategy::buffer::piece_type type;
        signed_size_type index;

        signed_size_type left_index; // points to previous piece of same ring
        signed_size_type right_index; // points to next piece of same ring

        // The next two members (1, 2) form together a complete clockwise ring
        // for each piece (with one dupped point)
        // The complete clockwise ring is also included as a robust ring (3)

        // 1: half, part of offsetted_rings
        segment_identifier first_seg_id;
        signed_size_type last_segment_index; // no segment-identifier - it is the same as first_seg_id
        signed_size_type offsetted_count; // part in robust_ring which is part of offsetted ring

#if defined(BOOST_GEOMETRY_BUFFER_USE_HELPER_POINTS)
        // 2: half, not part of offsetted rings - part of robust ring
        std::vector<point_type> helper_points; // 4 points for side, 3 points for join - 0 points for flat-end
#endif

        bool is_convex;
        bool is_monotonic_increasing[2]; // 0=x, 1=y
        bool is_monotonic_decreasing[2]; // 0=x, 1=y

        // Monotonic sections of pieces around points
        std::vector<section_type> sections;

        // Robust representations
        // 3: complete ring
        robust_ring_type robust_ring;

        robust_box_type robust_envelope;
        robust_box_type robust_offsetted_envelope;

        std::vector<robust_turn> robust_turns; // Used only in insert_rescaled_piece_turns - we might use a map instead

        robust_point_type robust_center;
        robust_comparable_radius_type robust_min_comparable_radius;
        robust_comparable_radius_type robust_max_comparable_radius;

        piece()
            : type(strategy::buffer::piece_type_unknown)
            , index(-1)
            , left_index(-1)
            , right_index(-1)
            , last_segment_index(-1)
            , offsetted_count(-1)
            , is_convex(false)
            , robust_min_comparable_radius(0)
            , robust_max_comparable_radius(0)
        {
            is_monotonic_increasing[0] = false;
            is_monotonic_increasing[1] = false;
            is_monotonic_decreasing[0] = false;
            is_monotonic_decreasing[1] = false;
        }
    };

    struct robust_original
    {
        typedef robust_ring_type original_robust_ring_type;
        typedef geometry::sections<robust_box_type, 1> sections_type;

        inline robust_original()
            : m_is_interior(false)
            , m_has_interiors(true)
        {}

        inline robust_original(robust_ring_type const& ring,
                bool is_interior, bool has_interiors)
            : m_ring(ring)
            , m_is_interior(is_interior)
            , m_has_interiors(has_interiors)
        {
            geometry::envelope(m_ring, m_box);

            // create monotonic sections in y-dimension
            typedef boost::mpl::vector_c<std::size_t, 1> dimensions;
            geometry::sectionalize<false, dimensions>(m_ring,
                    detail::no_rescale_policy(), m_sections);
        }

        robust_ring_type m_ring;
        robust_box_type m_box;
        sections_type m_sections;

        bool m_is_interior;
        bool m_has_interiors;
    };

    typedef std::vector<piece> piece_vector_type;

    piece_vector_type m_pieces;
    turn_vector_type m_turns;
    signed_size_type m_first_piece_index;

    buffered_ring_collection<buffered_ring<Ring> > offsetted_rings; // indexed by multi_index
    std::vector<robust_original> robust_originals; // robust representation of the original(s)
    robust_ring_type current_robust_ring;
    buffered_ring_collection<Ring> traversed_rings;
    segment_identifier current_segment_id;

    // Specificly for offsetted rings around points
    // but also for large joins with many points
    typedef geometry::sections<robust_box_type, 2> sections_type;
    sections_type monotonic_sections;


    RobustPolicy const& m_robust_policy;

    struct redundant_turn
    {
        inline bool operator()(buffer_turn_info_type const& turn) const
        {
            return turn.remove_on_multi;
        }
    };

    buffered_piece_collection(RobustPolicy const& robust_policy)
        : m_first_piece_index(-1)
        , m_robust_policy(robust_policy)
    {}


#if defined(BOOST_GEOMETRY_BUFFER_ENLARGED_CLUSTERS)
    // Will (most probably) be removed later
    template <typename OccupationMap>
    inline void adapt_mapped_robust_point(OccupationMap const& map,
            buffer_turn_info_type& turn, int distance) const
    {
        for (int x = -distance; x <= distance; x++)
        {
            for (int y = -distance; y <= distance; y++)
            {
                robust_point_type rp = turn.robust_point;
                geometry::set<0>(rp, geometry::get<0>(rp) + x);
                geometry::set<1>(rp, geometry::get<1>(rp) + y);
                if (map.find(rp) != map.end())
                {
                    turn.mapped_robust_point = rp;
                    return;
                }
            }
        }
    }
#endif

    inline void get_occupation(
#if defined(BOOST_GEOMETRY_BUFFER_ENLARGED_CLUSTERS)
        int distance = 0
#endif
    )
    {
        typedef occupation_info<angle_info<robust_point_type, coordinate_type> >
                buffer_occupation_info;

        typedef std::map
        <
            robust_point_type,
            buffer_occupation_info,
            geometry::less<robust_point_type>
        > occupation_map_type;

        occupation_map_type occupation_map;

        // 1: Add all intersection points to occupation map
        typedef typename boost::range_iterator<turn_vector_type>::type
            iterator_type;

        for (iterator_type it = boost::begin(m_turns);
            it != boost::end(m_turns);
            ++it)
        {
            if (it->location == location_ok)
            {
#if defined(BOOST_GEOMETRY_BUFFER_ENLARGED_CLUSTERS)
                if (distance > 0 && ! occupation_map.empty())
                {
                    adapt_mapped_robust_point(occupation_map, *it, distance);
                }
#endif
                occupation_map[it->get_robust_point()].count++;
            }
        }

        // Remove all points with one or more u/u points from the map
        // (Alternatively, we could NOT do this here and change all u/u
        // behaviour in overlay. Currently nothing is done: each polygon is
        // just followed there. We could also always switch polygons there. For
        // buffer behaviour, where 3 pieces might meet of which 2 (or more) form
        // a u/u turn, this last option would have been better, probably).
        for (iterator_type it = boost::begin(m_turns);
            it != boost::end(m_turns);
            ++it)
        {
            if (it->both(detail::overlay::operation_union))
            {
                typename occupation_map_type::iterator mit =
                            occupation_map.find(it->get_robust_point());

                if (mit != occupation_map.end())
                {
                    occupation_map.erase(mit);
                }
            }
        }

        // 2: Remove all points from map which has only one
        typename occupation_map_type::iterator it = occupation_map.begin();
        while (it != occupation_map.end())
        {
            if (it->second.count <= 1)
            {
                typename occupation_map_type::iterator to_erase = it;
                ++it;
                occupation_map.erase(to_erase);
            }
            else
            {
                ++it;
            }
        }

        if (occupation_map.empty())
        {
            return;
        }

        // 3: Add vectors (incoming->intersection-point,
        //                 intersection-point -> outgoing)
        //    for all (co-located) points still present in the map

        for (iterator_type it = boost::begin(m_turns);
            it != boost::end(m_turns);
            ++it)
        {
            typename occupation_map_type::iterator mit =
                        occupation_map.find(it->get_robust_point());

            if (mit != occupation_map.end())
            {
                buffer_occupation_info& info = mit->second;
                for (int i = 0; i < 2; i++)
                {
                    add_incoming_and_outgoing_angles(it->get_robust_point(), *it,
                                m_pieces,
                                i, it->operations[i].seg_id,
                                info);
                }

                it->count_on_multi++;
            }
        }

#if defined(BOOST_GEOMETRY_BUFFER_ENLARGED_CLUSTERS)
        // X: Check rounding issues
        if (distance == 0)
        {
            for (typename occupation_map_type::const_iterator it = occupation_map.begin();
                it != occupation_map.end(); ++it)
            {
                if (it->second.has_rounding_issues(it->first))
                {
                    if(distance == 0)
                    {
                        get_occupation(distance + 1);
                        return;
                    }
                }
            }
        }
#endif

        // Get left turns from all clusters
        for (typename occupation_map_type::iterator it = occupation_map.begin();
            it != occupation_map.end(); ++it)
        {
            it->second.get_left_turns(it->first, m_turns);
        }
    }

    inline void classify_turns(bool linear)
    {
        for (typename boost::range_iterator<turn_vector_type>::type it =
            boost::begin(m_turns); it != boost::end(m_turns); ++it)
        {
            if (it->count_within > 0)
            {
                it->location = inside_buffer;
            }
            if (it->count_on_original_boundary > 0 && ! linear)
            {
                it->location = inside_buffer;
            }
#if ! defined(BOOST_GEOMETRY_BUFFER_USE_SIDE_OF_INTERSECTION)
            if (it->count_within_near_offsetted > 0)
            {
                // Within can have in rare cases a rounding issue. We don't discard this
                // point, so it can be used to continue started rings in traversal. But
                // will never start a new ring from this type of points.
                it->selectable_start = false;
            }
#endif
        }
    }

    template <typename DistanceStrategy>
    inline void check_remaining_points(DistanceStrategy const& distance_strategy)
    {
        // Check if a turn is inside any of the originals

        turn_in_original_visitor<turn_vector_type> visitor(m_turns);
        geometry::partition
            <
                robust_box_type,
                turn_get_box, turn_in_original_ovelaps_box,
                original_get_box, original_ovelaps_box,
                include_turn_policy, detail::partition::include_all_policy
            >::apply(m_turns, robust_originals, visitor);

        bool const deflate = distance_strategy.negative();

        for (typename boost::range_iterator<turn_vector_type>::type it =
            boost::begin(m_turns); it != boost::end(m_turns); ++it)
        {
            buffer_turn_info_type& turn = *it;
            if (turn.location == location_ok)
            {
                if (deflate && turn.count_in_original <= 0)
                {
                    // For deflate: it is not in original, discard
                    turn.location = location_discard;
                }
                else if (! deflate && turn.count_in_original > 0)
                {
                    // For inflate: it is in original, discard
                    turn.location = location_discard;
                }
            }
        }
    }

    inline bool assert_indices_in_robust_rings() const
    {
        geometry::equal_to<robust_point_type> comparator;
        for (typename boost::range_iterator<turn_vector_type const>::type it =
            boost::begin(m_turns); it != boost::end(m_turns); ++it)
        {
            for (int i = 0; i < 2; i++)
            {
                robust_point_type const &p1
                    = m_pieces[it->operations[i].piece_index].robust_ring
                              [it->operations[i].index_in_robust_ring];
                robust_point_type const &p2 = it->robust_point;
                if (! comparator(p1, p2))
                {
                    return false;
                }
            }
        }
        return true;
    }

    inline void insert_rescaled_piece_turns()
    {
        // Add rescaled turn points to corresponding pieces
        // (after this, each turn occurs twice)
        std::size_t index = 0;
        for (typename boost::range_iterator<turn_vector_type>::type it =
            boost::begin(m_turns); it != boost::end(m_turns); ++it, ++index)
        {
            geometry::recalculate(it->robust_point, it->point, m_robust_policy);
#if defined(BOOST_GEOMETRY_BUFFER_ENLARGED_CLUSTERS)
            it->mapped_robust_point = it->robust_point;
#endif

            robust_turn turn;
            it->turn_index = index;
            turn.turn_index = index;
            turn.point = it->robust_point;
            for (int i = 0; i < 2; i++)
            {
                turn.operation_index = i;
                turn.seg_id = it->operations[i].seg_id;
                turn.fraction = it->operations[i].fraction;

                piece& pc = m_pieces[it->operations[i].piece_index];
                pc.robust_turns.push_back(turn);

                // Take into account for the box (intersection points should fall inside,
                // but in theory they can be one off because of rounding
                geometry::expand(pc.robust_envelope, it->robust_point);
                geometry::expand(pc.robust_offsetted_envelope, it->robust_point);
            }
        }

#if ! defined(BOOST_GEOMETRY_BUFFER_USE_SIDE_OF_INTERSECTION)
        // Insert all rescaled turn-points into these rings, to form a
        // reliable integer-based ring. All turns can be compared (inside) to this
        // rings to see if they are inside.

        for (typename boost::range_iterator<piece_vector_type>::type
                it = boost::begin(m_pieces); it != boost::end(m_pieces); ++it)
        {
            piece& pc = *it;
            signed_size_type piece_segment_index = pc.first_seg_id.segment_index;
            if (! pc.robust_turns.empty())
            {
                if (pc.robust_turns.size() > 1u)
                {
                    std::sort(pc.robust_turns.begin(), pc.robust_turns.end(), buffer_operation_less());
                }
                // Walk through them, in reverse to insert at right index
                signed_size_type index_offset = static_cast<signed_size_type>(pc.robust_turns.size()) - 1;
                for (typename boost::range_reverse_iterator<const std::vector<robust_turn> >::type
                        rit = boost::const_rbegin(pc.robust_turns);
                    rit != boost::const_rend(pc.robust_turns);
                    ++rit, --index_offset)
                {
<<<<<<< HEAD
                    signed_size_type const index_in_vector = 1 + rit->seg_id.segment_index - piece_segment_index;
                    BOOST_ASSERT
=======
                    int const index_in_vector = 1 + rit->seg_id.segment_index - piece_segment_index;
                    BOOST_GEOMETRY_ASSERT
>>>>>>> 753604e9
                    (
                        index_in_vector > 0
                        && index_in_vector < pc.offsetted_count
                    );

                    pc.robust_ring.insert(boost::begin(pc.robust_ring) + index_in_vector, rit->point);
                    pc.offsetted_count++;

                    m_turns[rit->turn_index].operations[rit->operation_index].index_in_robust_ring = index_in_vector + index_offset;
                }
            }
        }

        BOOST_GEOMETRY_ASSERT(assert_indices_in_robust_rings());
#endif
    }

    template <std::size_t Dimension>
    static inline void determine_monotonicity(piece& pc,
            robust_point_type const& current,
            robust_point_type const& next)
    {
        if (geometry::get<Dimension>(current) >= geometry::get<Dimension>(next))
        {
            pc.is_monotonic_increasing[Dimension] = false;
        }
        if (geometry::get<Dimension>(current) <= geometry::get<Dimension>(next))
        {
            pc.is_monotonic_decreasing[Dimension] = false;
        }
    }

    static inline void determine_properties(piece& pc)
    {
        pc.is_monotonic_increasing[0] = true;
        pc.is_monotonic_increasing[1] = true;
        pc.is_monotonic_decreasing[0] = true;
        pc.is_monotonic_decreasing[1] = true;

        pc.is_convex = geometry::is_convex(pc.robust_ring);

        if (pc.offsetted_count < 2)
        {
            return;
        }

        typename robust_ring_type::const_iterator current = pc.robust_ring.begin();
        typename robust_ring_type::const_iterator next = current + 1;

        for (signed_size_type i = 1; i < pc.offsetted_count; i++)
        {
            determine_monotonicity<0>(pc, *current, *next);
            determine_monotonicity<1>(pc, *current, *next);
            current = next;
            ++next;
        }
    }

    void determine_properties()
    {
        for (typename piece_vector_type::iterator it = boost::begin(m_pieces);
            it != boost::end(m_pieces);
            ++it)
        {
            determine_properties(*it);
        }
    }

    inline void reverse_negative_robust_rings()
    {
        for (typename piece_vector_type::iterator it = boost::begin(m_pieces);
            it != boost::end(m_pieces);
            ++it)
        {
            piece& pc = *it;
            if (geometry::area(pc.robust_ring) < 0)
            {
                // Rings can be ccw:
                // - in a concave piece
                // - in a line-buffer with a negative buffer-distance
                std::reverse(pc.robust_ring.begin(), pc.robust_ring.end());
            }
        }
    }

    inline void prepare_buffered_point_piece(piece& pc)
    {
        // create monotonic sections in y-dimension
        typedef boost::mpl::vector_c<std::size_t, 1> dimensions;
        geometry::sectionalize<false, dimensions>(pc.robust_ring,
                detail::no_rescale_policy(), pc.sections);

        // Determine min/max radius
        typedef geometry::model::referring_segment<robust_point_type const>
            robust_segment_type;

        typename robust_ring_type::const_iterator current = pc.robust_ring.begin();
        typename robust_ring_type::const_iterator next = current + 1;

        for (signed_size_type i = 1; i < pc.offsetted_count; i++)
        {
            robust_segment_type s(*current, *next);
            robust_comparable_radius_type const d
                = geometry::comparable_distance(pc.robust_center, s);

            if (i == 1 || d < pc.robust_min_comparable_radius)
            {
                pc.robust_min_comparable_radius = d;
            }
            if (i == 1 || d > pc.robust_max_comparable_radius)
            {
                pc.robust_max_comparable_radius = d;
            }

            current = next;
            ++next;
        }
    }

    inline void prepare_buffered_point_pieces()
    {
        for (typename piece_vector_type::iterator it = boost::begin(m_pieces);
            it != boost::end(m_pieces);
            ++it)
        {
            if (it->type == geometry::strategy::buffer::buffered_point)
            {
                prepare_buffered_point_piece(*it);
            }
        }
    }

    inline void get_turns()
    {
        for(typename boost::range_iterator<sections_type>::type it
                = boost::begin(monotonic_sections);
            it != boost::end(monotonic_sections);
            ++it)
        {
            enlarge_box(it->bounding_box, 1);
        }

        {
            // Calculate the turns
            piece_turn_visitor
                <
                    piece_vector_type,
                    buffered_ring_collection<buffered_ring<Ring> >,
                    turn_vector_type,
                    RobustPolicy
                > visitor(m_pieces, offsetted_rings, m_turns, m_robust_policy);

            geometry::partition
                <
                    robust_box_type,
                    detail::section::get_section_box,
                    detail::section::overlaps_section_box
                >::apply(monotonic_sections, visitor);
        }

        insert_rescaled_piece_turns();

        reverse_negative_robust_rings();

        determine_properties();

        prepare_buffered_point_pieces();

        {
            // Check if it is inside any of the pieces
            turn_in_piece_visitor
                <
                    turn_vector_type, piece_vector_type
                > visitor(m_turns, m_pieces);

            geometry::partition
                <
                    robust_box_type,
                    turn_get_box, turn_ovelaps_box,
                    piece_get_box, piece_ovelaps_box
                >::apply(m_turns, m_pieces, visitor);

        }
    }

    inline void start_new_ring()
    {
        signed_size_type const n = static_cast<signed_size_type>(offsetted_rings.size());
        current_segment_id.source_index = 0;
        current_segment_id.multi_index = n;
        current_segment_id.ring_index = -1;
        current_segment_id.segment_index = 0;

        offsetted_rings.resize(n + 1);
        current_robust_ring.clear();

        m_first_piece_index = static_cast<signed_size_type>(boost::size(m_pieces));
    }

    inline void update_closing_point()
    {
        BOOST_GEOMETRY_ASSERT(! offsetted_rings.empty());
        buffered_ring<Ring>& added = offsetted_rings.back();
        if (! boost::empty(added))
        {
            range::back(added) = range::front(added);
        }
    }

    inline void update_last_point(point_type const& p,
            buffered_ring<Ring>& ring)
    {
        // For the first point of a new piece, and there were already
        // points in the offsetted ring, for some piece types the first point
        // is a duplicate of the last point of the previous piece.

        // TODO: disable that, that point should not be added

        // For now, it is made equal because due to numerical instability,
        // it can be a tiny bit off, possibly causing a self-intersection

        BOOST_GEOMETRY_ASSERT(boost::size(m_pieces) > 0);
        if (! ring.empty()
            && current_segment_id.segment_index
                == m_pieces.back().first_seg_id.segment_index)
        {
            ring.back() = p;
        }
    }

    inline void set_piece_center(point_type const& center)
    {
        BOOST_GEOMETRY_ASSERT(! m_pieces.empty());
        geometry::recalculate(m_pieces.back().robust_center, center,
                m_robust_policy);
    }

    inline void finish_ring(bool is_interior = false, bool has_interiors = false)
    {
        if (m_first_piece_index == -1)
        {
            return;
        }

        if (m_first_piece_index < static_cast<int>(boost::size(m_pieces)))
        {
            // If piece was added
            // Reassign left-of-first and right-of-last
            geometry::range::at(m_pieces, m_first_piece_index).left_index
                    = static_cast<signed_size_type>(boost::size(m_pieces)) - 1;
            geometry::range::back(m_pieces).right_index = m_first_piece_index;
        }
        m_first_piece_index = -1;

        update_closing_point();

        if (! current_robust_ring.empty())
        {
            BOOST_GEOMETRY_ASSERT
            (
                geometry::equals(current_robust_ring.front(),
                    current_robust_ring.back())
            );

            robust_originals.push_back(
                robust_original(current_robust_ring,
                    is_interior, has_interiors));
        }
    }

    inline void set_current_ring_concave()
    {
        BOOST_GEOMETRY_ASSERT(boost::size(offsetted_rings) > 0);
        offsetted_rings.back().has_concave = true;
    }

    inline signed_size_type add_point(point_type const& p)
    {
        BOOST_GEOMETRY_ASSERT(boost::size(offsetted_rings) > 0);

        buffered_ring<Ring>& current_ring = offsetted_rings.back();
        update_last_point(p, current_ring);

        current_segment_id.segment_index++;
        current_ring.push_back(p);
        return static_cast<signed_size_type>(current_ring.size());
    }

    //-------------------------------------------------------------------------

    inline piece& create_piece(strategy::buffer::piece_type type,
            bool decrease_segment_index_by_one)
    {
        if (type == strategy::buffer::buffered_concave)
        {
            offsetted_rings.back().has_concave = true;
        }

        piece pc;
        pc.type = type;
        pc.index = static_cast<signed_size_type>(boost::size(m_pieces));
        pc.first_seg_id = current_segment_id;

        // Assign left/right (for first/last piece per ring they will be re-assigned later)
        pc.left_index = pc.index - 1;
        pc.right_index = pc.index + 1;

        std::size_t const n = boost::size(offsetted_rings.back());
        pc.first_seg_id.segment_index = decrease_segment_index_by_one ? n - 1 : n;
        pc.last_segment_index = pc.first_seg_id.segment_index;

        m_pieces.push_back(pc);
        return m_pieces.back();
    }

    inline void init_rescale_piece(piece& pc, std::size_t helper_points_size)
    {
        if (pc.first_seg_id.segment_index < 0)
        {
            // This indicates an error situation: an earlier piece was empty
            // It currently does not happen
            // std::cout << "EMPTY " << pc.type << " " << pc.index << " " << pc.first_seg_id.multi_index << std::endl;
            pc.offsetted_count = 0;
            return;
        }

        BOOST_GEOMETRY_ASSERT(pc.first_seg_id.multi_index >= 0);
        BOOST_GEOMETRY_ASSERT(pc.last_segment_index >= 0);

        pc.offsetted_count = pc.last_segment_index - pc.first_seg_id.segment_index;
        BOOST_GEOMETRY_ASSERT(pc.offsetted_count >= 0);

        pc.robust_ring.reserve(pc.offsetted_count + helper_points_size);

        // Add rescaled offsetted segments
        {
            buffered_ring<Ring> const& ring = offsetted_rings[pc.first_seg_id.multi_index];

            typedef typename boost::range_iterator<const buffered_ring<Ring> >::type it_type;
            for (it_type it = boost::begin(ring) + pc.first_seg_id.segment_index;
                it != boost::begin(ring) + pc.last_segment_index;
                ++it)
            {
                robust_point_type point;
                geometry::recalculate(point, *it, m_robust_policy);
                pc.robust_ring.push_back(point);
            }
        }
    }

    inline robust_point_type add_helper_point(piece& pc, const point_type& point)
    {
#if defined(BOOST_GEOMETRY_BUFFER_USE_HELPER_POINTS)
        pc.helper_points.push_back(point);
#endif

        robust_point_type rob_point;
        geometry::recalculate(rob_point, point, m_robust_policy);
        pc.robust_ring.push_back(rob_point);
        return rob_point;
    }

    // TODO: this is shared with sectionalize, move to somewhere else (assign?)
    template <typename Box, typename Value>
    inline void enlarge_box(Box& box, Value value)
    {
        geometry::set<0, 0>(box, geometry::get<0, 0>(box) - value);
        geometry::set<0, 1>(box, geometry::get<0, 1>(box) - value);
        geometry::set<1, 0>(box, geometry::get<1, 0>(box) + value);
        geometry::set<1, 1>(box, geometry::get<1, 1>(box) + value);
    }

    inline void calculate_robust_envelope(piece& pc)
    {
        if (pc.offsetted_count == 0)
        {
            return;
        }

        geometry::detail::envelope::envelope_range<>::apply(pc.robust_ring,
                pc.robust_envelope);

        geometry::assign_inverse(pc.robust_offsetted_envelope);
        for (signed_size_type i = 0; i < pc.offsetted_count; i++)
        {
            geometry::expand(pc.robust_offsetted_envelope, pc.robust_ring[i]);
        }

        // Take roundings into account, enlarge boxes with 1 integer
        enlarge_box(pc.robust_envelope, 1);
        enlarge_box(pc.robust_offsetted_envelope, 1);
    }

    inline void sectionalize(piece& pc)
    {

        buffered_ring<Ring> const& ring = offsetted_rings.back();

        typedef geometry::detail::sectionalize::sectionalize_part
        <
            point_type,
            boost::mpl::vector_c<std::size_t, 0, 1> // x,y dimension
        > sectionalizer;

        // Create a ring-identifier. The source-index is the piece index
        // The multi_index is as in this collection (the ring), but not used here
        // The ring_index is not used
        ring_identifier ring_id(pc.index, pc.first_seg_id.multi_index, -1);

        sectionalizer::apply(monotonic_sections,
            boost::begin(ring) + pc.first_seg_id.segment_index,
            boost::begin(ring) + pc.last_segment_index,
            m_robust_policy,
            ring_id, 10);
    }

    inline void finish_piece(piece& pc)
    {
        init_rescale_piece(pc, 0u);
        calculate_robust_envelope(pc);
        sectionalize(pc);
    }

    inline void finish_piece(piece& pc,
                    const point_type& point1,
                    const point_type& point2,
                    const point_type& point3)
    {
        init_rescale_piece(pc, 3u);
        if (pc.offsetted_count == 0)
        {
            return;
        }

        add_helper_point(pc, point1);
        robust_point_type mid_point = add_helper_point(pc, point2);
        add_helper_point(pc, point3);
        calculate_robust_envelope(pc);
        sectionalize(pc);

        current_robust_ring.push_back(mid_point);
    }

    inline void finish_piece(piece& pc,
                    const point_type& point1,
                    const point_type& point2,
                    const point_type& point3,
                    const point_type& point4)
    {
        init_rescale_piece(pc, 4u);
        add_helper_point(pc, point1);
        robust_point_type mid_point2 = add_helper_point(pc, point2);
        robust_point_type mid_point1 = add_helper_point(pc, point3);
        add_helper_point(pc, point4);
        sectionalize(pc);
        calculate_robust_envelope(pc);

        // Add mid-points in other order to current helper_ring
        current_robust_ring.push_back(mid_point1);
        current_robust_ring.push_back(mid_point2);
    }

    inline void add_piece(strategy::buffer::piece_type type, point_type const& p,
            point_type const& b1, point_type const& b2)
    {
        piece& pc = create_piece(type, false);
        add_point(b1);
        pc.last_segment_index = add_point(b2);
        finish_piece(pc, b2, p, b1);
    }

    template <typename Range>
    inline void add_range_to_piece(piece& pc, Range const& range, bool add_front)
    {
        BOOST_GEOMETRY_ASSERT(boost::size(range) != 0u);

        typename Range::const_iterator it = boost::begin(range);

        // If it follows a non-join (so basically the same piece-type) point b1 should be added.
        // There should be two intersections later and it should be discarded.
        // But for now we need it to calculate intersections
        if (add_front)
        {
            add_point(*it);
        }

        for (++it; it != boost::end(range); ++it)
        {
            pc.last_segment_index = add_point(*it);
        }
    }


    template <typename Range>
    inline void add_piece(strategy::buffer::piece_type type, Range const& range,
            bool decrease_segment_index_by_one)
    {
        piece& pc = create_piece(type, decrease_segment_index_by_one);

        if (boost::size(range) > 0u)
        {
            add_range_to_piece(pc, range, offsetted_rings.back().empty());
        }
        finish_piece(pc);
    }

    template <typename Range>
    inline void add_side_piece(point_type const& p1, point_type const& p2,
            Range const& range, bool first)
    {
        BOOST_GEOMETRY_ASSERT(boost::size(range) >= 2u);

        piece& pc = create_piece(strategy::buffer::buffered_segment, ! first);
        add_range_to_piece(pc, range, first);
        finish_piece(pc, range.back(), p2, p1, range.front());
    }

    template <typename Range>
    inline void add_piece(strategy::buffer::piece_type type,
            point_type const& p, Range const& range)
    {
        piece& pc = create_piece(type, true);

        if (boost::size(range) > 0u)
        {
            add_range_to_piece(pc, range, offsetted_rings.back().empty());
            finish_piece(pc, range.back(), p, range.front());
        }
        else
        {
            finish_piece(pc);
        }
    }

    template <typename EndcapStrategy, typename Range>
    inline void add_endcap(EndcapStrategy const& strategy, Range const& range,
            point_type const& end_point)
    {
        boost::ignore_unused(strategy);

        if (range.empty())
        {
            return;
        }
        strategy::buffer::piece_type pt = strategy.get_piece_type();
        if (pt == strategy::buffer::buffered_flat_end)
        {
            // It is flat, should just be added, without helper segments
            add_piece(pt, range, true);
        }
        else
        {
            // Normal case, it has an "inside", helper segments should be added
            add_piece(pt, end_point, range);
        }
    }

    //-------------------------------------------------------------------------

    inline void enrich()
    {
        typedef typename strategy::side::services::default_strategy
        <
            typename cs_tag<Ring>::type
        >::type side_strategy_type;

        enrich_intersection_points<false, false>(m_turns,
                    detail::overlay::operation_union,
                    offsetted_rings, offsetted_rings,
                    m_robust_policy, side_strategy_type());
    }

    // Discards all rings which do have not-OK intersection points only.
    // Those can never be traversed and should not be part of the output.
    inline void discard_rings()
    {
        for (typename boost::range_iterator<turn_vector_type const>::type it =
            boost::begin(m_turns); it != boost::end(m_turns); ++it)
        {
            if (it->location != location_ok)
            {
                offsetted_rings[it->operations[0].seg_id.multi_index].has_discarded_intersections = true;
                offsetted_rings[it->operations[1].seg_id.multi_index].has_discarded_intersections = true;
            }
            else if (! it->both(detail::overlay::operation_union))
            {
                offsetted_rings[it->operations[0].seg_id.multi_index].has_accepted_intersections = true;
                offsetted_rings[it->operations[1].seg_id.multi_index].has_accepted_intersections = true;
            }
        }
    }

    inline bool point_coveredby_original(point_type const& point)
    {
        robust_point_type any_point;
        geometry::recalculate(any_point, point, m_robust_policy);

        signed_size_type count_in_original = 0;

        // Check of the robust point of this outputted ring is in
        // any of the robust original rings
        // This can go quadratic if the input has many rings, and there
        // are many untouched deflated rings around
        for (typename std::vector<robust_original>::const_iterator it
            = robust_originals.begin();
            it != robust_originals.end();
            ++it)
        {
            robust_original const& original = *it;
            if (detail::disjoint::disjoint_point_box(any_point,
                    original.m_box))
            {
                continue;
            }

            int const geometry_code
                = detail::within::point_in_geometry(any_point,
                    original.m_ring);

            if (geometry_code == -1)
            {
                // Outside, continue
                continue;
            }

            // Apply for possibly nested interior rings
            if (original.m_is_interior)
            {
                count_in_original--;
            }
            else if (original.m_has_interiors)
            {
                count_in_original++;
            }
            else
            {
                // Exterior ring without interior rings
                return true;
            }
        }
        return count_in_original > 0;
    }

    // For a deflate, all rings around inner rings which are untouched
    // (no intersections/turns) and which are OUTSIDE the original should
    // be discarded
    inline void discard_nonintersecting_deflated_rings()
    {
        for(typename buffered_ring_collection<buffered_ring<Ring> >::iterator it
            = boost::begin(offsetted_rings);
            it != boost::end(offsetted_rings);
            ++it)
        {
            buffered_ring<Ring>& ring = *it;
            if (! ring.has_intersections()
                && boost::size(ring) > 0u
                && geometry::area(ring) < 0)
            {
                if (! point_coveredby_original(geometry::range::front(ring)))
                {
                    ring.is_untouched_outside_original = true;
                }
            }
        }
    }

    inline void block_turns()
    {
        // To fix left-turn issues like #rt_u13
        // But currently it causes more other issues than it fixes
//        m_turns.erase
//            (
//                std::remove_if(boost::begin(m_turns), boost::end(m_turns),
//                                redundant_turn()),
//                boost::end(m_turns)
//            );

        for (typename boost::range_iterator<turn_vector_type>::type it =
            boost::begin(m_turns); it != boost::end(m_turns); ++it)
        {
            if (it->location != location_ok)
            {
                // Set it to blocked. They should not be discarded, to avoid
                // generating rings over these turns
                // Performance goes down a tiny bit from 161 s to 173 because there
                // are sometimes much more turns.
                // We might speed it up a bit by keeping only one blocked
                // intersection per segment, but that is complex to program
                // because each turn involves two segments
                it->operations[0].operation = detail::overlay::operation_blocked;
                it->operations[1].operation = detail::overlay::operation_blocked;
            }
        }
    }

    inline void traverse()
    {
        typedef detail::overlay::traverse
            <
                false, false,
                buffered_ring_collection<buffered_ring<Ring> >,
                buffered_ring_collection<buffered_ring<Ring > >,
                backtrack_for_buffer
            > traverser;

        traversed_rings.clear();
        traverser::apply(offsetted_rings, offsetted_rings,
                        detail::overlay::operation_union,
                        m_robust_policy, m_turns, traversed_rings);
    }

    inline void reverse()
    {
        for(typename buffered_ring_collection<buffered_ring<Ring> >::iterator it = boost::begin(offsetted_rings);
            it != boost::end(offsetted_rings);
            ++it)
        {
            if (! it->has_intersections())
            {
                std::reverse(it->begin(), it->end());
            }
        }
        for (typename boost::range_iterator<buffered_ring_collection<Ring> >::type
                it = boost::begin(traversed_rings);
                it != boost::end(traversed_rings);
                ++it)
        {
            std::reverse(it->begin(), it->end());
        }

    }

    template <typename GeometryOutput, typename OutputIterator>
    inline OutputIterator assign(OutputIterator out) const
    {
        typedef detail::overlay::ring_properties<point_type> properties;

        std::map<ring_identifier, properties> selected;

        // Select all rings which do not have any self-intersection
        // Inner rings, for deflate, which do not have intersections, and
        // which are outside originals, are skipped
        // (other ones should be traversed)
        signed_size_type index = 0;
        for(typename buffered_ring_collection<buffered_ring<Ring> >::const_iterator it = boost::begin(offsetted_rings);
            it != boost::end(offsetted_rings);
            ++it, ++index)
        {
            if (! it->has_intersections()
                && ! it->is_untouched_outside_original)
            {
                properties p = properties(*it);
                if (p.valid)
                {
                    ring_identifier id(0, index, -1);
                    selected[id] = p;
                }
            }
        }

        // Select all created rings
        index = 0;
        for (typename boost::range_iterator<buffered_ring_collection<Ring> const>::type
                it = boost::begin(traversed_rings);
                it != boost::end(traversed_rings);
                ++it, ++index)
        {
            properties p = properties(*it);
            if (p.valid)
            {
                ring_identifier id(2, index, -1);
                selected[id] = p;
            }
        }

        detail::overlay::assign_parents(offsetted_rings, traversed_rings, selected, true);
        return detail::overlay::add_rings<GeometryOutput>(selected, offsetted_rings, traversed_rings, out);
    }

};


}} // namespace detail::buffer
#endif // DOXYGEN_NO_DETAIL


}} // namespace boost::geometry

#endif // BOOST_GEOMETRY_ALGORITHMS_DETAIL_BUFFER_BUFFERED_PIECE_COLLECTION_HPP<|MERGE_RESOLUTION|>--- conflicted
+++ resolved
@@ -598,13 +598,8 @@
                     rit != boost::const_rend(pc.robust_turns);
                     ++rit, --index_offset)
                 {
-<<<<<<< HEAD
                     signed_size_type const index_in_vector = 1 + rit->seg_id.segment_index - piece_segment_index;
-                    BOOST_ASSERT
-=======
-                    int const index_in_vector = 1 + rit->seg_id.segment_index - piece_segment_index;
                     BOOST_GEOMETRY_ASSERT
->>>>>>> 753604e9
                     (
                         index_in_vector > 0
                         && index_in_vector < pc.offsetted_count
