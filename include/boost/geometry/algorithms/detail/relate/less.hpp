--- conflicted
+++ resolved
@@ -23,29 +23,11 @@
 
 // TODO: Integrate it with geometry::less?
 
-<<<<<<< HEAD
-template
-<
-    typename Point1,
-    typename Point2,
-    std::size_t I = 0,
-    std::size_t D1 = geometry::dimension<Point1>::value,
-    std::size_t D2 = geometry::dimension<Point2>::value
->          
-struct less_dispatch
-    : not_implemented<Point1, Point2>
-{};
-
-
-template<typename Point1, typename Point2, std::size_t I, std::size_t D>
-struct less_dispatch<Point1, Point2, I, D, D>
-=======
 template <typename Point1,
           typename Point2,
           std::size_t I = 0,
           std::size_t D = geometry::dimension<Point1>::value>
 struct less
->>>>>>> c2767133
 {
     static inline bool apply(Point1 const& left, Point2 const& right)
     {
@@ -56,11 +38,7 @@
 
         if ( geometry::math::equals(cleft, cright) )
         {
-<<<<<<< HEAD
-            return less_dispatch<Point1, Point2, I + 1, D, D>::apply(l, r);
-=======
             return less<Point1, Point2, I + 1, D>::apply(left, right);
->>>>>>> c2767133
         }
         else
         {
@@ -70,11 +48,7 @@
 };
 
 template <typename Point1, typename Point2, std::size_t D>
-<<<<<<< HEAD
-struct less_dispatch<Point1, Point2, D, D, D>
-=======
 struct less<Point1, Point2, D, D>
->>>>>>> c2767133
 {
     static inline bool apply(Point1 const&, Point2 const&)
     {
