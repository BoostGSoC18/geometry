// Boost.Geometry (aka GGL, Generic Geometry Library)

// Copyright (c) 2007-2012 Barend Gehrels, Amsterdam, the Netherlands.

// This file was modified by Oracle on 2013, 2014.
// Modifications copyright (c) 2013-2014 Oracle and/or its affiliates.

// Use, modification and distribution is subject to the Boost Software License,
// Version 1.0. (See accompanying file LICENSE_1_0.txt or copy at
// http://www.boost.org/LICENSE_1_0.txt)

// Contributed and/or modified by Adam Wulkiewicz, on behalf of Oracle

#ifndef BOOST_GEOMETRY_ALGORITHMS_DETAIL_RELATE_RELATE_HPP
#define BOOST_GEOMETRY_ALGORITHMS_DETAIL_RELATE_RELATE_HPP

#include <cstddef>

#include <boost/concept_check.hpp>
#include <boost/range.hpp>

#include <boost/geometry/algorithms/make.hpp>
#include <boost/geometry/algorithms/not_implemented.hpp>

#include <boost/geometry/core/access.hpp>
#include <boost/geometry/core/closure.hpp>
#include <boost/geometry/core/cs.hpp>
#include <boost/geometry/core/exterior_ring.hpp>
#include <boost/geometry/core/interior_rings.hpp>
#include <boost/geometry/core/point_order.hpp>
#include <boost/geometry/core/ring_type.hpp>
#include <boost/geometry/core/interior_rings.hpp>
#include <boost/geometry/core/tags.hpp>

#include <boost/geometry/geometries/concepts/check.hpp>
#include <boost/geometry/strategies/concepts/within_concept.hpp>
#include <boost/geometry/strategies/default_strategy.hpp>
#include <boost/geometry/strategies/within.hpp>
#include <boost/geometry/util/math.hpp>
#include <boost/geometry/util/order_as_direction.hpp>
#include <boost/geometry/views/closeable_view.hpp>
#include <boost/geometry/views/reversible_view.hpp>

#include <boost/geometry/algorithms/detail/relate/result.hpp>

#include <boost/geometry/algorithms/detail/relate/point_point.hpp>
#include <boost/geometry/algorithms/detail/relate/point_geometry.hpp>
#include <boost/geometry/algorithms/detail/relate/linear_linear.hpp>
#include <boost/geometry/algorithms/detail/relate/linear_areal.hpp>
#include <boost/geometry/algorithms/detail/relate/areal_areal.hpp>

namespace boost { namespace geometry
{

#ifndef DOXYGEN_NO_DETAIL
namespace detail { namespace relate {

// Those are used only to allow dispatch::relate to produce compile-time error

template <typename Geometry,
          typename Tag = typename geometry::tag<Geometry>::type>
struct is_supported_by_generic
{
    static const bool value
        = boost::is_same<Tag, linestring_tag>::value
       || boost::is_same<Tag, multi_linestring_tag>::value
       || boost::is_same<Tag, ring_tag>::value
       || boost::is_same<Tag, polygon_tag>::value
       || boost::is_same<Tag, multi_polygon_tag>::value;
};

template <typename Geometry1,
          typename Geometry2,
          typename Tag1 = typename geometry::tag<Geometry1>::type,
          typename Tag2 = typename geometry::tag<Geometry2>::type>
struct is_generic
{
    static const bool value = is_supported_by_generic<Geometry1>::value
                           && is_supported_by_generic<Geometry2>::value;
};


template <typename Point, typename Geometry, typename Tag>
struct is_generic<Point, Geometry, point_tag, Tag>
{
    static const bool value = is_supported_by_generic<Geometry>::value;
};

template <typename Geometry, typename Point, typename Tag>
struct is_generic<Geometry, Point, Tag, point_tag>
{
    static const bool value = is_supported_by_generic<Geometry>::value;
};

template <typename Point1, typename Point2>
struct is_generic<Point1, Point2, point_tag, point_tag>
{
    static const bool value = false;
};


}} // namespace detail::relate

#ifndef DOXYGEN_NO_DISPATCH
namespace detail_dispatch { namespace relate {


template <typename Geometry1,
          typename Geometry2,
          typename Tag1 = typename geometry::tag<Geometry1>::type,
          typename Tag2 = typename geometry::tag<Geometry2>::type,
          int TopDim1 = geometry::topological_dimension<Geometry1>::value,
          int TopDim2 = geometry::topological_dimension<Geometry2>::value,
          bool IsGeneric = detail::relate::is_generic<Geometry1, Geometry2>::value
>
struct relate : not_implemented<Tag1, Tag2>
{};


template <typename Point1, typename Point2>
struct relate<Point1, Point2, point_tag, point_tag, 0, 0, false>
    : detail::relate::point_point<Point1, Point2>
{};

template <typename Point, typename MultiPoint>
struct relate<Point, MultiPoint, point_tag, multi_point_tag, 0, 0, false>
    : detail::relate::point_multipoint<Point, MultiPoint>
{};

template <typename MultiPoint, typename Point>
struct relate<MultiPoint, Point, multi_point_tag, point_tag, 0, 0, false>
    : detail::relate::multipoint_point<MultiPoint, Point>
{};

template <typename MultiPoint1, typename MultiPoint2>
struct relate<MultiPoint1, MultiPoint2, multi_point_tag, multi_point_tag, 0, 0, false>
    : detail::relate::multipoint_multipoint<MultiPoint1, MultiPoint2>
{};

//template <typename Point, typename Box, int TopDim2>
//struct relate<Point, Box, point_tag, box_tag, 0, TopDim2, false>
//    : detail::relate::point_box<Point, Box>
//{};
//
//template <typename Box, typename Point, int TopDim1>
//struct relate<Box, Point, box_tag, point_tag, TopDim1, 0, false>
//    : detail::relate::box_point<Box, Point>
//{};


template <typename Point, typename Geometry, typename Tag2, int TopDim2>
struct relate<Point, Geometry, point_tag, Tag2, 0, TopDim2, true>
    : detail::relate::point_geometry<Point, Geometry>
{};

template <typename Geometry, typename Point, typename Tag1, int TopDim1>
struct relate<Geometry, Point, Tag1, point_tag, TopDim1, 0, true>
    : detail::relate::geometry_point<Geometry, Point>
{};

<<<<<<< HEAD

template <typename Linestring1, typename Linestring2>
struct relate<Linestring1, Linestring2, linestring_tag, linestring_tag>
    : detail::relate::linear_linear<Linestring1, Linestring2>
{};
=======
>>>>>>> ccc40d3a

template <typename Linear1, typename Linear2, typename Tag1, typename Tag2>
struct relate<Linear1, Linear2, Tag1, Tag2, 1, 1, true>
    : detail::relate::linear_linear<Linear1, Linear2>
{};


template <typename Linear, typename Areal, typename Tag1, typename Tag2>
struct relate<Linear, Areal, Tag1, Tag2, 1, 2, true>
    : detail::relate::linear_areal<Linear, Areal>
{};

<<<<<<< HEAD

template <typename Linestring, typename Polygon>
struct relate<Linestring, Polygon, linestring_tag, polygon_tag>
    : detail::relate::linear_areal<Linestring, Polygon>
{};
template <typename Linestring, typename Ring>
struct relate<Linestring, Ring, linestring_tag, ring_tag>
    : detail::relate::linear_areal<Linestring, Ring>
=======
template <typename Areal, typename Linear, typename Tag1, typename Tag2>
struct relate<Areal, Linear, Tag1, Tag2, 2, 1, true>
    : detail::relate::areal_linear<Areal, Linear>
>>>>>>> ccc40d3a
{};


template <typename Areal1, typename Areal2, typename Tag1, typename Tag2>
struct relate<Areal1, Areal2, Tag1, Tag2, 2, 2, true>
    : detail::relate::areal_areal<Areal1, Areal2>
{};



template <typename Polygon1, typename Polygon2>
struct relate<Polygon1, Polygon2, polygon_tag, polygon_tag>
    : detail::relate::areal_areal<Polygon1, Polygon2>
{};

template <typename Ring, typename Polygon>
struct relate<Ring, Polygon, ring_tag, polygon_tag>
    : detail::relate::areal_areal<Ring, Polygon>
{};

template <typename Polygon, typename Ring>
struct relate<Polygon, Ring, polygon_tag, ring_tag>
    : detail::relate::areal_areal<Polygon, Ring>
{};

template <typename Ring1, typename Ring2>
struct relate<Ring1, Ring2, ring_tag, ring_tag>
    : detail::relate::areal_areal<Ring1, Ring2>
{};

template <typename Polygon, typename MultiPolygon>
struct relate<Polygon, MultiPolygon, polygon_tag, multi_polygon_tag>
    : detail::relate::areal_areal<Polygon, MultiPolygon>
{};

template <typename MultiPolygon, typename Polygon>
struct relate<MultiPolygon, Polygon, multi_polygon_tag, polygon_tag>
    : detail::relate::areal_areal<MultiPolygon, Polygon>
{};

template <typename Ring, typename MultiPolygon>
struct relate<Ring, MultiPolygon, ring_tag, multi_polygon_tag>
    : detail::relate::areal_areal<Ring, MultiPolygon>
{};

template <typename MultiPolygon, typename Ring>
struct relate<MultiPolygon, Ring, multi_polygon_tag, ring_tag>
    : detail::relate::areal_areal<MultiPolygon, Ring>
{};

template <typename MultiPolygon1, typename MultiPolygon2>
struct relate<MultiPolygon1, MultiPolygon2, multi_polygon_tag, multi_polygon_tag>
    : detail::relate::areal_areal<MultiPolygon1, MultiPolygon2>
{};

}} // namespace detail_dispatch::relate
#endif // DOXYGEN_NO_DISPATCH

namespace detail { namespace relate {

template <typename Geometry1, typename Geometry2>
struct interruption_enabled
{
    static const bool value =
        detail_dispatch::relate::relate<Geometry1, Geometry2>::interruption_enabled;
};

template <typename Geometry1, typename Geometry2, typename Result>
struct result_handler_type
    : not_implemented<Result>
{};

template <typename Geometry1, typename Geometry2>
struct result_handler_type<Geometry1, Geometry2, matrix9>
{
    typedef matrix_handler<matrix9> type;
};

template <typename Geometry1, typename Geometry2>
struct result_handler_type<Geometry1, Geometry2, mask9>
{
    typedef mask_handler
        <
            mask9,
            interruption_enabled
                <
                    Geometry1,
                    Geometry2
                >::value
        > type;
};

template <typename Geometry1, typename Geometry2, typename Head, typename Tail>
struct result_handler_type<Geometry1, Geometry2, boost::tuples::cons<Head, Tail> >
{
    typedef mask_handler
        <
            boost::tuples::cons<Head, Tail>,
            interruption_enabled
                <
                    Geometry1,
                    Geometry2
                >::value
        > type;
};

template <typename Geometry1, typename Geometry2,
          char II, char IB, char IE,
          char BI, char BB, char BE,
          char EI, char EB, char EE>
struct result_handler_type<Geometry1, Geometry2, static_mask<II, IB, IE, BI, BB, BE, EI, EB, EE> >
{
    typedef static_mask_handler
        <
            static_mask<II, IB, IE, BI, BB, BE, EI, EB, EE>,
            interruption_enabled
                <
                    Geometry1,
                    Geometry2
                >::value
        > type;
};

template <typename MatrixOrMask, typename Geometry1, typename Geometry2>
inline
typename result_handler_type
    <
        Geometry1,
        Geometry2,
        MatrixOrMask
    >::type::result_type
relate(Geometry1 const& geometry1,
       Geometry2 const& geometry2,
       MatrixOrMask const& matrix_or_mask = MatrixOrMask())
{
    typedef typename result_handler_type
        <
            Geometry1,
            Geometry2,
            MatrixOrMask
        >::type handler_type;

    handler_type handler(matrix_or_mask);
    detail_dispatch::relate::relate<Geometry1, Geometry2>::apply(geometry1, geometry2, handler);
    return handler.result();
}

}} // namespace detail::relate
#endif // DOXYGEN_NO_DETAIL

}} // namespace boost::geometry

#endif // BOOST_GEOMETRY_ALGORITHMS_DETAIL_RELATE_RELATE_HPP<|MERGE_RESOLUTION|>--- conflicted
+++ resolved
@@ -158,14 +158,6 @@
     : detail::relate::geometry_point<Geometry, Point>
 {};
 
-<<<<<<< HEAD
-
-template <typename Linestring1, typename Linestring2>
-struct relate<Linestring1, Linestring2, linestring_tag, linestring_tag>
-    : detail::relate::linear_linear<Linestring1, Linestring2>
-{};
-=======
->>>>>>> ccc40d3a
 
 template <typename Linear1, typename Linear2, typename Tag1, typename Tag2>
 struct relate<Linear1, Linear2, Tag1, Tag2, 1, 1, true>
@@ -178,20 +170,9 @@
     : detail::relate::linear_areal<Linear, Areal>
 {};
 
-<<<<<<< HEAD
-
-template <typename Linestring, typename Polygon>
-struct relate<Linestring, Polygon, linestring_tag, polygon_tag>
-    : detail::relate::linear_areal<Linestring, Polygon>
-{};
-template <typename Linestring, typename Ring>
-struct relate<Linestring, Ring, linestring_tag, ring_tag>
-    : detail::relate::linear_areal<Linestring, Ring>
-=======
 template <typename Areal, typename Linear, typename Tag1, typename Tag2>
 struct relate<Areal, Linear, Tag1, Tag2, 2, 1, true>
     : detail::relate::areal_linear<Areal, Linear>
->>>>>>> ccc40d3a
 {};
 
 
@@ -200,52 +181,6 @@
     : detail::relate::areal_areal<Areal1, Areal2>
 {};
 
-
-
-template <typename Polygon1, typename Polygon2>
-struct relate<Polygon1, Polygon2, polygon_tag, polygon_tag>
-    : detail::relate::areal_areal<Polygon1, Polygon2>
-{};
-
-template <typename Ring, typename Polygon>
-struct relate<Ring, Polygon, ring_tag, polygon_tag>
-    : detail::relate::areal_areal<Ring, Polygon>
-{};
-
-template <typename Polygon, typename Ring>
-struct relate<Polygon, Ring, polygon_tag, ring_tag>
-    : detail::relate::areal_areal<Polygon, Ring>
-{};
-
-template <typename Ring1, typename Ring2>
-struct relate<Ring1, Ring2, ring_tag, ring_tag>
-    : detail::relate::areal_areal<Ring1, Ring2>
-{};
-
-template <typename Polygon, typename MultiPolygon>
-struct relate<Polygon, MultiPolygon, polygon_tag, multi_polygon_tag>
-    : detail::relate::areal_areal<Polygon, MultiPolygon>
-{};
-
-template <typename MultiPolygon, typename Polygon>
-struct relate<MultiPolygon, Polygon, multi_polygon_tag, polygon_tag>
-    : detail::relate::areal_areal<MultiPolygon, Polygon>
-{};
-
-template <typename Ring, typename MultiPolygon>
-struct relate<Ring, MultiPolygon, ring_tag, multi_polygon_tag>
-    : detail::relate::areal_areal<Ring, MultiPolygon>
-{};
-
-template <typename MultiPolygon, typename Ring>
-struct relate<MultiPolygon, Ring, multi_polygon_tag, ring_tag>
-    : detail::relate::areal_areal<MultiPolygon, Ring>
-{};
-
-template <typename MultiPolygon1, typename MultiPolygon2>
-struct relate<MultiPolygon1, MultiPolygon2, multi_polygon_tag, multi_polygon_tag>
-    : detail::relate::areal_areal<MultiPolygon1, MultiPolygon2>
-{};
 
 }} // namespace detail_dispatch::relate
 #endif // DOXYGEN_NO_DISPATCH
