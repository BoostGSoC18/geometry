--- conflicted
+++ resolved
@@ -20,522 +20,7 @@
 #ifndef BOOST_GEOMETRY_ALGORITHMS_DISTANCE_HPP
 #define BOOST_GEOMETRY_ALGORITHMS_DISTANCE_HPP
 
-<<<<<<< HEAD
-#include <boost/concept_check.hpp>
-
-#include <boost/range.hpp>
-
-#include <boost/numeric/conversion/bounds.hpp>
-
-#include <boost/geometry/core/cs.hpp>
-#include <boost/geometry/core/closure.hpp>
-#include <boost/geometry/core/point_type.hpp>
-#include <boost/geometry/core/tag_cast.hpp> 
-
-#include <boost/geometry/algorithms/not_implemented.hpp>
-#include <boost/geometry/algorithms/detail/throw_on_empty_input.hpp>
-
-#include <boost/geometry/geometries/concepts/check.hpp>
-
-#include <boost/geometry/strategies/default_strategy.hpp>
-#include <boost/geometry/strategies/distance.hpp>
-#include <boost/geometry/strategies/default_distance_result.hpp>
-#include <boost/geometry/strategies/tags.hpp>
-
-#include <boost/geometry/algorithms/detail/distance/default_strategies.hpp>
-
-#include <boost/geometry/multi/core/tags.hpp>
-#include <boost/geometry/multi/core/geometry_id.hpp>
-#include <boost/geometry/multi/core/point_type.hpp>
-#include <boost/geometry/multi/geometries/concepts/check.hpp>
-
-#include <boost/geometry/multi/algorithms/num_points.hpp>
-
-#include <boost/geometry/algorithms/dispatch/distance.hpp>
-
-#include <boost/geometry/util/compress_variant.hpp>
-#include <boost/geometry/util/transform_variant.hpp>
-#include <boost/geometry/util/combine_if.hpp>
-#include <boost/geometry/util/is_implemented.hpp>
-
-
-namespace boost { namespace geometry
-{
-
-
-#ifndef DOXYGEN_NO_DISPATCH
-namespace dispatch
-{
-
-
-// If reversal is needed, perform it
-template
-<
-    typename Geometry1, typename Geometry2, typename Strategy,
-    typename Tag1, typename Tag2, typename StrategyTag
->
-struct distance
-<
-    Geometry1, Geometry2, Strategy,
-    Tag1, Tag2, StrategyTag,
-    true
->
-    : distance<Geometry2, Geometry1, Strategy, Tag2, Tag1, StrategyTag, false>
-{
-    typedef typename strategy::distance::services::return_type
-                     <
-                         Strategy,
-                         typename point_type<Geometry2>::type,
-                         typename point_type<Geometry1>::type
-                     >::type return_type;
-
-    static inline return_type apply(
-        Geometry1 const& g1,
-        Geometry2 const& g2,
-        Strategy const& strategy)
-    {
-        return distance
-            <
-                Geometry2, Geometry1, Strategy,
-                Tag2, Tag1, StrategyTag,
-                false
-            >::apply(g2, g1, strategy);
-    }
-};
-
-
-} // namespace dispatch
-#endif // DOXYGEN_NO_DISPATCH
-
-
-namespace resolve_strategy {
-
-namespace result_of
-{
-
-template <typename Geometry1, typename Geometry2, typename Strategy>
-struct distance
-    : strategy::distance::services::return_type
-        <
-            Strategy,
-            typename point_type<Geometry1>::type,
-            typename point_type<Geometry2>::type
-        >
-{};
-
-template <typename Geometry1, typename Geometry2>
-struct distance<Geometry1, Geometry2, default_strategy>
-    : default_distance_result
-        <
-            Geometry1, Geometry2
-        >
-{};
-
-} // namespace result_of
-
-
-struct distance
-{
-    template <typename Geometry1, typename Geometry2, typename Strategy>
-    static inline typename result_of::distance<Geometry1, Geometry2, Strategy>::type
-    apply(Geometry1 const& geometry1, Geometry2 const& geometry2, Strategy const& strategy)
-    {
-        return dispatch::distance<Geometry1, Geometry2, Strategy>::apply(geometry1, geometry2, strategy);
-    }
-
-    template <typename Geometry1, typename Geometry2>
-    static inline typename result_of::distance<Geometry1, Geometry2, default_strategy>::type
-    apply(Geometry1 const& geometry1, Geometry2 const& geometry2, default_strategy)
-    {
-        typedef typename detail::distance::default_strategy
-            <
-                Geometry1, Geometry2
-            >::type strategy_type;
-
-        return dispatch::distance<Geometry1, Geometry2>::apply(geometry1, geometry2, strategy_type());
-    }
-};
-
-} // namespace resolve_strategy
-
-
-namespace resolve_variant
-{
-
-namespace result_of
-{
-
-template <typename Geometry1, typename Geometry2, typename Strategy>
-struct distance
-    : resolve_strategy::result_of::distance
-        <
-            Geometry1,
-            Geometry2,
-            Strategy
-        >
-{};
-
-
-template <typename Geometry1, BOOST_VARIANT_ENUM_PARAMS(typename T), typename Strategy>
-struct distance<Geometry1, variant<BOOST_VARIANT_ENUM_PARAMS(T)>, Strategy>
-{
-    // A set of of all variant type combinations that are compatible and implemented
-    typedef typename util::combine_if
-        <
-            typename mpl::vector1<Geometry1>,
-            typename variant<BOOST_VARIANT_ENUM_PARAMS(T)>::types,
-            util::is_compatible<mpl::_1, mpl::_2>
-        >::type possible_input_types;
-
-    // All possible results for these combinations
-    typedef typename mpl::transform<
-        possible_input_types,
-        resolve_strategy::result_of::distance
-            <            
-                point_type<mpl::first<mpl::_> >,
-                point_type<mpl::second<mpl::_> >,
-                Strategy
-            >,
-        mpl::back_inserter<mpl::vector0<> >
-    >::type possible_result_types;
-
-    // The (possibly variant) result type
-    typedef typename compress_variant<
-        typename make_variant_over<
-            possible_result_types
-        >::type
-    >::type type;
-};
-
-
-// Distance arguments are commutative
-template <BOOST_VARIANT_ENUM_PARAMS(typename T), typename Geometry2, typename Strategy>
-struct distance<variant<BOOST_VARIANT_ENUM_PARAMS(T)>, Geometry2, Strategy>
-    : public distance<Geometry2, variant<BOOST_VARIANT_ENUM_PARAMS(T)>, Strategy>
-{};
-
-
-template <BOOST_VARIANT_ENUM_PARAMS(typename T), typename Strategy>
-struct distance<variant<BOOST_VARIANT_ENUM_PARAMS(T)>, variant<BOOST_VARIANT_ENUM_PARAMS(T)>, Strategy>
-{
-    // A set of of all variant type combinations that are compatible and implemented
-    typedef typename util::combine_if
-        <
-            typename variant<BOOST_VARIANT_ENUM_PARAMS(T)>::types,
-            typename variant<BOOST_VARIANT_ENUM_PARAMS(T)>::types,
-            util::is_compatible<mpl::_1, mpl::_2>
-        >::type possible_input_types;
-
-    // All possible results for these combinations
-    typedef typename mpl::transform<
-        possible_input_types,
-        resolve_strategy::result_of::distance
-            <            
-                point_type<mpl::first<mpl::_> >,
-                point_type<mpl::second<mpl::_> >,
-                Strategy
-            >,
-        mpl::back_inserter<mpl::vector0<> >
-    >::type possible_result_types;
-
-    // The (possibly variant) result type
-    typedef typename compress_variant<
-        typename make_variant_over<
-            possible_result_types
-        >::type
-    >::type type;
-};
-
-} // namespace result_of
-
-
-template <typename Geometry1, typename Geometry2>
-struct distance
-{
-    template <typename Strategy>
-    static inline typename result_of::distance<Geometry1, Geometry2, Strategy>::type
-    apply(
-        const Geometry1& geometry1,
-        const Geometry2& geometry2,
-        Strategy const& strategy)
-    {
-        return resolve_strategy::distance::apply(geometry1, geometry2, strategy);
-    }
-};
-
-
-template <BOOST_VARIANT_ENUM_PARAMS(typename T), typename Geometry2>
-struct distance<variant<BOOST_VARIANT_ENUM_PARAMS(T)>, Geometry2>
-{
-    template <typename Geometry2, typename Strategy>
-    struct visitor: static_visitor
-        <
-            typename result_of::distance
-                <
-                    variant<BOOST_VARIANT_ENUM_PARAMS(T)>,
-                    Geometry2,
-                    Strategy
-                >::type
-        >
-    {
-        Geometry2 const& m_geometry2;
-        Strategy const& m_strategy;
-
-        visitor(Geometry2 const& geometry2,
-                Strategy const& strategy)
-            : m_geometry2(geometry2),
-              m_strategy(strategy)
-        {}
-
-        template <typename Geometry1>
-        result_type operator()(Geometry1 const& geometry1) const
-        {
-            return distance
-                <
-                    Geometry1,
-                    Geometry2
-                >::apply
-                <
-                    Strategy
-                >(geometry1, m_geometry2, m_strategy);
-        }
-    };
-
-    template <typename Strategy>
-    static inline typename result_of::distance
-        <
-            variant<BOOST_VARIANT_ENUM_PARAMS(T)>,
-            Geometry2,
-            Strategy
-        >::type
-    apply(variant<BOOST_VARIANT_ENUM_PARAMS(T)> const& geometry1,
-          Geometry2 const& geometry2,
-          Strategy const& strategy)
-    {
-        return apply_visitor(visitor<Geometry2, Strategy>(geometry2, strategy), geometry1);
-    }
-};
-
-
-template <typename Geometry1, BOOST_VARIANT_ENUM_PARAMS(typename T)>
-struct distance<Geometry1, variant<BOOST_VARIANT_ENUM_PARAMS(T)> >
-{
-    template <typename Geometry1, typename Strategy>
-    struct visitor: static_visitor
-        <
-            typename result_of::distance
-                <
-                    Geometry1,
-                    variant<BOOST_VARIANT_ENUM_PARAMS(T)>,
-                    Strategy
-                >::type
-        >
-    {
-        Geometry1 const& m_geometry1;
-        Strategy const& m_strategy;
-
-        visitor(Geometry1 const& geometry1,
-                Strategy const& strategy)
-            : m_geometry1(geometry1),
-              m_strategy(strategy)
-        {}
-
-        template <typename Geometry2>
-        result_type operator()(Geometry2 const& geometry2) const
-        {
-            return distance
-                <
-                    Geometry1,
-                    Geometry2
-                >::apply
-                <
-                    Strategy
-                >(m_geometry1, geometry2, m_strategy);
-        }
-    };
-
-    template <typename Strategy>
-    static inline typename result_of::distance
-        <
-            Geometry1,
-            variant<BOOST_VARIANT_ENUM_PARAMS(T)>,
-            Strategy
-        >::type
-    apply(
-        Geometry1 const& geometry1,
-        const variant<BOOST_VARIANT_ENUM_PARAMS(T)>& geometry2,
-        Strategy const& strategy)
-    {
-        return apply_visitor(visitor<Geometry1, Strategy>(geometry1, strategy), geometry2);
-    }
-};
-
-
-template <BOOST_VARIANT_ENUM_PARAMS(typename T)>
-struct distance<variant<BOOST_VARIANT_ENUM_PARAMS(T)>, variant<BOOST_VARIANT_ENUM_PARAMS(T)> >  
-{
-    template <typename Strategy>
-    struct visitor: static_visitor
-        <
-            typename result_of::distance
-                <
-                    variant<BOOST_VARIANT_ENUM_PARAMS(T)>,
-                    variant<BOOST_VARIANT_ENUM_PARAMS(T)>,
-                    Strategy
-                >
-                ::type
-        >
-    {
-        Strategy const& m_strategy;
-
-        visitor(Strategy const& strategy)
-            : m_strategy(strategy)
-        {}
-
-        template <typename Geometry1, typename Geometry2>
-        result_type operator()(
-            Geometry1 const& geometry1,
-            Geometry2 const& geometry2) const
-        {
-            return distance
-                <
-                    Geometry1,
-                    Geometry2
-                >::apply
-                <
-                    Strategy
-                >(geometry1, geometry2, m_strategy);
-        }
-    };
-
-    template <typename Strategy>
-    static inline typename result_of::distance
-        <
-            variant<BOOST_VARIANT_ENUM_PARAMS(T)>,
-            variant<BOOST_VARIANT_ENUM_PARAMS(T)>,
-            Strategy
-        >
-        ::type
-    apply(
-        const variant<BOOST_VARIANT_ENUM_PARAMS(T)>& geometry1,
-        const variant<BOOST_VARIANT_ENUM_PARAMS(T)>& geometry2,
-        Strategy const& strategy)
-    {
-        return apply_visitor(visitor<Strategy>(strategy), geometry1, geometry2);
-    }
-};
-
-} // namespace resolve_variant
-
-
-/*!
-\brief \brief_calc2{distance} \brief_strategy
-\ingroup distance
-\details
-\details \details_calc{area}. \brief_strategy. \details_strategy_reasons
-
-\tparam Geometry1 \tparam_geometry
-\tparam Geometry2 \tparam_geometry
-\tparam Strategy \tparam_strategy{Distance}
-\param geometry1 \param_geometry
-\param geometry2 \param_geometry
-\param strategy \param_strategy{distance}
-\return \return_calc{distance}
-\note The strategy can be a point-point strategy. In case of distance point-line/point-polygon
-    it may also be a point-segment strategy.
-
-\qbk{distinguish,with strategy}
-
-\qbk{
-[heading Available Strategies]
-\* [link geometry.reference.strategies.strategy_distance_pythagoras Pythagoras (cartesian)]
-\* [link geometry.reference.strategies.strategy_distance_haversine Haversine (spherical)]
-\* [link geometry.reference.strategies.strategy_distance_cross_track Cross track (spherical\, point-to-segment)]
-\* [link geometry.reference.strategies.strategy_distance_projected_point Projected point (cartesian\, point-to-segment)]
-\* more (currently extensions): Vincenty\, Andoyer (geographic)
-}
- */
-
-/*
-Note, in case of a Compilation Error:
-if you get:
- - "Failed to specialize function template ..."
- - "error: no matching function for call to ..."
-for distance, it is probably so that there is no specialization
-for return_type<...> for your strategy.
-*/
-template <typename Geometry1, typename Geometry2, typename Strategy>
-inline typename resolve_variant::result_of::distance
-    <
-        Geometry1,
-        Geometry2,
-        Strategy
-    >::type
-distance(Geometry1 const& geometry1,
-         Geometry2 const& geometry2,
-         Strategy const& strategy)
-{
-    concept::check<Geometry1 const>();
-    concept::check<Geometry2 const>();
-
-    detail::throw_on_empty_input(geometry1);
-    detail::throw_on_empty_input(geometry2);
-
-    return resolve_variant::distance
-               <
-                   Geometry1,
-                   Geometry2
-               >::apply(geometry1, geometry2, strategy);
-}
-
-
-/*!
-\brief \brief_calc2{distance}
-\ingroup distance
-\details The default strategy is used, corresponding to the coordinate system of the geometries
-\tparam Geometry1 \tparam_geometry
-\tparam Geometry2 \tparam_geometry
-\param geometry1 \param_geometry
-\param geometry2 \param_geometry
-\return \return_calc{distance}
-
-\qbk{[include reference/algorithms/distance.qbk]}
- */
-template <typename Geometry1, typename Geometry2>
-inline typename resolve_variant::result_of::distance
-    <
-        Geometry1,
-        Geometry2,
-        default_strategy
-    >::type
-distance(Geometry1 const& geometry1,
-         Geometry2 const& geometry2)
-{
-    concept::check<Geometry1 const>();
-    concept::check<Geometry2 const>();
-
-    return distance(geometry1, geometry2, default_strategy());
-}
-
-}} // namespace boost::geometry
-
-
-// the implementation details
-#include <boost/geometry/algorithms/detail/distance/point_to_geometry.hpp>
-#include <boost/geometry/algorithms/detail/distance/range_to_segment_or_box.hpp>
-#include <boost/geometry/algorithms/detail/distance/segment_to_box.hpp>
-#include <boost/geometry/algorithms/detail/distance/polygon_to_segment_or_box.hpp>
-#include <boost/geometry/algorithms/detail/distance/box_to_box.hpp>
-#include <boost/geometry/algorithms/detail/distance/single_to_multi.hpp>
-#include <boost/geometry/algorithms/detail/distance/multi_to_multi.hpp>
-#include <boost/geometry/algorithms/detail/distance/multipoint_to_range.hpp>
-#include <boost/geometry/algorithms/detail/distance/geometry_to_geometry_rtree.hpp>
-#include <boost/geometry/algorithms/detail/distance/segment_to_segment.hpp>
-
-#include <boost/geometry/algorithms/detail/distance/backward_compatibility.hpp>
-=======
 #include <boost/geometry/algorithms/detail/distance/interface.hpp>
 #include <boost/geometry/algorithms/detail/distance/implementation.hpp>
->>>>>>> adee550a
 
 #endif // BOOST_GEOMETRY_ALGORITHMS_DISTANCE_HPP