--- conflicted
+++ resolved
@@ -71,26 +71,16 @@
     #ifndef DOXYGEN_NO_DETAIL
     namespace detail { namespace aitoff
     {
-<<<<<<< HEAD
-            enum Mode {
-                AITOFF = 0,
-                WINKEL_TRIPEL = 1
-=======
             enum mode_type {
                 mode_aitoff = 0,
                 mode_winkel_tripel = 1
->>>>>>> f711e7b8
             };
 
             template <typename T>
             struct par_aitoff
             {
                 T    cosphi1;
-<<<<<<< HEAD
-                enum Mode mode;
-=======
                 mode_type mode;
->>>>>>> f711e7b8
             };
 
             // template class, using CRTP to implement forward/inverse
@@ -115,11 +105,7 @@
                         xy_y *= d * sin(lp_lat);
                     } else
                         xy_x = xy_y = 0.;
-<<<<<<< HEAD
-                    if (this->m_proj_parm.mode == WINKEL_TRIPEL) { /* Winkel Tripel */
-=======
                     if (this->m_proj_parm.mode == mode_winkel_tripel) { /* Winkel Tripel */
->>>>>>> f711e7b8
                         xy_x = (xy_x + lp_lon * this->m_proj_parm.cosphi1) * 0.5;
                         xy_y = (xy_y + lp_lat) * 0.5;
                     }
@@ -156,11 +142,7 @@
                     int iter, max_iter = 10, round = 0, max_round = 20;
                     T D, C, f1, f2, f1p, f1l, f2p, f2l, dp, dl, sl, sp, cp, cl, x, y;
 
-<<<<<<< HEAD
-                    if ((fabs(xy_x) < EPSILON) && (fabs(xy_y) < EPSILON )) {
-=======
                     if ((fabs(xy_x) < epsilon) && (fabs(xy_y) < epsilon )) {
->>>>>>> f711e7b8
                         lp_lat = 0.; lp_lon = 0.;
                         return;
                     }
@@ -174,22 +156,14 @@
                             sp = sin(lp_lat); cp = cos(lp_lat);
                             D = cp * cl;
                             C = 1. - D * D;
-<<<<<<< HEAD
-                            D = acos(D) / pow(C, 1.5);
-=======
                             D = acos(D) / math::pow(C, T(1.5));
->>>>>>> f711e7b8
                             f1 = 2. * D * C * cp * sl;
                             f2 = D * C * sp;
                             f1p = 2.* (sl * cl * sp * cp / C - D * sp * sl);
                             f1l = cp * cp * sl * sl / C + D * cp * cl * sp * sp;
                             f2p = sp * sp * cl / C + D * sl * sl * cp;
                             f2l = 0.5 * (sp * cp * sl / C - D * sp * cp * cp * sl * cl);
-<<<<<<< HEAD
-                            if (this->m_proj_parm.mode == WINKEL_TRIPEL) { /* Winkel Tripel */
-=======
                             if (this->m_proj_parm.mode == mode_winkel_tripel) { /* Winkel Tripel */
->>>>>>> f711e7b8
                                 f1 = 0.5 * (f1 + lp_lon * this->m_proj_parm.cosphi1);
                                 f2 = 0.5 * (f2 + lp_lat);
                                 f1p *= 0.5;
@@ -200,11 +174,7 @@
                             f1 -= xy_x; f2 -= xy_y;
                             dl = (f2 * f1p - f1 * f2p) / (dp = f1p * f2l - f2p * f1l);
                             dp = (f1 * f2l - f2 * f1l) / dp;
-<<<<<<< HEAD
-                            dl = fmod(dl, ONEPI); /* set to interval [-M_PI, M_PI] */
-=======
                             dl = fmod(dl, pi); /* set to interval [-M_PI, M_PI] */
->>>>>>> f711e7b8
                             lp_lat -= dp;    lp_lon -= dl;
                         } while ((fabs(dp) > epsilon || fabs(dl) > epsilon) && (iter++ < max_iter));
                         if (lp_lat > two_pi) lp_lat -= 2.*(lp_lat-two_pi); /* correct if symmetrical solution for Aitoff */
@@ -217,26 +187,16 @@
                             y *= D * sin(lp_lat);
                         } else
                             x = y = 0.;
-<<<<<<< HEAD
-                        if (this->m_proj_parm.mode == WINKEL_TRIPEL) { /* Winkel Tripel */
-=======
                         if (this->m_proj_parm.mode == mode_winkel_tripel) { /* Winkel Tripel */
->>>>>>> f711e7b8
                             x = (x + lp_lon * this->m_proj_parm.cosphi1) * 0.5;
                             y = (y + lp_lat) * 0.5;
                         }
                     /* if too far from given values of x,y, repeat with better approximation of phi,lam */
                     } while (((fabs(xy_x-x) > epsilon) || (fabs(xy_y-y) > epsilon)) && (round++ < max_round));
 
-<<<<<<< HEAD
-                    if (iter == MAXITER && round == MAXROUND)
-                    {
-                        BOOST_THROW_EXCEPTION( projection_exception(-53) );
-=======
                     if (iter == max_iter && round == max_round)
                     {
                         BOOST_THROW_EXCEPTION( projection_exception(error_non_convergent) );
->>>>>>> f711e7b8
                         //fprintf(stderr, "Warning: Accuracy of 1e-12 not reached. Last increments: dlat=%e and dlon=%e\n", dp, dl);
                     }
                 }
@@ -259,11 +219,7 @@
             template <typename Parameters, typename T>
             inline void setup_aitoff(Parameters& par, par_aitoff<T>& proj_parm)
             {
-<<<<<<< HEAD
-                proj_parm.mode = AITOFF;
-=======
                 proj_parm.mode = mode_aitoff;
->>>>>>> f711e7b8
                 setup(par);
             }
 
@@ -275,21 +231,12 @@
 
                 T phi1;
 
-<<<<<<< HEAD
-                proj_parm.mode = WINKEL_TRIPEL;
-                if (pj_param(par.params, "tlat_1").i) {
-                    if ((proj_parm.cosphi1 = cos(pj_param(par.params, "rlat_1").f)) == 0.)
-                        BOOST_THROW_EXCEPTION( projection_exception(-22) );
-                } else /* 50d28' or phi1=acos(2/pi) */
-                    proj_parm.cosphi1 = TWO_D_PI;
-=======
                 proj_parm.mode = mode_winkel_tripel;
                 if (pj_param_r(par.params, "lat_1", phi1)) {
                     if ((proj_parm.cosphi1 = cos(phi1)) == 0.)
                         BOOST_THROW_EXCEPTION( projection_exception(error_lat_larger_than_90) );
                 } else /* 50d28' or phi1=acos(2/pi) */
                     proj_parm.cosphi1 = two_div_pi;
->>>>>>> f711e7b8
                 setup(par);
             }
 
