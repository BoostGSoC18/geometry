// Boost.Geometry - gis-projections (based on PROJ4)

// Copyright (c) 2008-2015 Barend Gehrels, Amsterdam, the Netherlands.

// This file was modified by Oracle on 2017, 2018.
// Modifications copyright (c) 2017-2018, Oracle and/or its affiliates.
// Contributed and/or modified by Adam Wulkiewicz, on behalf of Oracle.

// Use, modification and distribution is subject to the Boost Software License,
// Version 1.0. (See accompanying file LICENSE_1_0.txt or copy at
// http://www.boost.org/LICENSE_1_0.txt)

// This file is converted from PROJ4, http://trac.osgeo.org/proj
// PROJ4 is originally written by Gerald Evenden (then of the USGS)
// PROJ4 is maintained by Frank Warmerdam
// PROJ4 is converted to Boost.Geometry by Barend Gehrels

// Last updated version of proj: 5.0.0

// Original copyright notice:

// Purpose:  Implementation of the aitoff (Aitoff) and wintri (Winkel Tripel)
//           projections.
// Author:   Gerald Evenden (1995)
//           Drazen Tutic, Lovro Gradiser (2015) - add inverse
//           Thomas Knudsen (2016) - revise/add regression tests
// Copyright (c) 1995, Gerald Evenden

// Permission is hereby granted, free of charge, to any person obtaining a
// copy of this software and associated documentation files (the "Software"),
// to deal in the Software without restriction, including without limitation
// the rights to use, copy, modify, merge, publish, distribute, sublicense,
// and/or sell copies of the Software, and to permit persons to whom the
// Software is furnished to do so, subject to the following conditions:

// The above copyright notice and this permission notice shall be included
// in all copies or substantial portions of the Software.

// THE SOFTWARE IS PROVIDED "AS IS", WITHOUT WARRANTY OF ANY KIND, EXPRESS
// OR IMPLIED, INCLUDING BUT NOT LIMITED TO THE WARRANTIES OF MERCHANTABILITY,
// FITNESS FOR A PARTICULAR PURPOSE AND NONINFRINGEMENT. IN NO EVENT SHALL
// THE AUTHORS OR COPYRIGHT HOLDERS BE LIABLE FOR ANY CLAIM, DAMAGES OR OTHER
// LIABILITY, WHETHER IN AN ACTION OF CONTRACT, TORT OR OTHERWISE, ARISING
// FROM, OUT OF OR IN CONNECTION WITH THE SOFTWARE OR THE USE OR OTHER
// DEALINGS IN THE SOFTWARE.

#ifndef BOOST_GEOMETRY_PROJECTIONS_AITOFF_HPP
#define BOOST_GEOMETRY_PROJECTIONS_AITOFF_HPP


#include <boost/core/ignore_unused.hpp>
#include <boost/geometry/util/math.hpp>

#include <boost/geometry/srs/projections/impl/base_static.hpp>
#include <boost/geometry/srs/projections/impl/base_dynamic.hpp>
#include <boost/geometry/srs/projections/impl/projects.hpp>
#include <boost/geometry/srs/projections/impl/factory_entry.hpp>

namespace boost { namespace geometry
{

namespace srs { namespace par4
{
    struct aitoff {};
    struct wintri {};

}} //namespace srs::par4

namespace projections
{
    #ifndef DOXYGEN_NO_DETAIL
    namespace detail { namespace aitoff
    {
            enum mode_type {
                mode_aitoff = 0,
                mode_winkel_tripel = 1
            };

            template <typename T>
            struct par_aitoff
            {
                T    cosphi1;
                mode_type mode;
            };

            // template class, using CRTP to implement forward/inverse
            template <typename T, typename Parameters>
            struct base_aitoff_spheroid
                : public base_t_fi<base_aitoff_spheroid<T, Parameters>, T, Parameters>
            {
                par_aitoff<T> m_proj_parm;

                inline base_aitoff_spheroid(const Parameters& par)
                    : base_t_fi<base_aitoff_spheroid<T, Parameters>, T, Parameters>(*this, par)
                {}

                // FORWARD(s_forward)  spheroid
                // Project coordinates from geographic (lon, lat) to cartesian (x, y)
                inline void fwd(T& lp_lon, T& lp_lat, T& xy_x, T& xy_y) const
                {
                    T c, d;

                    if((d = acos(cos(lp_lat) * cos(c = 0.5 * lp_lon)))) {/* basic Aitoff */
                        xy_x = 2. * d * cos(lp_lat) * sin(c) * (xy_y = 1. / sin(d));
                        xy_y *= d * sin(lp_lat);
                    } else
                        xy_x = xy_y = 0.;
                    if (this->m_proj_parm.mode == mode_winkel_tripel) { /* Winkel Tripel */
                        xy_x = (xy_x + lp_lon * this->m_proj_parm.cosphi1) * 0.5;
                        xy_y = (xy_y + lp_lat) * 0.5;
                    }
                }
                /***********************************************************************************
                *
                * Inverse functions added by Drazen Tutic and Lovro Gradiser based on paper:
                *
                * I.Özbug Biklirici and Cengizhan Ipbüker. A General Algorithm for the Inverse
                * Transformation of Map Projections Using Jacobian Matrices. In Proceedings of the
                * Third International Symposium Mathematical & Computational Applications,
                * pages 175{182, Turkey, September 2002.
                *
                * Expected accuracy is defined by epsilon = 1e-12. Should be appropriate for
                * most applications of Aitoff and Winkel Tripel projections.
                *
                * Longitudes of 180W and 180E can be mixed in solution obtained.
                *
                * Inverse for Aitoff projection in poles is undefined, longitude value of 0 is assumed.
                *
                * Contact : dtutic@geof.hr
                * Date: 2015-02-16
                *
                ************************************************************************************/

                // INVERSE(s_inverse)  sphere
                // Project coordinates from cartesian (x, y) to geographic (lon, lat)
                inline void inv(T& xy_x, T& xy_y, T& lp_lon, T& lp_lat) const
                {
                    static const T pi = detail::pi<T>();
                    static const T two_pi = detail::two_pi<T>();
                    static const T epsilon = 1e-12;

                    int iter, max_iter = 10, round = 0, max_round = 20;
                    T D, C, f1, f2, f1p, f1l, f2p, f2l, dp, dl, sl, sp, cp, cl, x, y;

                    if ((fabs(xy_x) < epsilon) && (fabs(xy_y) < epsilon )) {
                        lp_lat = 0.; lp_lon = 0.;
                        return;
                    }

                    /* intial values for Newton-Raphson method */
                    lp_lat = xy_y; lp_lon = xy_x;
                    do {
                        iter = 0;
                        do {
                            sl = sin(lp_lon * 0.5); cl = cos(lp_lon * 0.5);
                            sp = sin(lp_lat); cp = cos(lp_lat);
                            D = cp * cl;
                            C = 1. - D * D;
                            D = acos(D) / pow(C, 1.5);
                            f1 = 2. * D * C * cp * sl;
                            f2 = D * C * sp;
                            f1p = 2.* (sl * cl * sp * cp / C - D * sp * sl);
                            f1l = cp * cp * sl * sl / C + D * cp * cl * sp * sp;
                            f2p = sp * sp * cl / C + D * sl * sl * cp;
                            f2l = 0.5 * (sp * cp * sl / C - D * sp * cp * cp * sl * cl);
                            if (this->m_proj_parm.mode == mode_winkel_tripel) { /* Winkel Tripel */
                                f1 = 0.5 * (f1 + lp_lon * this->m_proj_parm.cosphi1);
                                f2 = 0.5 * (f2 + lp_lat);
                                f1p *= 0.5;
                                f1l = 0.5 * (f1l + this->m_proj_parm.cosphi1);
                                f2p = 0.5 * (f2p + 1.);
                                f2l *= 0.5;
                            }
                            f1 -= xy_x; f2 -= xy_y;
                            dl = (f2 * f1p - f1 * f2p) / (dp = f1p * f2l - f2p * f1l);
                            dp = (f1 * f2l - f2 * f1l) / dp;
                            dl = fmod(dl, pi); /* set to interval [-M_PI, M_PI] */
                            lp_lat -= dp;    lp_lon -= dl;
                        } while ((fabs(dp) > epsilon || fabs(dl) > epsilon) && (iter++ < max_iter));
                        if (lp_lat > two_pi) lp_lat -= 2.*(lp_lat-two_pi); /* correct if symmetrical solution for Aitoff */
                        if (lp_lat < -two_pi) lp_lat -= 2.*(lp_lat+two_pi); /* correct if symmetrical solution for Aitoff */
                        if ((fabs(fabs(lp_lat) - two_pi) < epsilon) && (!this->m_proj_parm.mode)) lp_lon = 0.; /* if pole in Aitoff, return longitude of 0 */

                        /* calculate x,y coordinates with solution obtained */
                        if((D = acos(cos(lp_lat) * cos(C = 0.5 * lp_lon))) != 0.0) {/* Aitoff */
                            x = 2. * D * cos(lp_lat) * sin(C) * (y = 1. / sin(D));
                            y *= D * sin(lp_lat);
                        } else
                            x = y = 0.;
                        if (this->m_proj_parm.mode == mode_winkel_tripel) { /* Winkel Tripel */
                            x = (x + lp_lon * this->m_proj_parm.cosphi1) * 0.5;
                            y = (y + lp_lat) * 0.5;
                        }
                    /* if too far from given values of x,y, repeat with better approximation of phi,lam */
                    } while (((fabs(xy_x-x) > epsilon) || (fabs(xy_y-y) > epsilon)) && (round++ < max_round));

                    if (iter == max_iter && round == max_round)
                    {
                        BOOST_THROW_EXCEPTION( projection_exception(error_non_convergent) );
                        //fprintf(stderr, "Warning: Accuracy of 1e-12 not reached. Last increments: dlat=%e and dlon=%e\n", dp, dl);
                    }
                }

                static inline std::string get_name()
                {
                    return "aitoff_spheroid";
                }

            };

            template <typename Parameters>
            inline void setup(Parameters& par)
            {
                par.es = 0.;
            }


            // Aitoff
            template <typename Parameters, typename T>
            inline void setup_aitoff(Parameters& par, par_aitoff<T>& proj_parm)
            {
                proj_parm.mode = mode_aitoff;
                setup(par);
            }

            // Winkel Tripel
            template <typename Parameters, typename T>
            inline void setup_wintri(Parameters& par, par_aitoff<T>& proj_parm)
            {
                static const T two_div_pi = detail::two_div_pi<T>();

                T phi1;

<<<<<<< HEAD
                T phi1;

                proj_parm.mode = WINKEL_TRIPEL;
                if (pj_param_r(par.params, "lat_1", phi1)) {
                    if ((proj_parm.cosphi1 = cos(phi1)) == 0.)
                        BOOST_THROW_EXCEPTION( projection_exception(-22) );
=======
                proj_parm.mode = mode_winkel_tripel;
                if (pj_param_r(par.params, "lat_1", phi1)) {
                    if ((proj_parm.cosphi1 = cos(phi1)) == 0.)
                        BOOST_THROW_EXCEPTION( projection_exception(error_lat_larger_than_90) );
>>>>>>> 8feb7ca7
                } else /* 50d28' or phi1=acos(2/pi) */
                    proj_parm.cosphi1 = two_div_pi;
                setup(par);
            }

    }} // namespace detail::aitoff
    #endif // doxygen

    /*!
        \brief Aitoff projection
        \ingroup projections
        \tparam Geographic latlong point type
        \tparam Cartesian xy point type
        \tparam Parameters parameter type
        \par Projection characteristics
         - Miscellaneous
         - Spheroid
        \par Example
        \image html ex_aitoff.gif
    */
    template <typename T, typename Parameters>
    struct aitoff_spheroid : public detail::aitoff::base_aitoff_spheroid<T, Parameters>
    {
        inline aitoff_spheroid(const Parameters& par) : detail::aitoff::base_aitoff_spheroid<T, Parameters>(par)
        {
            detail::aitoff::setup_aitoff(this->m_par, this->m_proj_parm);
        }
    };

    /*!
        \brief Winkel Tripel projection
        \ingroup projections
        \tparam Geographic latlong point type
        \tparam Cartesian xy point type
        \tparam Parameters parameter type
        \par Projection characteristics
         - Miscellaneous
         - Spheroid
        \par Projection parameters
         - lat_1: Latitude of first standard parallel (degrees)
        \par Example
        \image html ex_wintri.gif
    */
    template <typename T, typename Parameters>
    struct wintri_spheroid : public detail::aitoff::base_aitoff_spheroid<T, Parameters>
    {
        inline wintri_spheroid(const Parameters& par) : detail::aitoff::base_aitoff_spheroid<T, Parameters>(par)
        {
            detail::aitoff::setup_wintri(this->m_par, this->m_proj_parm);
        }
    };

    #ifndef DOXYGEN_NO_DETAIL
    namespace detail
    {

        // Static projection
        BOOST_GEOMETRY_PROJECTIONS_DETAIL_STATIC_PROJECTION(srs::par4::aitoff, aitoff_spheroid, aitoff_spheroid)
        BOOST_GEOMETRY_PROJECTIONS_DETAIL_STATIC_PROJECTION(srs::par4::wintri, wintri_spheroid, wintri_spheroid)

        // Factory entry(s)
        template <typename T, typename Parameters>
        class aitoff_entry : public detail::factory_entry<T, Parameters>
        {
            public :
                virtual base_v<T, Parameters>* create_new(const Parameters& par) const
                {
                    return new base_v_fi<aitoff_spheroid<T, Parameters>, T, Parameters>(par);
                }
        };

        template <typename T, typename Parameters>
        class wintri_entry : public detail::factory_entry<T, Parameters>
        {
            public :
                virtual base_v<T, Parameters>* create_new(const Parameters& par) const
                {
                    return new base_v_fi<wintri_spheroid<T, Parameters>, T, Parameters>(par);
                }
        };

        template <typename T, typename Parameters>
        inline void aitoff_init(detail::base_factory<T, Parameters>& factory)
        {
            factory.add_to_factory("aitoff", new aitoff_entry<T, Parameters>);
            factory.add_to_factory("wintri", new wintri_entry<T, Parameters>);
        }

    } // namespace detail
    #endif // doxygen

} // namespace projections

}} // namespace boost::geometry

#endif // BOOST_GEOMETRY_PROJECTIONS_AITOFF_HPP
<|MERGE_RESOLUTION|>--- conflicted
+++ resolved
@@ -231,19 +231,10 @@
 
                 T phi1;
 
-<<<<<<< HEAD
-                T phi1;
-
-                proj_parm.mode = WINKEL_TRIPEL;
-                if (pj_param_r(par.params, "lat_1", phi1)) {
-                    if ((proj_parm.cosphi1 = cos(phi1)) == 0.)
-                        BOOST_THROW_EXCEPTION( projection_exception(-22) );
-=======
                 proj_parm.mode = mode_winkel_tripel;
                 if (pj_param_r(par.params, "lat_1", phi1)) {
                     if ((proj_parm.cosphi1 = cos(phi1)) == 0.)
                         BOOST_THROW_EXCEPTION( projection_exception(error_lat_larger_than_90) );
->>>>>>> 8feb7ca7
                 } else /* 50d28' or phi1=acos(2/pi) */
                     proj_parm.cosphi1 = two_div_pi;
                 setup(par);
