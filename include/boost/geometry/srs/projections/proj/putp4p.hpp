// Boost.Geometry - gis-projections (based on PROJ4)

// Copyright (c) 2008-2015 Barend Gehrels, Amsterdam, the Netherlands.

// This file was modified by Oracle on 2017, 2018.
// Modifications copyright (c) 2017-2018, Oracle and/or its affiliates.
// Contributed and/or modified by Adam Wulkiewicz, on behalf of Oracle.

// Use, modification and distribution is subject to the Boost Software License,
// Version 1.0. (See accompanying file LICENSE_1_0.txt or copy at
// http://www.boost.org/LICENSE_1_0.txt)

// This file is converted from PROJ4, http://trac.osgeo.org/proj
// PROJ4 is originally written by Gerald Evenden (then of the USGS)
// PROJ4 is maintained by Frank Warmerdam
// PROJ4 is converted to Boost.Geometry by Barend Gehrels

// Last updated version of proj: 5.0.0

// Original copyright notice:

// Permission is hereby granted, free of charge, to any person obtaining a
// copy of this software and associated documentation files (the "Software"),
// to deal in the Software without restriction, including without limitation
// the rights to use, copy, modify, merge, publish, distribute, sublicense,
// and/or sell copies of the Software, and to permit persons to whom the
// Software is furnished to do so, subject to the following conditions:

// The above copyright notice and this permission notice shall be included
// in all copies or substantial portions of the Software.

// THE SOFTWARE IS PROVIDED "AS IS", WITHOUT WARRANTY OF ANY KIND, EXPRESS
// OR IMPLIED, INCLUDING BUT NOT LIMITED TO THE WARRANTIES OF MERCHANTABILITY,
// FITNESS FOR A PARTICULAR PURPOSE AND NONINFRINGEMENT. IN NO EVENT SHALL
// THE AUTHORS OR COPYRIGHT HOLDERS BE LIABLE FOR ANY CLAIM, DAMAGES OR OTHER
// LIABILITY, WHETHER IN AN ACTION OF CONTRACT, TORT OR OTHERWISE, ARISING
// FROM, OUT OF OR IN CONNECTION WITH THE SOFTWARE OR THE USE OR OTHER
// DEALINGS IN THE SOFTWARE.

#ifndef BOOST_GEOMETRY_PROJECTIONS_PUTP4P_HPP
#define BOOST_GEOMETRY_PROJECTIONS_PUTP4P_HPP

#include <boost/geometry/srs/projections/impl/base_static.hpp>
#include <boost/geometry/srs/projections/impl/base_dynamic.hpp>
#include <boost/geometry/srs/projections/impl/projects.hpp>
#include <boost/geometry/srs/projections/impl/factory_entry.hpp>
#include <boost/geometry/srs/projections/impl/aasincos.hpp>

namespace boost { namespace geometry
{

namespace srs { namespace par4
{
    struct putp4p {}; // Putnins P4'
    struct weren {}; // Werenskiold I

}} //namespace srs::par4

namespace projections
{
    #ifndef DOXYGEN_NO_DETAIL
    namespace detail { namespace putp4p
    {
            template <typename T>
            struct par_putp4p
            {
                T    C_x, C_y;
            };

            // template class, using CRTP to implement forward/inverse
            template <typename T, typename Parameters>
            struct base_putp4p_spheroid
                : public base_t_fi<base_putp4p_spheroid<T, Parameters>, T, Parameters>
            {
                par_putp4p<T> m_proj_parm;

                inline base_putp4p_spheroid(const Parameters& par)
                    : base_t_fi<base_putp4p_spheroid<T, Parameters>,
                     T, Parameters>(*this, par) {}

                // FORWARD(s_forward)  spheroid
                // Project coordinates from geographic (lon, lat) to cartesian (x, y)
                inline void fwd(T& lp_lon, T& lp_lat, T& xy_x, T& xy_y) const
                {
<<<<<<< HEAD
                    static CalculationType const THIRD = detail::THIRD<CalculationType>();

                    lp_lat = aasin(0.883883476 * sin(lp_lat));
                    xy_x = this->m_proj_parm.C_x * lp_lon * cos(lp_lat);
                    xy_x /= cos(lp_lat *= THIRD);
=======
                    static T const third = detail::third<T>();

                    lp_lat = aasin(0.883883476 * sin(lp_lat));
                    xy_x = this->m_proj_parm.C_x * lp_lon * cos(lp_lat);
                    xy_x /= cos(lp_lat *= third);
>>>>>>> f711e7b8
                    xy_y = this->m_proj_parm.C_y * sin(lp_lat);
                }

                // INVERSE(s_inverse)  spheroid
                // Project coordinates from cartesian (x, y) to geographic (lon, lat)
                inline void inv(T& xy_x, T& xy_y, T& lp_lon, T& lp_lat) const
                {
                    lp_lat = aasin(xy_y / this->m_proj_parm.C_y);
                    lp_lon = xy_x * cos(lp_lat) / this->m_proj_parm.C_x;
                    lp_lat *= 3.;
                    lp_lon /= cos(lp_lat);
                    lp_lat = aasin(1.13137085 * sin(lp_lat));
                }

                static inline std::string get_name()
                {
                    return "putp4p_spheroid";
                }

            };


            // Putnins P4'
            template <typename Parameters, typename T>
            inline void setup_putp4p(Parameters& par, par_putp4p<T>& proj_parm)
            {
                proj_parm.C_x = 0.874038744;
                proj_parm.C_y = 3.883251825;
                
                par.es = 0.;
            }

            // Werenskiold I
            template <typename Parameters, typename T>
            inline void setup_weren(Parameters& par, par_putp4p<T>& proj_parm)
            {
                proj_parm.C_x = 1.;
                proj_parm.C_y = 4.442882938;
                
                par.es = 0.;
            }

    }} // namespace detail::putp4p
    #endif // doxygen

    /*!
        \brief Putnins P4' projection
        \ingroup projections
        \tparam Geographic latlong point type
        \tparam Cartesian xy point type
        \tparam Parameters parameter type
        \par Projection characteristics
         - Pseudocylindrical
         - Spheroid
        \par Example
        \image html ex_putp4p.gif
    */
    template <typename T, typename Parameters>
    struct putp4p_spheroid : public detail::putp4p::base_putp4p_spheroid<T, Parameters>
    {
        inline putp4p_spheroid(const Parameters& par) : detail::putp4p::base_putp4p_spheroid<T, Parameters>(par)
        {
            detail::putp4p::setup_putp4p(this->m_par, this->m_proj_parm);
        }
    };

    /*!
        \brief Werenskiold I projection
        \ingroup projections
        \tparam Geographic latlong point type
        \tparam Cartesian xy point type
        \tparam Parameters parameter type
        \par Projection characteristics
         - Pseudocylindrical
         - Spheroid
        \par Example
        \image html ex_weren.gif
    */
    template <typename T, typename Parameters>
    struct weren_spheroid : public detail::putp4p::base_putp4p_spheroid<T, Parameters>
    {
        inline weren_spheroid(const Parameters& par) : detail::putp4p::base_putp4p_spheroid<T, Parameters>(par)
        {
            detail::putp4p::setup_weren(this->m_par, this->m_proj_parm);
        }
    };

    #ifndef DOXYGEN_NO_DETAIL
    namespace detail
    {

        // Static projection
        BOOST_GEOMETRY_PROJECTIONS_DETAIL_STATIC_PROJECTION(srs::par4::putp4p, putp4p_spheroid, putp4p_spheroid)
        BOOST_GEOMETRY_PROJECTIONS_DETAIL_STATIC_PROJECTION(srs::par4::weren, weren_spheroid, weren_spheroid)

        // Factory entry(s)
        template <typename T, typename Parameters>
        class putp4p_entry : public detail::factory_entry<T, Parameters>
        {
            public :
                virtual base_v<T, Parameters>* create_new(const Parameters& par) const
                {
                    return new base_v_fi<putp4p_spheroid<T, Parameters>, T, Parameters>(par);
                }
        };

        template <typename T, typename Parameters>
        class weren_entry : public detail::factory_entry<T, Parameters>
        {
            public :
                virtual base_v<T, Parameters>* create_new(const Parameters& par) const
                {
                    return new base_v_fi<weren_spheroid<T, Parameters>, T, Parameters>(par);
                }
        };

        template <typename T, typename Parameters>
        inline void putp4p_init(detail::base_factory<T, Parameters>& factory)
        {
            factory.add_to_factory("putp4p", new putp4p_entry<T, Parameters>);
            factory.add_to_factory("weren", new weren_entry<T, Parameters>);
        }

    } // namespace detail
    #endif // doxygen

} // namespace projections

}} // namespace boost::geometry

#endif // BOOST_GEOMETRY_PROJECTIONS_PUTP4P_HPP
<|MERGE_RESOLUTION|>--- conflicted
+++ resolved
@@ -82,19 +82,11 @@
                 // Project coordinates from geographic (lon, lat) to cartesian (x, y)
                 inline void fwd(T& lp_lon, T& lp_lat, T& xy_x, T& xy_y) const
                 {
-<<<<<<< HEAD
-                    static CalculationType const THIRD = detail::THIRD<CalculationType>();
-
-                    lp_lat = aasin(0.883883476 * sin(lp_lat));
-                    xy_x = this->m_proj_parm.C_x * lp_lon * cos(lp_lat);
-                    xy_x /= cos(lp_lat *= THIRD);
-=======
                     static T const third = detail::third<T>();
 
                     lp_lat = aasin(0.883883476 * sin(lp_lat));
                     xy_x = this->m_proj_parm.C_x * lp_lon * cos(lp_lat);
                     xy_x /= cos(lp_lat *= third);
->>>>>>> f711e7b8
                     xy_y = this->m_proj_parm.C_y * sin(lp_lat);
                 }
 
