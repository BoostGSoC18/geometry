// Boost.Geometry - gis-projections (based on PROJ4)

// Copyright (c) 2008-2015 Barend Gehrels, Amsterdam, the Netherlands.

// This file was modified by Oracle on 2017, 2018.
// Modifications copyright (c) 2017-2018, Oracle and/or its affiliates.
// Contributed and/or modified by Adam Wulkiewicz, on behalf of Oracle.

// Use, modification and distribution is subject to the Boost Software License,
// Version 1.0. (See accompanying file LICENSE_1_0.txt or copy at
// http://www.boost.org/LICENSE_1_0.txt)

// This file is converted from PROJ4, http://trac.osgeo.org/proj
// PROJ4 is originally written by Gerald Evenden (then of the USGS)
// PROJ4 is maintained by Frank Warmerdam
// PROJ4 is converted to Boost.Geometry by Barend Gehrels

// Last updated version of proj: 5.0.0

// Original copyright notice:

// Permission is hereby granted, free of charge, to any person obtaining a
// copy of this software and associated documentation files (the "Software"),
// to deal in the Software without restriction, including without limitation
// the rights to use, copy, modify, merge, publish, distribute, sublicense,
// and/or sell copies of the Software, and to permit persons to whom the
// Software is furnished to do so, subject to the following conditions:

// The above copyright notice and this permission notice shall be included
// in all copies or substantial portions of the Software.

// THE SOFTWARE IS PROVIDED "AS IS", WITHOUT WARRANTY OF ANY KIND, EXPRESS
// OR IMPLIED, INCLUDING BUT NOT LIMITED TO THE WARRANTIES OF MERCHANTABILITY,
// FITNESS FOR A PARTICULAR PURPOSE AND NONINFRINGEMENT. IN NO EVENT SHALL
// THE AUTHORS OR COPYRIGHT HOLDERS BE LIABLE FOR ANY CLAIM, DAMAGES OR OTHER
// LIABILITY, WHETHER IN AN ACTION OF CONTRACT, TORT OR OTHERWISE, ARISING
// FROM, OUT OF OR IN CONNECTION WITH THE SOFTWARE OR THE USE OR OTHER
// DEALINGS IN THE SOFTWARE.

#ifndef BOOST_GEOMETRY_PROJECTIONS_GSTMERC_HPP
#define BOOST_GEOMETRY_PROJECTIONS_GSTMERC_HPP

#include <boost/geometry/srs/projections/impl/base_static.hpp>
#include <boost/geometry/srs/projections/impl/base_dynamic.hpp>
#include <boost/geometry/srs/projections/impl/projects.hpp>
#include <boost/geometry/srs/projections/impl/factory_entry.hpp>
#include <boost/geometry/srs/projections/impl/pj_phi2.hpp>
#include <boost/geometry/srs/projections/impl/pj_tsfn.hpp>

namespace boost { namespace geometry
{

namespace srs { namespace par4
{
    struct gstmerc {}; // Gauss-Schreiber Transverse Mercator (aka Gauss-Laborde Reunion)

}} //namespace srs::par4

namespace projections
{
    #ifndef DOXYGEN_NO_DETAIL
    namespace detail { namespace gstmerc
    {
            template <typename T>
            struct par_gstmerc
            {
                T lamc;
                T phic;
                T c;
                T n1;
                T n2;
                T XS;
                T YS;
            };

            // template class, using CRTP to implement forward/inverse
            template <typename T, typename Parameters>
            struct base_gstmerc_spheroid
                : public base_t_fi<base_gstmerc_spheroid<T, Parameters>, T, Parameters>
            {
                par_gstmerc<T> m_proj_parm;

                inline base_gstmerc_spheroid(const Parameters& par)
                    : base_t_fi<base_gstmerc_spheroid<T, Parameters>, T, Parameters>(*this, par)
                {}

                // FORWARD(s_forward)  spheroid
                // Project coordinates from geographic (lon, lat) to cartesian (x, y)
                inline void fwd(T& lp_lon, T& lp_lat, T& xy_x, T& xy_y) const
                {
<<<<<<< HEAD
                    CalculationType L, Ls, sinLs1, Ls1;
=======
                    T L, Ls, sinLs1, Ls1;
>>>>>>> f711e7b8

                    L= this->m_proj_parm.n1*lp_lon;
                    Ls= this->m_proj_parm.c+this->m_proj_parm.n1*log(pj_tsfn(-1.0*lp_lat,-1.0*sin(lp_lat),this->m_par.e));
                    sinLs1= sin(L)/cosh(Ls);
                    Ls1= log(pj_tsfn(-1.0*asin(sinLs1),0.0,0.0));
                    xy_x= (this->m_proj_parm.XS + this->m_proj_parm.n2*Ls1)*this->m_par.ra;
                    xy_y= (this->m_proj_parm.YS + this->m_proj_parm.n2*atan(sinh(Ls)/cos(L)))*this->m_par.ra;
                }

                // INVERSE(s_inverse)  spheroid
                // Project coordinates from cartesian (x, y) to geographic (lon, lat)
                inline void inv(T& xy_x, T& xy_y, T& lp_lon, T& lp_lat) const
                {
<<<<<<< HEAD
                    CalculationType L, LC, sinC;
=======
                    T L, LC, sinC;
>>>>>>> f711e7b8

                    L= atan(sinh((xy_x*this->m_par.a - this->m_proj_parm.XS)/this->m_proj_parm.n2)/cos((xy_y*this->m_par.a - this->m_proj_parm.YS)/this->m_proj_parm.n2));
                    sinC= sin((xy_y*this->m_par.a - this->m_proj_parm.YS)/this->m_proj_parm.n2)/cosh((xy_x*this->m_par.a - this->m_proj_parm.XS)/this->m_proj_parm.n2);
                    LC= log(pj_tsfn(-1.0*asin(sinC),0.0,0.0));
                    lp_lon= L/this->m_proj_parm.n1;
                    lp_lat= -1.0*pj_phi2(exp((LC-this->m_proj_parm.c)/this->m_proj_parm.n1),this->m_par.e);
                }

                static inline std::string get_name()
                {
                    return "gstmerc_spheroid";
                }

            };

            // Gauss-Schreiber Transverse Mercator (aka Gauss-Laborde Reunion)
            template <typename Parameters, typename T>
            inline void setup_gstmerc(Parameters& par, par_gstmerc<T>& proj_parm)
            {
                proj_parm.lamc= par.lam0;
                proj_parm.n1= sqrt(T(1)+par.es*math::pow(cos(par.phi0),4)/(T(1)-par.es));
                proj_parm.phic= asin(sin(par.phi0)/proj_parm.n1);
                proj_parm.c= log(pj_tsfn(-1.0*proj_parm.phic,0.0,0.0))
                           - proj_parm.n1*log(pj_tsfn(-1.0*par.phi0,-1.0*sin(par.phi0),par.e));
                proj_parm.n2= par.k0*par.a*sqrt(1.0-par.es)/(1.0-par.es*sin(par.phi0)*sin(par.phi0));
                proj_parm.XS= 0;/* -par.x0 */
                proj_parm.YS= -1.0*proj_parm.n2*proj_parm.phic;/* -par.y0 */
            }

    }} // namespace detail::gstmerc
    #endif // doxygen

    /*!
        \brief Gauss-Schreiber Transverse Mercator (aka Gauss-Laborde Reunion) projection
        \ingroup projections
        \tparam Geographic latlong point type
        \tparam Cartesian xy point type
        \tparam Parameters parameter type
        \par Projection characteristics
         - Cylindrical
         - Spheroid
         - Ellipsoid
        \par Projection parameters
         - lat_0: Latitude of origin
         - lon_0: Central meridian
         - k_0: Scale factor
        \par Example
        \image html ex_gstmerc.gif
    */
    template <typename T, typename Parameters>
    struct gstmerc_spheroid : public detail::gstmerc::base_gstmerc_spheroid<T, Parameters>
    {
        inline gstmerc_spheroid(const Parameters& par) : detail::gstmerc::base_gstmerc_spheroid<T, Parameters>(par)
        {
            detail::gstmerc::setup_gstmerc(this->m_par, this->m_proj_parm);
        }
    };

    #ifndef DOXYGEN_NO_DETAIL
    namespace detail
    {

        // Static projection
        BOOST_GEOMETRY_PROJECTIONS_DETAIL_STATIC_PROJECTION(srs::par4::gstmerc, gstmerc_spheroid, gstmerc_spheroid)

        // Factory entry(s)
        template <typename T, typename Parameters>
        class gstmerc_entry : public detail::factory_entry<T, Parameters>
        {
            public :
                virtual base_v<T, Parameters>* create_new(const Parameters& par) const
                {
                    return new base_v_fi<gstmerc_spheroid<T, Parameters>, T, Parameters>(par);
                }
        };

        template <typename T, typename Parameters>
        inline void gstmerc_init(detail::base_factory<T, Parameters>& factory)
        {
            factory.add_to_factory("gstmerc", new gstmerc_entry<T, Parameters>);
        }

    } // namespace detail
    #endif // doxygen

} // namespace projections

}} // namespace boost::geometry

#endif // BOOST_GEOMETRY_PROJECTIONS_GSTMERC_HPP
<|MERGE_RESOLUTION|>--- conflicted
+++ resolved
@@ -88,11 +88,7 @@
                 // Project coordinates from geographic (lon, lat) to cartesian (x, y)
                 inline void fwd(T& lp_lon, T& lp_lat, T& xy_x, T& xy_y) const
                 {
-<<<<<<< HEAD
-                    CalculationType L, Ls, sinLs1, Ls1;
-=======
                     T L, Ls, sinLs1, Ls1;
->>>>>>> f711e7b8
 
                     L= this->m_proj_parm.n1*lp_lon;
                     Ls= this->m_proj_parm.c+this->m_proj_parm.n1*log(pj_tsfn(-1.0*lp_lat,-1.0*sin(lp_lat),this->m_par.e));
@@ -106,11 +102,7 @@
                 // Project coordinates from cartesian (x, y) to geographic (lon, lat)
                 inline void inv(T& xy_x, T& xy_y, T& lp_lon, T& lp_lat) const
                 {
-<<<<<<< HEAD
-                    CalculationType L, LC, sinC;
-=======
                     T L, LC, sinC;
->>>>>>> f711e7b8
 
                     L= atan(sinh((xy_x*this->m_par.a - this->m_proj_parm.XS)/this->m_proj_parm.n2)/cos((xy_y*this->m_par.a - this->m_proj_parm.YS)/this->m_proj_parm.n2));
                     sinC= sin((xy_y*this->m_par.a - this->m_proj_parm.YS)/this->m_proj_parm.n2)/cosh((xy_x*this->m_par.a - this->m_proj_parm.XS)/this->m_proj_parm.n2);
