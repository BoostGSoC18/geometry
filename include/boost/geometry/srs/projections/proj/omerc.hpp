// Boost.Geometry - gis-projections (based on PROJ4)

// Copyright (c) 2008-2015 Barend Gehrels, Amsterdam, the Netherlands.

// This file was modified by Oracle on 2017, 2018.
// Modifications copyright (c) 2017-2018, Oracle and/or its affiliates.
// Contributed and/or modified by Adam Wulkiewicz, on behalf of Oracle.

// Use, modification and distribution is subject to the Boost Software License,
// Version 1.0. (See accompanying file LICENSE_1_0.txt or copy at
// http://www.boost.org/LICENSE_1_0.txt)

// This file is converted from PROJ4, http://trac.osgeo.org/proj
// PROJ4 is originally written by Gerald Evenden (then of the USGS)
// PROJ4 is maintained by Frank Warmerdam
// PROJ4 is converted to Boost.Geometry by Barend Gehrels

// Last updated version of proj: 5.0.0

// Original copyright notice:

// Copyright (c) 2003, 2006   Gerald I. Evenden

// Permission is hereby granted, free of charge, to any person obtaining a
// copy of this software and associated documentation files (the "Software"),
// to deal in the Software without restriction, including without limitation
// the rights to use, copy, modify, merge, publish, distribute, sublicense,
// and/or sell copies of the Software, and to permit persons to whom the
// Software is furnished to do so, subject to the following conditions:

// The above copyright notice and this permission notice shall be included
// in all copies or substantial portions of the Software.

// THE SOFTWARE IS PROVIDED "AS IS", WITHOUT WARRANTY OF ANY KIND, EXPRESS
// OR IMPLIED, INCLUDING BUT NOT LIMITED TO THE WARRANTIES OF MERCHANTABILITY,
// FITNESS FOR A PARTICULAR PURPOSE AND NONINFRINGEMENT. IN NO EVENT SHALL
// THE AUTHORS OR COPYRIGHT HOLDERS BE LIABLE FOR ANY CLAIM, DAMAGES OR OTHER
// LIABILITY, WHETHER IN AN ACTION OF CONTRACT, TORT OR OTHERWISE, ARISING
// FROM, OUT OF OR IN CONNECTION WITH THE SOFTWARE OR THE USE OR OTHER
// DEALINGS IN THE SOFTWARE.

#ifndef BOOST_GEOMETRY_PROJECTIONS_OMERC_HPP
#define BOOST_GEOMETRY_PROJECTIONS_OMERC_HPP

#include <boost/geometry/util/math.hpp>

#include <boost/geometry/srs/projections/impl/base_static.hpp>
#include <boost/geometry/srs/projections/impl/base_dynamic.hpp>
#include <boost/geometry/srs/projections/impl/projects.hpp>
#include <boost/geometry/srs/projections/impl/factory_entry.hpp>
#include <boost/geometry/srs/projections/impl/pj_phi2.hpp>
#include <boost/geometry/srs/projections/impl/pj_tsfn.hpp>

namespace boost { namespace geometry
{

namespace srs { namespace par4
{
    struct omerc {}; // Oblique Mercator

}} //namespace srs::par4

namespace projections
{
    #ifndef DOXYGEN_NO_DETAIL
    namespace detail { namespace omerc
    {
            template <typename T>
            struct par_omerc
            {
                T   A, B, E, AB, ArB, BrA, rB, singam, cosgam, sinrot, cosrot;
                T   v_pole_n, v_pole_s, u_0;
                int no_rot;
            };

            static const double tolerance = 1.e-7;
            static const double epsilon = 1.e-10;

            // template class, using CRTP to implement forward/inverse
            template <typename T, typename Parameters>
            struct base_omerc_ellipsoid
                : public base_t_fi<base_omerc_ellipsoid<T, Parameters>, T, Parameters>
            {
                par_omerc<T> m_proj_parm;

                inline base_omerc_ellipsoid(const Parameters& par)
                    : base_t_fi<base_omerc_ellipsoid<T, Parameters>, T, Parameters>(*this, par)
                {}

                // FORWARD(e_forward)  ellipsoid
                // Project coordinates from geographic (lon, lat) to cartesian (x, y)
                inline void fwd(T& lp_lon, T& lp_lat, T& xy_x, T& xy_y) const
                {
                    static const T half_pi = detail::half_pi<T>();

                    T  S, T, U, V, W, temp, u, v;

                    if (fabs(fabs(lp_lat) - half_pi) > epsilon) {
                        W = this->m_proj_parm.E / pow(pj_tsfn(lp_lat, sin(lp_lat), this->m_par.e), this->m_proj_parm.B);
                        temp = 1. / W;
                        S = .5 * (W - temp);
                        T = .5 * (W + temp);
                        V = sin(this->m_proj_parm.B * lp_lon);
                        U = (S * this->m_proj_parm.singam - V * this->m_proj_parm.cosgam) / T;
                        if (fabs(fabs(U) - 1.0) < epsilon) {
                            BOOST_THROW_EXCEPTION( projection_exception(error_tolerance_condition) );
                        }
                        v = 0.5 * this->m_proj_parm.ArB * log((1. - U)/(1. + U));
                        temp = cos(this->m_proj_parm.B * lp_lon);
                        if(fabs(temp) < tolerance) {
                            u = this->m_proj_parm.A * lp_lon;
                        } else {
                            u = this->m_proj_parm.ArB * atan2((S * this->m_proj_parm.cosgam + V * this->m_proj_parm.singam), temp);
                        }
                    } else {
                        v = lp_lat > 0 ? this->m_proj_parm.v_pole_n : this->m_proj_parm.v_pole_s;
                        u = this->m_proj_parm.ArB * lp_lat;
                    }
                    if (this->m_proj_parm.no_rot) {
                        xy_x = u;
                        xy_y = v;
                    } else {
                        u -= this->m_proj_parm.u_0;
                        xy_x = v * this->m_proj_parm.cosrot + u * this->m_proj_parm.sinrot;
                        xy_y = u * this->m_proj_parm.cosrot - v * this->m_proj_parm.sinrot;
                    }
                }

                // INVERSE(e_inverse)  ellipsoid
                // Project coordinates from cartesian (x, y) to geographic (lon, lat)
                inline void inv(T& xy_x, T& xy_y, T& lp_lon, T& lp_lat) const
                {
                    static const T half_pi = detail::half_pi<T>();

                    T  u, v, Qp, Sp, Tp, Vp, Up;

                    if (this->m_proj_parm.no_rot) {
                        v = xy_y;
                        u = xy_x;
                    } else {
                        v = xy_x * this->m_proj_parm.cosrot - xy_y * this->m_proj_parm.sinrot;
                        u = xy_y * this->m_proj_parm.cosrot + xy_x * this->m_proj_parm.sinrot + this->m_proj_parm.u_0;
                    }
                    Qp = exp(- this->m_proj_parm.BrA * v);
                    Sp = .5 * (Qp - 1. / Qp);
                    Tp = .5 * (Qp + 1. / Qp);
                    Vp = sin(this->m_proj_parm.BrA * u);
                    Up = (Vp * this->m_proj_parm.cosgam + Sp * this->m_proj_parm.singam) / Tp;
                    if (fabs(fabs(Up) - 1.) < epsilon) {
                        lp_lon = 0.;
                        lp_lat = Up < 0. ? -half_pi : half_pi;
                    } else {
                        lp_lat = this->m_proj_parm.E / sqrt((1. + Up) / (1. - Up));
                        if ((lp_lat = pj_phi2(pow(lp_lat, 1. / this->m_proj_parm.B), this->m_par.e)) == HUGE_VAL) {
                            BOOST_THROW_EXCEPTION( projection_exception(error_tolerance_condition) );
                        }
                        lp_lon = - this->m_proj_parm.rB * atan2((Sp * this->m_proj_parm.cosgam -
                            Vp * this->m_proj_parm.singam), cos(this->m_proj_parm.BrA * u));
                    }
                }

                static inline std::string get_name()
                {
                    return "omerc_ellipsoid";
                }

            };

            // Oblique Mercator
            template <typename Parameters, typename T>
            inline void setup_omerc(Parameters& par, par_omerc<T>& proj_parm)
            {
                static const T fourth_pi = detail::fourth_pi<T>();
                static const T half_pi = detail::half_pi<T>();
                static const T pi = detail::pi<T>();
                static const T two_pi = detail::two_pi<T>();

                T con, com, cosph0, D, F, H, L, sinph0, p, J, gamma=0,
                  gamma0, lamc=0, lam1=0, lam2=0, phi1=0, phi2=0, alpha_c=0;
                int alp, gam, no_off = 0;

                proj_parm.no_rot = pj_get_param_b(par.params, "no_rot");
                alp = pj_param_r(par.params, "alpha", alpha_c);
                gam = pj_param_r(par.params, "gamma", gamma);
                if (alp || gam) {
                    lamc = pj_get_param_r(par.params, "lonc");
                    // NOTE: This is not needed in Boost.Geometry
                    //no_off =
                    //            /* For libproj4 compatability */
                    //            pj_param_exists(par.params, "no_off")
                    //            /* for backward compatibility */
                    //            || pj_param_exists(par.params, "no_uoff");
                    //if( no_off )
                    //{
                    //    /* Mark the parameter as used, so that the pj_get_def() return them */
                    //    pj_get_param_s(par.params, "no_uoff");
                    //    pj_get_param_s(par.params, "no_off");
                    //}
                } else {
                    lam1 = pj_get_param_r(par.params, "lon_1");
                    phi1 = pj_get_param_r(par.params, "lat_1");
                    lam2 = pj_get_param_r(par.params, "lon_2");
                    phi2 = pj_get_param_r(par.params, "lat_2");
<<<<<<< HEAD
                    if (fabs(phi1 - phi2) <= TOL ||
                        (con = fabs(phi1)) <= TOL ||
                        fabs(con - HALFPI) <= TOL ||
                        fabs(fabs(par.phi0) - HALFPI) <= TOL ||
                        fabs(fabs(phi2) - HALFPI) <= TOL)
                        BOOST_THROW_EXCEPTION( projection_exception(-33) );
=======
                    if (fabs(phi1 - phi2) <= tolerance ||
                        (con = fabs(phi1)) <= tolerance ||
                        fabs(con - half_pi) <= tolerance ||
                        fabs(fabs(par.phi0) - half_pi) <= tolerance ||
                        fabs(fabs(phi2) - half_pi) <= tolerance)
                        BOOST_THROW_EXCEPTION( projection_exception(error_lat_0_or_alpha_eq_90) );
>>>>>>> 8feb7ca7
                }
                com = sqrt(par.one_es);
                if (fabs(par.phi0) > epsilon) {
                    sinph0 = sin(par.phi0);
                    cosph0 = cos(par.phi0);
                    con = 1. - par.es * sinph0 * sinph0;
                    proj_parm.B = cosph0 * cosph0;
                    proj_parm.B = sqrt(1. + par.es * proj_parm.B * proj_parm.B / par.one_es);
                    proj_parm.A = proj_parm.B * par.k0 * com / con;
                    D = proj_parm.B * com / (cosph0 * sqrt(con));
                    if ((F = D * D - 1.) <= 0.)
                        F = 0.;
                    else {
                        F = sqrt(F);
                        if (par.phi0 < 0.)
                            F = -F;
                    }
                    proj_parm.E = F += D;
                    proj_parm.E *= pow(pj_tsfn(par.phi0, sinph0, par.e), proj_parm.B);
                } else {
                    proj_parm.B = 1. / com;
                    proj_parm.A = par.k0;
                    proj_parm.E = D = F = 1.;
                }
                if (alp || gam) {
                    if (alp) {
                        gamma0 = aasin(sin(alpha_c) / D);
                        if (!gam)
                            gamma = alpha_c;
                    } else
                        alpha_c = aasin(D*sin(gamma0 = gamma));
                    par.lam0 = lamc - aasin(.5 * (F - 1. / F) *
                       tan(gamma0)) / proj_parm.B;
                } else {
                    H = pow(pj_tsfn(phi1, sin(phi1), par.e), proj_parm.B);
                    L = pow(pj_tsfn(phi2, sin(phi2), par.e), proj_parm.B);
                    F = proj_parm.E / H;
                    p = (L - H) / (L + H);
                    J = proj_parm.E * proj_parm.E;
                    J = (J - L * H) / (J + L * H);
                    if ((con = lam1 - lam2) < -pi)
                        lam2 -= two_pi;
                    else if (con > pi)
                        lam2 += two_pi;
                    par.lam0 = adjlon(.5 * (lam1 + lam2) - atan(
                       J * tan(.5 * proj_parm.B * (lam1 - lam2)) / p) / proj_parm.B);
                    gamma0 = atan(2. * sin(proj_parm.B * adjlon(lam1 - par.lam0)) /
                       (F - 1. / F));
                    gamma = alpha_c = aasin(D * sin(gamma0));
                }
                proj_parm.singam = sin(gamma0);
                proj_parm.cosgam = cos(gamma0);
                proj_parm.sinrot = sin(gamma);
                proj_parm.cosrot = cos(gamma);
                proj_parm.BrA = 1. / (proj_parm.ArB = proj_parm.A * (proj_parm.rB = 1. / proj_parm.B));
                proj_parm.AB = proj_parm.A * proj_parm.B;
                if (no_off)
                    proj_parm.u_0 = 0;
                else {
                    proj_parm.u_0 = fabs(proj_parm.ArB * atan(sqrt(D * D - 1.) / cos(alpha_c)));
                    if (par.phi0 < 0.)
                        proj_parm.u_0 = - proj_parm.u_0;
                }
                F = 0.5 * gamma0;
                proj_parm.v_pole_n = proj_parm.ArB * log(tan(fourth_pi - F));
                proj_parm.v_pole_s = proj_parm.ArB * log(tan(fourth_pi + F));
            }

    }} // namespace detail::omerc
    #endif // doxygen

    /*!
        \brief Oblique Mercator projection
        \ingroup projections
        \tparam Geographic latlong point type
        \tparam Cartesian xy point type
        \tparam Parameters parameter type
        \par Projection characteristics
         - Cylindrical
         - Spheroid
         - Ellipsoid
        \par Projection parameters
         - no_rot: No rotation
         - alpha: Alpha (degrees)
         - gamma: Gamma (degrees)
         - no_off: Only for compatibility with libproj, proj4 (string)
         - lonc: Longitude (only used if alpha (or gamma) is specified) (degrees)
         - lon_1 (degrees)
         - lat_1: Latitude of first standard parallel (degrees)
         - lon_2 (degrees)
         - lat_2: Latitude of second standard parallel (degrees)
         - no_uoff (string)
        \par Example
        \image html ex_omerc.gif
    */
    template <typename T, typename Parameters>
    struct omerc_ellipsoid : public detail::omerc::base_omerc_ellipsoid<T, Parameters>
    {
        inline omerc_ellipsoid(const Parameters& par) : detail::omerc::base_omerc_ellipsoid<T, Parameters>(par)
        {
            detail::omerc::setup_omerc(this->m_par, this->m_proj_parm);
        }
    };

    #ifndef DOXYGEN_NO_DETAIL
    namespace detail
    {

        // Static projection
        BOOST_GEOMETRY_PROJECTIONS_DETAIL_STATIC_PROJECTION(srs::par4::omerc, omerc_ellipsoid, omerc_ellipsoid)

        // Factory entry(s)
        template <typename T, typename Parameters>
        class omerc_entry : public detail::factory_entry<T, Parameters>
        {
            public :
                virtual base_v<T, Parameters>* create_new(const Parameters& par) const
                {
                    return new base_v_fi<omerc_ellipsoid<T, Parameters>, T, Parameters>(par);
                }
        };

        template <typename T, typename Parameters>
        inline void omerc_init(detail::base_factory<T, Parameters>& factory)
        {
            factory.add_to_factory("omerc", new omerc_entry<T, Parameters>);
        }

    } // namespace detail
    #endif // doxygen

} // namespace projections

}} // namespace boost::geometry

#endif // BOOST_GEOMETRY_PROJECTIONS_OMERC_HPP
<|MERGE_RESOLUTION|>--- conflicted
+++ resolved
@@ -201,21 +201,12 @@
                     phi1 = pj_get_param_r(par.params, "lat_1");
                     lam2 = pj_get_param_r(par.params, "lon_2");
                     phi2 = pj_get_param_r(par.params, "lat_2");
-<<<<<<< HEAD
-                    if (fabs(phi1 - phi2) <= TOL ||
-                        (con = fabs(phi1)) <= TOL ||
-                        fabs(con - HALFPI) <= TOL ||
-                        fabs(fabs(par.phi0) - HALFPI) <= TOL ||
-                        fabs(fabs(phi2) - HALFPI) <= TOL)
-                        BOOST_THROW_EXCEPTION( projection_exception(-33) );
-=======
                     if (fabs(phi1 - phi2) <= tolerance ||
                         (con = fabs(phi1)) <= tolerance ||
                         fabs(con - half_pi) <= tolerance ||
                         fabs(fabs(par.phi0) - half_pi) <= tolerance ||
                         fabs(fabs(phi2) - half_pi) <= tolerance)
                         BOOST_THROW_EXCEPTION( projection_exception(error_lat_0_or_alpha_eq_90) );
->>>>>>> 8feb7ca7
                 }
                 com = sqrt(par.one_es);
                 if (fabs(par.phi0) > epsilon) {
