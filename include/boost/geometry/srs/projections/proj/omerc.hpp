// Boost.Geometry - gis-projections (based on PROJ4)

// Copyright (c) 2008-2015 Barend Gehrels, Amsterdam, the Netherlands.

// This file was modified by Oracle on 2017, 2018.
// Modifications copyright (c) 2017-2018, Oracle and/or its affiliates.
// Contributed and/or modified by Adam Wulkiewicz, on behalf of Oracle.

// Use, modification and distribution is subject to the Boost Software License,
// Version 1.0. (See accompanying file LICENSE_1_0.txt or copy at
// http://www.boost.org/LICENSE_1_0.txt)

// This file is converted from PROJ4, http://trac.osgeo.org/proj
// PROJ4 is originally written by Gerald Evenden (then of the USGS)
// PROJ4 is maintained by Frank Warmerdam
// PROJ4 is converted to Boost.Geometry by Barend Gehrels

// Last updated version of proj: 5.0.0

// Original copyright notice:

// Copyright (c) 2003, 2006   Gerald I. Evenden

// Permission is hereby granted, free of charge, to any person obtaining a
// copy of this software and associated documentation files (the "Software"),
// to deal in the Software without restriction, including without limitation
// the rights to use, copy, modify, merge, publish, distribute, sublicense,
// and/or sell copies of the Software, and to permit persons to whom the
// Software is furnished to do so, subject to the following conditions:

// The above copyright notice and this permission notice shall be included
// in all copies or substantial portions of the Software.

// THE SOFTWARE IS PROVIDED "AS IS", WITHOUT WARRANTY OF ANY KIND, EXPRESS
// OR IMPLIED, INCLUDING BUT NOT LIMITED TO THE WARRANTIES OF MERCHANTABILITY,
// FITNESS FOR A PARTICULAR PURPOSE AND NONINFRINGEMENT. IN NO EVENT SHALL
// THE AUTHORS OR COPYRIGHT HOLDERS BE LIABLE FOR ANY CLAIM, DAMAGES OR OTHER
// LIABILITY, WHETHER IN AN ACTION OF CONTRACT, TORT OR OTHERWISE, ARISING
// FROM, OUT OF OR IN CONNECTION WITH THE SOFTWARE OR THE USE OR OTHER
// DEALINGS IN THE SOFTWARE.

#ifndef BOOST_GEOMETRY_PROJECTIONS_OMERC_HPP
#define BOOST_GEOMETRY_PROJECTIONS_OMERC_HPP

#include <boost/geometry/util/math.hpp>

#include <boost/geometry/srs/projections/impl/base_static.hpp>
#include <boost/geometry/srs/projections/impl/base_dynamic.hpp>
#include <boost/geometry/srs/projections/impl/projects.hpp>
#include <boost/geometry/srs/projections/impl/factory_entry.hpp>
#include <boost/geometry/srs/projections/impl/pj_phi2.hpp>
#include <boost/geometry/srs/projections/impl/pj_tsfn.hpp>

namespace boost { namespace geometry
{

namespace projections
{
    #ifndef DOXYGEN_NO_DETAIL
    namespace detail { namespace omerc
    {
            template <typename T>
            struct par_omerc
            {
                T   A, B, E, AB, ArB, BrA, rB, singam, cosgam, sinrot, cosrot;
                T   v_pole_n, v_pole_s, u_0;
                int no_rot;
            };

            static const double tolerance = 1.e-7;
            static const double epsilon = 1.e-10;

            // template class, using CRTP to implement forward/inverse
            template <typename T, typename Parameters>
            struct base_omerc_ellipsoid
                : public base_t_fi<base_omerc_ellipsoid<T, Parameters>, T, Parameters>
            {
                par_omerc<T> m_proj_parm;

                inline base_omerc_ellipsoid(const Parameters& par)
                    : base_t_fi<base_omerc_ellipsoid<T, Parameters>, T, Parameters>(*this, par)
                {}

                // FORWARD(e_forward)  ellipsoid
                // Project coordinates from geographic (lon, lat) to cartesian (x, y)
                inline void fwd(T const& lp_lon, T const& lp_lat, T& xy_x, T& xy_y) const
                {
                    static const T half_pi = detail::half_pi<T>();

<<<<<<< HEAD
                    T  S, t, U, V, W, temp, u, v;
=======
                    T  s, t, U, V, W, temp, u, v;
>>>>>>> 048b1f79

                    if (fabs(fabs(lp_lat) - half_pi) > epsilon) {
                        W = this->m_proj_parm.E / math::pow(pj_tsfn(lp_lat, sin(lp_lat), this->m_par.e), this->m_proj_parm.B);
                        temp = 1. / W;
<<<<<<< HEAD
                        S = .5 * (W - temp);
                        t = .5 * (W + temp);
                        V = sin(this->m_proj_parm.B * lp_lon);
                        U = (S * this->m_proj_parm.singam - V * this->m_proj_parm.cosgam) / t;
=======
                        s = .5 * (W - temp);
                        t = .5 * (W + temp);
                        V = sin(this->m_proj_parm.B * lp_lon);
                        U = (s * this->m_proj_parm.singam - V * this->m_proj_parm.cosgam) / t;
>>>>>>> 048b1f79
                        if (fabs(fabs(U) - 1.0) < epsilon) {
                            BOOST_THROW_EXCEPTION( projection_exception(error_tolerance_condition) );
                        }
                        v = 0.5 * this->m_proj_parm.ArB * log((1. - U)/(1. + U));
                        temp = cos(this->m_proj_parm.B * lp_lon);
                        if(fabs(temp) < tolerance) {
                            u = this->m_proj_parm.A * lp_lon;
                        } else {
                            u = this->m_proj_parm.ArB * atan2((s * this->m_proj_parm.cosgam + V * this->m_proj_parm.singam), temp);
                        }
                    } else {
                        v = lp_lat > 0 ? this->m_proj_parm.v_pole_n : this->m_proj_parm.v_pole_s;
                        u = this->m_proj_parm.ArB * lp_lat;
                    }
                    if (this->m_proj_parm.no_rot) {
                        xy_x = u;
                        xy_y = v;
                    } else {
                        u -= this->m_proj_parm.u_0;
                        xy_x = v * this->m_proj_parm.cosrot + u * this->m_proj_parm.sinrot;
                        xy_y = u * this->m_proj_parm.cosrot - v * this->m_proj_parm.sinrot;
                    }
                }

                // INVERSE(e_inverse)  ellipsoid
                // Project coordinates from cartesian (x, y) to geographic (lon, lat)
                inline void inv(T const& xy_x, T const& xy_y, T& lp_lon, T& lp_lat) const
                {
                    static const T half_pi = detail::half_pi<T>();

                    T  u, v, Qp, Sp, Tp, Vp, Up;

                    if (this->m_proj_parm.no_rot) {
                        v = xy_y;
                        u = xy_x;
                    } else {
                        v = xy_x * this->m_proj_parm.cosrot - xy_y * this->m_proj_parm.sinrot;
                        u = xy_y * this->m_proj_parm.cosrot + xy_x * this->m_proj_parm.sinrot + this->m_proj_parm.u_0;
                    }
                    Qp = exp(- this->m_proj_parm.BrA * v);
                    Sp = .5 * (Qp - 1. / Qp);
                    Tp = .5 * (Qp + 1. / Qp);
                    Vp = sin(this->m_proj_parm.BrA * u);
                    Up = (Vp * this->m_proj_parm.cosgam + Sp * this->m_proj_parm.singam) / Tp;
                    if (fabs(fabs(Up) - 1.) < epsilon) {
                        lp_lon = 0.;
                        lp_lat = Up < 0. ? -half_pi : half_pi;
                    } else {
                        lp_lat = this->m_proj_parm.E / sqrt((1. + Up) / (1. - Up));
                        if ((lp_lat = pj_phi2(math::pow(lp_lat, T(1) / this->m_proj_parm.B), this->m_par.e)) == HUGE_VAL) {
                            BOOST_THROW_EXCEPTION( projection_exception(error_tolerance_condition) );
                        }
                        lp_lon = - this->m_proj_parm.rB * atan2((Sp * this->m_proj_parm.cosgam -
                            Vp * this->m_proj_parm.singam), cos(this->m_proj_parm.BrA * u));
                    }
                }

                static inline std::string get_name()
                {
                    return "omerc_ellipsoid";
                }

            };

            // Oblique Mercator
            template <typename Params, typename Parameters, typename T>
            inline void setup_omerc(Params const& params, Parameters& par, par_omerc<T>& proj_parm)
            {
                static const T fourth_pi = detail::fourth_pi<T>();
                static const T half_pi = detail::half_pi<T>();
                static const T pi = detail::pi<T>();
                static const T two_pi = detail::two_pi<T>();

                T con, com, cosph0, D, F, H, L, sinph0, p, J, gamma=0,
                  gamma0, lamc=0, lam1=0, lam2=0, phi1=0, phi2=0, alpha_c=0;
                int alp, gam, no_off = 0;

                proj_parm.no_rot = pj_get_param_b<srs::spar::no_rot>(params, "no_rot", srs::dpar::no_rot);
                alp = pj_param_r<srs::spar::alpha>(params, "alpha", srs::dpar::alpha, alpha_c);
                gam = pj_param_r<srs::spar::gamma>(params, "gamma", srs::dpar::gamma, gamma);
                if (alp || gam) {
                    lamc = pj_get_param_r<T, srs::spar::lonc>(params, "lonc", srs::dpar::lonc);
                    // NOTE: This is not needed in Boost.Geometry
                    //no_off =
                    //            /* For libproj4 compatability */
                    //            pj_param_exists(par.params, "no_off")
                    //            /* for backward compatibility */
                    //            || pj_param_exists(par.params, "no_uoff");
                    //if( no_off )
                    //{
                    //    /* Mark the parameter as used, so that the pj_get_def() return them */
                    //    pj_get_param_s(par.params, "no_uoff");
                    //    pj_get_param_s(par.params, "no_off");
                    //}
                } else {
                    lam1 = pj_get_param_r<T, srs::spar::lon_1>(params, "lon_1", srs::dpar::lon_1);
                    phi1 = pj_get_param_r<T, srs::spar::lat_1>(params, "lat_1", srs::dpar::lat_1);
                    lam2 = pj_get_param_r<T, srs::spar::lon_2>(params, "lon_2", srs::dpar::lon_2);
                    phi2 = pj_get_param_r<T, srs::spar::lat_2>(params, "lat_2", srs::dpar::lat_2);
                    if (fabs(phi1 - phi2) <= tolerance ||
                        (con = fabs(phi1)) <= tolerance ||
                        fabs(con - half_pi) <= tolerance ||
                        fabs(fabs(par.phi0) - half_pi) <= tolerance ||
                        fabs(fabs(phi2) - half_pi) <= tolerance)
                        BOOST_THROW_EXCEPTION( projection_exception(error_lat_0_or_alpha_eq_90) );
                }
                com = sqrt(par.one_es);
                if (fabs(par.phi0) > epsilon) {
                    sinph0 = sin(par.phi0);
                    cosph0 = cos(par.phi0);
                    con = 1. - par.es * sinph0 * sinph0;
                    proj_parm.B = cosph0 * cosph0;
                    proj_parm.B = sqrt(1. + par.es * proj_parm.B * proj_parm.B / par.one_es);
                    proj_parm.A = proj_parm.B * par.k0 * com / con;
                    D = proj_parm.B * com / (cosph0 * sqrt(con));
                    if ((F = D * D - 1.) <= 0.)
                        F = 0.;
                    else {
                        F = sqrt(F);
                        if (par.phi0 < 0.)
                            F = -F;
                    }
                    proj_parm.E = F += D;
                    proj_parm.E *= math::pow(pj_tsfn(par.phi0, sinph0, par.e), proj_parm.B);
                } else {
                    proj_parm.B = 1. / com;
                    proj_parm.A = par.k0;
                    proj_parm.E = D = F = 1.;
                }
                if (alp || gam) {
                    if (alp) {
                        gamma0 = aasin(sin(alpha_c) / D);
                        if (!gam)
                            gamma = alpha_c;
                    } else
                        alpha_c = aasin(D*sin(gamma0 = gamma));
                    par.lam0 = lamc - aasin(.5 * (F - 1. / F) *
                       tan(gamma0)) / proj_parm.B;
                } else {
                    H = math::pow(pj_tsfn(phi1, sin(phi1), par.e), proj_parm.B);
                    L = math::pow(pj_tsfn(phi2, sin(phi2), par.e), proj_parm.B);
                    F = proj_parm.E / H;
                    p = (L - H) / (L + H);
                    J = proj_parm.E * proj_parm.E;
                    J = (J - L * H) / (J + L * H);
                    if ((con = lam1 - lam2) < -pi)
                        lam2 -= two_pi;
                    else if (con > pi)
                        lam2 += two_pi;
                    par.lam0 = adjlon(.5 * (lam1 + lam2) - atan(
                       J * tan(.5 * proj_parm.B * (lam1 - lam2)) / p) / proj_parm.B);
                    gamma0 = atan(2. * sin(proj_parm.B * adjlon(lam1 - par.lam0)) /
                       (F - 1. / F));
                    gamma = alpha_c = aasin(D * sin(gamma0));
                }
                proj_parm.singam = sin(gamma0);
                proj_parm.cosgam = cos(gamma0);
                proj_parm.sinrot = sin(gamma);
                proj_parm.cosrot = cos(gamma);
                proj_parm.BrA = 1. / (proj_parm.ArB = proj_parm.A * (proj_parm.rB = 1. / proj_parm.B));
                proj_parm.AB = proj_parm.A * proj_parm.B;
                if (no_off)
                    proj_parm.u_0 = 0;
                else {
                    proj_parm.u_0 = fabs(proj_parm.ArB * atan(sqrt(D * D - 1.) / cos(alpha_c)));
                    if (par.phi0 < 0.)
                        proj_parm.u_0 = - proj_parm.u_0;
                }
                F = 0.5 * gamma0;
                proj_parm.v_pole_n = proj_parm.ArB * log(tan(fourth_pi - F));
                proj_parm.v_pole_s = proj_parm.ArB * log(tan(fourth_pi + F));
            }

    }} // namespace detail::omerc
    #endif // doxygen

    /*!
        \brief Oblique Mercator projection
        \ingroup projections
        \tparam Geographic latlong point type
        \tparam Cartesian xy point type
        \tparam Parameters parameter type
        \par Projection characteristics
         - Cylindrical
         - Spheroid
         - Ellipsoid
        \par Projection parameters
         - no_rot: No rotation
         - alpha: Alpha (degrees)
         - gamma: Gamma (degrees)
         - no_off: Only for compatibility with libproj, proj4 (string)
         - lonc: Longitude (only used if alpha (or gamma) is specified) (degrees)
         - lon_1 (degrees)
         - lat_1: Latitude of first standard parallel (degrees)
         - lon_2 (degrees)
         - lat_2: Latitude of second standard parallel (degrees)
         - no_uoff (string)
        \par Example
        \image html ex_omerc.gif
    */
    template <typename T, typename Parameters>
    struct omerc_ellipsoid : public detail::omerc::base_omerc_ellipsoid<T, Parameters>
    {
        template <typename Params>
        inline omerc_ellipsoid(Params const& params, Parameters const& par)
            : detail::omerc::base_omerc_ellipsoid<T, Parameters>(par)
        {
            detail::omerc::setup_omerc(params, this->m_par, this->m_proj_parm);
        }
    };

    #ifndef DOXYGEN_NO_DETAIL
    namespace detail
    {

        // Static projection
        BOOST_GEOMETRY_PROJECTIONS_DETAIL_STATIC_PROJECTION(srs::spar::proj_omerc, omerc_ellipsoid, omerc_ellipsoid)

        // Factory entry(s)
        BOOST_GEOMETRY_PROJECTIONS_DETAIL_FACTORY_ENTRY_FI(omerc_entry, omerc_ellipsoid)

        BOOST_GEOMETRY_PROJECTIONS_DETAIL_FACTORY_INIT_BEGIN(omerc_init)
        {
            BOOST_GEOMETRY_PROJECTIONS_DETAIL_FACTORY_INIT_ENTRY(omerc, omerc_entry)
        }

    } // namespace detail
    #endif // doxygen

} // namespace projections

}} // namespace boost::geometry

#endif // BOOST_GEOMETRY_PROJECTIONS_OMERC_HPP
<|MERGE_RESOLUTION|>--- conflicted
+++ resolved
@@ -87,26 +87,15 @@
                 {
                     static const T half_pi = detail::half_pi<T>();
 
-<<<<<<< HEAD
-                    T  S, t, U, V, W, temp, u, v;
-=======
                     T  s, t, U, V, W, temp, u, v;
->>>>>>> 048b1f79
 
                     if (fabs(fabs(lp_lat) - half_pi) > epsilon) {
                         W = this->m_proj_parm.E / math::pow(pj_tsfn(lp_lat, sin(lp_lat), this->m_par.e), this->m_proj_parm.B);
                         temp = 1. / W;
-<<<<<<< HEAD
-                        S = .5 * (W - temp);
-                        t = .5 * (W + temp);
-                        V = sin(this->m_proj_parm.B * lp_lon);
-                        U = (S * this->m_proj_parm.singam - V * this->m_proj_parm.cosgam) / t;
-=======
                         s = .5 * (W - temp);
                         t = .5 * (W + temp);
                         V = sin(this->m_proj_parm.B * lp_lon);
                         U = (s * this->m_proj_parm.singam - V * this->m_proj_parm.cosgam) / t;
->>>>>>> 048b1f79
                         if (fabs(fabs(U) - 1.0) < epsilon) {
                             BOOST_THROW_EXCEPTION( projection_exception(error_tolerance_condition) );
                         }
