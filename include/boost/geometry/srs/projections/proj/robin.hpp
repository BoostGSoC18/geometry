--- conflicted
+++ resolved
@@ -67,19 +67,11 @@
             static const double FYC = 1.3523;
             static const double C1 = 11.45915590261646417544;
             static const double RC1 = 0.08726646259971647884;
-<<<<<<< HEAD
-            static const int NODES = 18;
-            static const double ONEEPS = 1.000001;
-            static const double EPS = 1e-8;
-            /* Not sure at all of the appropriate number for MAX_ITER... */
-            static const int MAX_ITER = 100;
-=======
             static const int n_nodes = 18;
             static const double one_plus_eps = 1.000001;
             static const double epsilon = 1e-8;
             /* Not sure at all of the appropriate number for max_iter... */
             static const int max_iter = 100;
->>>>>>> f711e7b8
 
             /*
             note: following terms based upon 5 deg. intervals in degrees.
@@ -172,21 +164,12 @@
 
                     i = int_floor((dphi = fabs(lp_lat)) * C1);
                     if (i < 0) {
-<<<<<<< HEAD
-                        BOOST_THROW_EXCEPTION( projection_exception(-20) );
-                    }
-                    if (i >= NODES) i = NODES - 1;
-                    dphi = geometry::math::r2d<CalculationType>() * (dphi - RC1 * i);
-                    xy_x = V(X<CalculationType>()[i], dphi) * FXC * lp_lon;
-                    xy_y = V(Y<CalculationType>()[i], dphi) * FYC;
-=======
                         BOOST_THROW_EXCEPTION( projection_exception(error_tolerance_condition) );
                     }
                     if (i >= n_nodes) i = n_nodes - 1;
                     dphi = geometry::math::r2d<T>() * (dphi - RC1 * i);
                     xy_x = v(coefs_x<T>()[i], dphi) * FXC * lp_lon;
                     xy_y = v(coefs_y<T>()[i], dphi) * FYC;
->>>>>>> f711e7b8
                     if (lp_lat < 0.) xy_y = -xy_y;
                 }
 
@@ -199,31 +182,13 @@
                     const coefs<T> * coefs_y = robin::coefs_y<T>();
 
                     int i;
-<<<<<<< HEAD
-                    CalculationType t, t1;
-                    COEFS<CalculationType> T;
-=======
                     T t, t1;
                     coefs<T> coefs_t;
->>>>>>> f711e7b8
                     int iters;
 
                     lp_lon = xy_x / FXC;
                     lp_lat = fabs(xy_y / FYC);
                     if (lp_lat >= 1.) { /* simple pathologic cases */
-<<<<<<< HEAD
-                        if (lp_lat > ONEEPS) {
-                            BOOST_THROW_EXCEPTION( projection_exception(-20) );
-                        } else {
-                            lp_lat = xy_y < 0. ? -HALFPI : HALFPI;
-                            lp_lon /= X[NODES].c0;
-                        }
-                    } else { /* general problem */
-                        /* in Y space, reduce to table interval */
-                        i = int_floor(lp_lat * NODES);
-                        if( i < 0 || i >= NODES ) {
-                            BOOST_THROW_EXCEPTION( projection_exception(-20) );
-=======
                         if (lp_lat > one_plus_eps) {
                             BOOST_THROW_EXCEPTION( projection_exception(error_tolerance_condition) );
                         } else {
@@ -235,7 +200,6 @@
                         i = int_floor(lp_lat * n_nodes);
                         if( i < 0 || i >= n_nodes ) {
                             BOOST_THROW_EXCEPTION( projection_exception(error_tolerance_condition) );
->>>>>>> f711e7b8
                         }
                         for (;;) {
                             if (coefs_y[i].c0 > lp_lat) --i;
@@ -246,17 +210,6 @@
                         /* first guess, linear interp */
                         t = 5. * (lp_lat - coefs_t.c0)/(coefs_y[i+1].c0 - coefs_t.c0);
                         /* make into root */
-<<<<<<< HEAD
-                        T.c0 = (CalculationType)(T.c0 - lp_lat);
-                        for (iters = MAX_ITER; iters ; --iters) { /* Newton-Raphson */
-                            t -= t1 = V(T,t) / DV(T,t);
-                            if (fabs(t1) < EPS)
-                                break;
-                        }
-                        if( iters == 0 )
-                            BOOST_THROW_EXCEPTION( projection_exception(-53) );
-                        lp_lat = (5 * i + t) * geometry::math::d2r<CalculationType>();
-=======
                         coefs_t.c0 = (T)(coefs_t.c0 - lp_lat);
                         for (iters = max_iter; iters ; --iters) { /* Newton-Raphson */
                             t -= t1 = v(coefs_t,t) / dv(coefs_t,t);
@@ -266,7 +219,6 @@
                         if( iters == 0 )
                             BOOST_THROW_EXCEPTION( projection_exception(error_non_convergent) );
                         lp_lat = (5 * i + t) * geometry::math::d2r<T>();
->>>>>>> f711e7b8
                         if (xy_y < 0.) lp_lat = -lp_lat;
                         lp_lon /= v(coefs_x[i], t);
                     }
