// Boost.Geometry - gis-projections (based on PROJ4)

// Copyright (c) 2008-2015 Barend Gehrels, Amsterdam, the Netherlands.

// This file was modified by Oracle on 2017, 2018.
// Modifications copyright (c) 2017-2018, Oracle and/or its affiliates.
// Contributed and/or modified by Adam Wulkiewicz, on behalf of Oracle.

// Use, modification and distribution is subject to the Boost Software License,
// Version 1.0. (See accompanying file LICENSE_1_0.txt or copy at
// http://www.boost.org/LICENSE_1_0.txt)

// This file is converted from PROJ4, http://trac.osgeo.org/proj
// PROJ4 is originally written by Gerald Evenden (then of the USGS)
// PROJ4 is maintained by Frank Warmerdam
// PROJ4 is converted to Boost.Geometry by Barend Gehrels

// Last updated version of proj: 5.0.0

// Original copyright notice:

// Permission is hereby granted, free of charge, to any person obtaining a
// copy of this software and associated documentation files (the "Software"),
// to deal in the Software without restriction, including without limitation
// the rights to use, copy, modify, merge, publish, distribute, sublicense,
// and/or sell copies of the Software, and to permit persons to whom the
// Software is furnished to do so, subject to the following conditions:

// The above copyright notice and this permission notice shall be included
// in all copies or substantial portions of the Software.

// THE SOFTWARE IS PROVIDED "AS IS", WITHOUT WARRANTY OF ANY KIND, EXPRESS
// OR IMPLIED, INCLUDING BUT NOT LIMITED TO THE WARRANTIES OF MERCHANTABILITY,
// FITNESS FOR A PARTICULAR PURPOSE AND NONINFRINGEMENT. IN NO EVENT SHALL
// THE AUTHORS OR COPYRIGHT HOLDERS BE LIABLE FOR ANY CLAIM, DAMAGES OR OTHER
// LIABILITY, WHETHER IN AN ACTION OF CONTRACT, TORT OR OTHERWISE, ARISING
// FROM, OUT OF OR IN CONNECTION WITH THE SOFTWARE OR THE USE OR OTHER
// DEALINGS IN THE SOFTWARE.

#ifndef BOOST_GEOMETRY_PROJECTIONS_HAMMER_HPP
#define BOOST_GEOMETRY_PROJECTIONS_HAMMER_HPP

#include <boost/geometry/srs/projections/impl/base_static.hpp>
#include <boost/geometry/srs/projections/impl/base_dynamic.hpp>
#include <boost/geometry/srs/projections/impl/projects.hpp>
#include <boost/geometry/srs/projections/impl/factory_entry.hpp>

namespace boost { namespace geometry
{

namespace srs { namespace par4
{
    struct hammer {}; // Hammer & Eckert-Greifendorff

}} //namespace srs::par4

namespace projections
{
    #ifndef DOXYGEN_NO_DETAIL
    namespace detail { namespace hammer
    {
            static const double epsilon = 1.0e-10;

            template <typename T>
            struct par_hammer
            {
                T w;
                T m, rm;
            };

            // template class, using CRTP to implement forward/inverse
            template <typename T, typename Parameters>
            struct base_hammer_spheroid
                : public base_t_fi<base_hammer_spheroid<T, Parameters>, T, Parameters>
            {
                par_hammer<T> m_proj_parm;

                inline base_hammer_spheroid(const Parameters& par)
                    : base_t_fi<base_hammer_spheroid<T, Parameters>, T, Parameters>(*this, par)
                {}

                // FORWARD(s_forward)  spheroid
                // Project coordinates from geographic (lon, lat) to cartesian (x, y)
                inline void fwd(T& lp_lon, T& lp_lat, T& xy_x, T& xy_y) const
                {
                    T cosphi, d;

                    d = sqrt(2./(1. + (cosphi = cos(lp_lat)) * cos(lp_lon *= this->m_proj_parm.w)));
                    xy_x = this->m_proj_parm.m * d * cosphi * sin(lp_lon);
                    xy_y = this->m_proj_parm.rm * d * sin(lp_lat);
                }

                // INVERSE(s_inverse)  spheroid
                // Project coordinates from cartesian (x, y) to geographic (lon, lat)
                inline void inv(T& xy_x, T& xy_y, T& lp_lon, T& lp_lat) const
                {
                    T z;

                    z = sqrt(1. - 0.25*this->m_proj_parm.w*this->m_proj_parm.w*xy_x*xy_x - 0.25*xy_y*xy_y);
                    if (geometry::math::abs(2.*z*z-1.) < epsilon) {
                        lp_lon = HUGE_VAL;
                        lp_lat = HUGE_VAL;
                        BOOST_THROW_EXCEPTION( projection_exception(error_lat_or_lon_exceed_limit) );
                    } else {
                        lp_lon = aatan2(this->m_proj_parm.w * xy_x * z,2. * z * z - 1)/this->m_proj_parm.w;
                        lp_lat = aasin(z * xy_y);
                    }
                }

                static inline std::string get_name()
                {
                    return "hammer_spheroid";
                }

            };

            // Hammer & Eckert-Greifendorff
            template <typename Parameters, typename T>
            inline void setup_hammer(Parameters& par, par_hammer<T>& proj_parm)
            {
                T tmp;

                if (pj_param_f(par.params, "W", tmp)) {
                    if ((proj_parm.w = fabs(tmp)) <= 0.)
<<<<<<< HEAD
                        BOOST_THROW_EXCEPTION( projection_exception(-27) );
=======
                        BOOST_THROW_EXCEPTION( projection_exception(error_w_or_m_zero_or_less) );
>>>>>>> 8feb7ca7
                } else
                    proj_parm.w = .5;
                if (pj_param_f(par.params, "M", tmp)) {
                    if ((proj_parm.m = fabs(tmp)) <= 0.)
<<<<<<< HEAD
                        BOOST_THROW_EXCEPTION( projection_exception(-27) );
=======
                        BOOST_THROW_EXCEPTION( projection_exception(error_w_or_m_zero_or_less) );
>>>>>>> 8feb7ca7
                } else
                    proj_parm.m = 1.;

                proj_parm.rm = 1. / proj_parm.m;
                proj_parm.m /= proj_parm.w;

                par.es = 0.;
            }

    }} // namespace detail::hammer
    #endif // doxygen

    /*!
        \brief Hammer & Eckert-Greifendorff projection
        \ingroup projections
        \tparam Geographic latlong point type
        \tparam Cartesian xy point type
        \tparam Parameters parameter type
        \par Projection characteristics
         - Miscellaneous
         - Spheroid
         - no inverse
        \par Projection parameters
         - W (real)
         - M (real)
        \par Example
        \image html ex_hammer.gif
    */
    template <typename T, typename Parameters>
    struct hammer_spheroid : public detail::hammer::base_hammer_spheroid<T, Parameters>
    {
        inline hammer_spheroid(const Parameters& par) : detail::hammer::base_hammer_spheroid<T, Parameters>(par)
        {
            detail::hammer::setup_hammer(this->m_par, this->m_proj_parm);
        }
    };

    #ifndef DOXYGEN_NO_DETAIL
    namespace detail
    {

        // Static projection
        BOOST_GEOMETRY_PROJECTIONS_DETAIL_STATIC_PROJECTION(srs::par4::hammer, hammer_spheroid, hammer_spheroid)

        // Factory entry(s)
        template <typename T, typename Parameters>
        class hammer_entry : public detail::factory_entry<T, Parameters>
        {
            public :
                virtual base_v<T, Parameters>* create_new(const Parameters& par) const
                {
                    return new base_v_fi<hammer_spheroid<T, Parameters>, T, Parameters>(par);
                }
        };

        template <typename T, typename Parameters>
        inline void hammer_init(detail::base_factory<T, Parameters>& factory)
        {
            factory.add_to_factory("hammer", new hammer_entry<T, Parameters>);
        }

    } // namespace detail
    #endif // doxygen

} // namespace projections

}} // namespace boost::geometry

#endif // BOOST_GEOMETRY_PROJECTIONS_HAMMER_HPP
<|MERGE_RESOLUTION|>--- conflicted
+++ resolved
@@ -122,20 +122,12 @@
 
                 if (pj_param_f(par.params, "W", tmp)) {
                     if ((proj_parm.w = fabs(tmp)) <= 0.)
-<<<<<<< HEAD
-                        BOOST_THROW_EXCEPTION( projection_exception(-27) );
-=======
                         BOOST_THROW_EXCEPTION( projection_exception(error_w_or_m_zero_or_less) );
->>>>>>> 8feb7ca7
                 } else
                     proj_parm.w = .5;
                 if (pj_param_f(par.params, "M", tmp)) {
                     if ((proj_parm.m = fabs(tmp)) <= 0.)
-<<<<<<< HEAD
-                        BOOST_THROW_EXCEPTION( projection_exception(-27) );
-=======
                         BOOST_THROW_EXCEPTION( projection_exception(error_w_or_m_zero_or_less) );
->>>>>>> 8feb7ca7
                 } else
                     proj_parm.m = 1.;
 
