// Boost.Geometry - gis-projections (based on PROJ4)

// Copyright (c) 2008-2015 Barend Gehrels, Amsterdam, the Netherlands.

// This file was modified by Oracle on 2017, 2018.
// Modifications copyright (c) 2017-2018, Oracle and/or its affiliates.
// Contributed and/or modified by Adam Wulkiewicz, on behalf of Oracle.

// Use, modification and distribution is subject to the Boost Software License,
// Version 1.0. (See accompanying file LICENSE_1_0.txt or copy at
// http://www.boost.org/LICENSE_1_0.txt)

// This file is converted from PROJ4, http://trac.osgeo.org/proj
// PROJ4 is originally written by Gerald Evenden (then of the USGS)
// PROJ4 is maintained by Frank Warmerdam
// PROJ4 is converted to Boost.Geometry by Barend Gehrels

// Last updated version of proj: 5.0.0

// Original copyright notice:

// Purpose:  Implementation of the aeqd (Azimuthal Equidistant) projection.
// Author:   Gerald Evenden
// Copyright (c) 1995, Gerald Evenden

// Permission is hereby granted, free of charge, to any person obtaining a
// copy of this software and associated documentation files (the "Software"),
// to deal in the Software without restriction, including without limitation
// the rights to use, copy, modify, merge, publish, distribute, sublicense,
// and/or sell copies of the Software, and to permit persons to whom the
// Software is furnished to do so, subject to the following conditions:

// The above copyright notice and this permission notice shall be included
// in all copies or substantial portions of the Software.

// THE SOFTWARE IS PROVIDED "AS IS", WITHOUT WARRANTY OF ANY KIND, EXPRESS
// OR IMPLIED, INCLUDING BUT NOT LIMITED TO THE WARRANTIES OF MERCHANTABILITY,
// FITNESS FOR A PARTICULAR PURPOSE AND NONINFRINGEMENT. IN NO EVENT SHALL
// THE AUTHORS OR COPYRIGHT HOLDERS BE LIABLE FOR ANY CLAIM, DAMAGES OR OTHER
// LIABILITY, WHETHER IN AN ACTION OF CONTRACT, TORT OR OTHERWISE, ARISING
// FROM, OUT OF OR IN CONNECTION WITH THE SOFTWARE OR THE USE OR OTHER
// DEALINGS IN THE SOFTWARE.

#ifndef BOOST_GEOMETRY_PROJECTIONS_AEQD_HPP
#define BOOST_GEOMETRY_PROJECTIONS_AEQD_HPP

#include <boost/config.hpp>
#include <boost/geometry/formulas/vincenty_direct.hpp>
#include <boost/geometry/formulas/vincenty_inverse.hpp>
#include <boost/geometry/util/math.hpp>
#include <boost/math/special_functions/hypot.hpp>

#include <boost/geometry/srs/projections/impl/base_static.hpp>
#include <boost/geometry/srs/projections/impl/base_dynamic.hpp>
#include <boost/geometry/srs/projections/impl/projects.hpp>
#include <boost/geometry/srs/projections/impl/factory_entry.hpp>
#include <boost/geometry/srs/projections/impl/aasincos.hpp>
#include <boost/geometry/srs/projections/impl/pj_mlfn.hpp>

#include <boost/geometry/srs/projections/par4.hpp>

#include <boost/type_traits/is_same.hpp>

namespace boost { namespace geometry
{

namespace srs { namespace par4
{
    struct aeqd {};
    //struct aeqd_guam {};

}} //namespace srs::par4

namespace projections
{
    #ifndef DOXYGEN_NO_DETAIL
    namespace detail { namespace aeqd
    {

            static const double epsilon10 = 1.e-10;
            static const double tolerance = 1.e-14;
            enum mode_type {
                n_pole = 0,
                s_pole = 1,
                equit  = 2,
                obliq  = 3
            };

            template <typename T>
            struct par_aeqd
            {
                T    sinph0;
                T    cosph0;
                detail::en<T> en;
                T    M1;
                T    N1;
                T    Mp;
                T    He;
                T    G;
                mode_type mode;
                srs::spheroid<T> spheroid;
            };

            template <typename T, typename Par, typename ProjParm>
            inline void e_forward(T& lp_lon, T& lp_lat, T& xy_x, T& xy_y, Par const& par, ProjParm const& proj_parm)
            {
                T coslam, cosphi, sinphi, rho;
                //T azi1, s12;
                //T lam1, phi1, lam2, phi2;

                coslam = cos(lp_lon);
                cosphi = cos(lp_lat);
                sinphi = sin(lp_lat);
                switch (proj_parm.mode) {
                case n_pole:
                    coslam = - coslam;
                    BOOST_FALLTHROUGH;
                case s_pole:
                    xy_x = (rho = fabs(proj_parm.Mp - pj_mlfn(lp_lat, sinphi, cosphi, proj_parm.en))) *
                        sin(lp_lon);
                    xy_y = rho * coslam;
                    break;
                case equit:
                case obliq:
                    if (fabs(lp_lon) < epsilon10 && fabs(lp_lat - par.phi0) < epsilon10) {
                        xy_x = xy_y = 0.;
                        break;
                    }

                    //phi1 = par.phi0; lam1 = par.lam0;
                    //phi2 = lp_lat;  lam2 = lp_lon + par.lam0;

                    formula::result_inverse<T> const inv =
                        formula::vincenty_inverse
                            <
                                T, true, true
                            >::apply(par.lam0, par.phi0, lp_lon + par.lam0, lp_lat, proj_parm.spheroid);
                    //azi1 = inv.azimuth; s12 = inv.distance;
                    xy_x = inv.distance * sin(inv.azimuth) / par.a;
                    xy_y = inv.distance * cos(inv.azimuth) / par.a;
                    break;
                }
            }

            template <typename T, typename Par, typename ProjParm>
            inline void e_inverse(T& xy_x, T& xy_y, T& lp_lon, T& lp_lat, Par const& par, ProjParm const& proj_parm)
            {
                T c;

                if ((c = boost::math::hypot(xy_x, xy_y)) < epsilon10) {
                    lp_lat = par.phi0;
                    lp_lon = 0.;
                        return;
                }
                if (proj_parm.mode == obliq || proj_parm.mode == equit) {
                    T const x2 = xy_x * par.a;
                    T const y2 = xy_y * par.a;
                    //T const lat1 = par.phi0;
                    //T const lon1 = par.lam0;
                    T const azi1 = atan2(x2, y2);
                    T const s12 = sqrt(x2 * x2 + y2 * y2);
                    formula::result_direct<T> const dir =
                        formula::vincenty_direct
                            <
                                T, true
                            >::apply(par.lam0, par.phi0, s12, azi1, proj_parm.spheroid);
                    lp_lat = dir.lat2;
                    lp_lon = dir.lon2;
                    lp_lon -= par.lam0;
                } else { /* Polar */
                    lp_lat = pj_inv_mlfn(proj_parm.mode == n_pole ? proj_parm.Mp - c : proj_parm.Mp + c,
                        par.es, proj_parm.en);
                    lp_lon = atan2(xy_x, proj_parm.mode == n_pole ? -xy_y : xy_y);
                }
            }

            template <typename T, typename Par, typename ProjParm>
            inline void e_guam_fwd(T& lp_lon, T& lp_lat, T& xy_x, T& xy_y, Par const& par, ProjParm const& proj_parm)
            {
                T cosphi, sinphi, t;

                cosphi = cos(lp_lat);
                sinphi = sin(lp_lat);
                t = 1. / sqrt(1. - par.es * sinphi * sinphi);
                xy_x = lp_lon * cosphi * t;
                xy_y = pj_mlfn(lp_lat, sinphi, cosphi, proj_parm.en) - proj_parm.M1 +
                    .5 * lp_lon * lp_lon * cosphi * sinphi * t;
            }

            template <typename T, typename Par, typename ProjParm>
            inline void e_guam_inv(T& xy_x, T& xy_y, T& lp_lon, T& lp_lat, Par const& par, ProjParm const& proj_parm)
            {
                T x2, t = 0.0;
                int i;

                x2 = 0.5 * xy_x * xy_x;
                lp_lat = par.phi0;
                for (i = 0; i < 3; ++i) {
                    t = par.e * sin(lp_lat);
                    lp_lat = pj_inv_mlfn(proj_parm.M1 + xy_y -
                        x2 * tan(lp_lat) * (t = sqrt(1. - t * t)), par.es, proj_parm.en);
                }
                lp_lon = xy_x * t / cos(lp_lat);
            }

            template <typename T, typename Par, typename ProjParm>
            inline void s_forward(T& lp_lon, T& lp_lat, T& xy_x, T& xy_y, Par const& /*par*/, ProjParm const& proj_parm)
            {
                static const T half_pi = detail::half_pi<T>();
                    
                T coslam, cosphi, sinphi;

                sinphi = sin(lp_lat);
                cosphi = cos(lp_lat);
                coslam = cos(lp_lon);
                switch (proj_parm.mode) {
                case equit:
                    xy_y = cosphi * coslam;
                    goto oblcon;
                case obliq:
                    xy_y = proj_parm.sinph0 * sinphi + proj_parm.cosph0 * cosphi * coslam;
            oblcon:
                    if (fabs(fabs(xy_y) - 1.) < tolerance)
                        if (xy_y < 0.)
                            BOOST_THROW_EXCEPTION( projection_exception(error_tolerance_condition) );
                        else
                            xy_x = xy_y = 0.;
                    else {
                        xy_y = acos(xy_y);
                        xy_y /= sin(xy_y);
                        xy_x = xy_y * cosphi * sin(lp_lon);
                        xy_y *= (proj_parm.mode == equit) ? sinphi :
                                proj_parm.cosph0 * sinphi - proj_parm.sinph0 * cosphi * coslam;
                    }
                    break;
                case n_pole:
                    lp_lat = -lp_lat;
                    coslam = -coslam;
                    BOOST_FALLTHROUGH;
                case s_pole:
                    if (fabs(lp_lat - half_pi) < epsilon10)
                        BOOST_THROW_EXCEPTION( projection_exception(error_tolerance_condition) );
                    xy_x = (xy_y = (half_pi + lp_lat)) * sin(lp_lon);
                    xy_y *= coslam;
                    break;
                }
            }

            template <typename T, typename Par, typename ProjParm>
            inline void s_inverse(T& xy_x, T& xy_y, T& lp_lon, T& lp_lat, Par const& par, ProjParm const& proj_parm)
            {
                static const T pi = detail::pi<T>();
                static const T half_pi = detail::half_pi<T>();
                    
                T cosc, c_rh, sinc;

                if ((c_rh = boost::math::hypot(xy_x, xy_y)) > pi) {
                    if (c_rh - epsilon10 > pi)
                        BOOST_THROW_EXCEPTION( projection_exception(error_tolerance_condition) );
                    c_rh = pi;
                } else if (c_rh < epsilon10) {
                    lp_lat = par.phi0;
                    lp_lon = 0.;
                        return;
                }
                if (proj_parm.mode == obliq || proj_parm.mode == equit) {
                    sinc = sin(c_rh);
                    cosc = cos(c_rh);
                    if (proj_parm.mode == equit) {
                                    lp_lat = aasin(xy_y * sinc / c_rh);
                        xy_x *= sinc;
                        xy_y = cosc * c_rh;
                    } else {
                        lp_lat = aasin(cosc * proj_parm.sinph0 + xy_y * sinc * proj_parm.cosph0 /
                            c_rh);
                        xy_y = (cosc - proj_parm.sinph0 * sin(lp_lat)) * c_rh;
                        xy_x *= sinc * proj_parm.cosph0;
                    }
                    lp_lon = xy_y == 0. ? 0. : atan2(xy_x, xy_y);
                } else if (proj_parm.mode == n_pole) {
                    lp_lat = half_pi - c_rh;
                    lp_lon = atan2(xy_x, -xy_y);
                } else {
                    lp_lat = c_rh - half_pi;
                    lp_lon = atan2(xy_x, xy_y);
                }
            }

            // Azimuthal Equidistant
            template <typename Parameters, typename T>
            inline void setup_aeqd(Parameters& par, par_aeqd<T>& proj_parm, bool is_sphere, bool is_guam)
            {
                static const T half_pi = detail::half_pi<T>();

                par.phi0 = pj_get_param_r(par.params, "lat_0");
<<<<<<< HEAD
                if (fabs(fabs(par.phi0) - HALFPI) < EPS10) {
                    proj_parm.mode = par.phi0 < 0. ? S_POLE : N_POLE;
=======
                if (fabs(fabs(par.phi0) - half_pi) < epsilon10) {
                    proj_parm.mode = par.phi0 < 0. ? s_pole : n_pole;
>>>>>>> 8feb7ca7
                    proj_parm.sinph0 = par.phi0 < 0. ? -1. : 1.;
                    proj_parm.cosph0 = 0.;
                } else if (fabs(par.phi0) < epsilon10) {
                    proj_parm.mode = equit;
                    proj_parm.sinph0 = 0.;
                    proj_parm.cosph0 = 1.;
                } else {
                    proj_parm.mode = obliq;
                    proj_parm.sinph0 = sin(par.phi0);
                    proj_parm.cosph0 = cos(par.phi0);
                }
                if (is_sphere) {
                    /* empty */
                } else {
                    proj_parm.en = pj_enfn<T>(par.es);
                    if (is_guam) {
                        proj_parm.M1 = pj_mlfn(par.phi0, proj_parm.sinph0, proj_parm.cosph0, proj_parm.en);
                    } else {
                        switch (proj_parm.mode) {
                        case n_pole:
                            proj_parm.Mp = pj_mlfn<T>(half_pi, 1., 0., proj_parm.en);
                            break;
                        case s_pole:
                            proj_parm.Mp = pj_mlfn<T>(-half_pi, -1., 0., proj_parm.en);
                            break;
                        case equit:
                        case obliq:
                            proj_parm.N1 = 1. / sqrt(1. - par.es * proj_parm.sinph0 * proj_parm.sinph0);
                            proj_parm.G = proj_parm.sinph0 * (proj_parm.He = par.e / sqrt(par.one_es));
                            proj_parm.He *= proj_parm.cosph0;
                            break;
                        }
                        // Boost.Geometry specific, in proj4 geodesic is initialized at the beginning
                        T const b = math::sqrt(math::sqr(par.a) * (1. - par.es));
                        proj_parm.spheroid = srs::spheroid<T>(par.a, b);
                    }
                }
            }

            // template class, using CRTP to implement forward/inverse
            template <typename T, typename Parameters>
            struct base_aeqd_e
                : public base_t_fi<base_aeqd_e<T, Parameters>, T, Parameters>
            {
                par_aeqd<T> m_proj_parm;

                inline base_aeqd_e(const Parameters& par)
                    : base_t_fi<base_aeqd_e<T, Parameters>, T, Parameters>(*this, par)
                {}

                // FORWARD(e_forward)  elliptical
                // Project coordinates from geographic (lon, lat) to cartesian (x, y)
                inline void fwd(T& lp_lon, T& lp_lat, T& xy_x, T& xy_y) const
                {
                    e_forward(lp_lon, lp_lat, xy_x, xy_y, this->m_par, this->m_proj_parm);
                }

                // INVERSE(e_inverse)  elliptical
                // Project coordinates from cartesian (x, y) to geographic (lon, lat)
                inline void inv(T& xy_x, T& xy_y, T& lp_lon, T& lp_lat) const
                {
                    e_inverse(xy_x, xy_y, lp_lon, lp_lat, this->m_par, this->m_proj_parm);
                }

                static inline std::string get_name()
                {
                    return "aeqd_e";
                }

            };

            // template class, using CRTP to implement forward/inverse
            template <typename T, typename Parameters>
            struct base_aeqd_e_guam
                : public base_t_fi<base_aeqd_e_guam<T, Parameters>, T, Parameters>
            {
                par_aeqd<T> m_proj_parm;

                inline base_aeqd_e_guam(const Parameters& par)
                    : base_t_fi<base_aeqd_e_guam<T, Parameters>, T, Parameters>(*this, par)
                {}

                // FORWARD(e_guam_fwd)  Guam elliptical
                // Project coordinates from geographic (lon, lat) to cartesian (x, y)
                inline void fwd(T& lp_lon, T& lp_lat, T& xy_x, T& xy_y) const
                {
                    e_guam_fwd(lp_lon, lp_lat, xy_x, xy_y, this->m_par, this->m_proj_parm);
                }

                // INVERSE(e_guam_inv)  Guam elliptical
                // Project coordinates from cartesian (x, y) to geographic (lon, lat)
                inline void inv(T& xy_x, T& xy_y, T& lp_lon, T& lp_lat) const
                {
                    e_guam_inv(xy_x, xy_y, lp_lon, lp_lat, this->m_par, this->m_proj_parm);
                }

                static inline std::string get_name()
                {
                    return "aeqd_e_guam";
                }

            };

            // template class, using CRTP to implement forward/inverse
            template <typename BGParameters, typename T, typename Parameters>
            struct base_aeqd_e_static
                : public base_t_fi<base_aeqd_e_static<BGParameters, T, Parameters>, T, Parameters>
            {
                par_aeqd<T> m_proj_parm;

                static const bool is_guam = ! boost::is_same
                    <
                        typename srs::par4::detail::tuples_find_if
                            <
                                BGParameters,
                                //srs::par4::detail::is_guam
                                srs::par4::detail::is_param<srs::par4::guam>::pred
                            >::type,
                        void
                    >::value;

                inline base_aeqd_e_static(const Parameters& par)
                    : base_t_fi<base_aeqd_e_static<BGParameters, T, Parameters>, T, Parameters>(*this, par)
                {}

                // FORWARD(e_forward or e_guam_fwd)  elliptical
                // Project coordinates from geographic (lon, lat) to cartesian (x, y)
                inline void fwd(T& lp_lon, T& lp_lat, T& xy_x, T& xy_y) const
                {
                    if (is_guam)
                        e_guam_fwd(lp_lon, lp_lat, xy_x, xy_y, this->m_par, this->m_proj_parm);
                    else
                        e_forward(lp_lon, lp_lat, xy_x, xy_y, this->m_par, this->m_proj_parm);
                }

                // INVERSE(e_inverse or e_guam_inv)  elliptical
                // Project coordinates from cartesian (x, y) to geographic (lon, lat)
                inline void inv(T& xy_x, T& xy_y, T& lp_lon, T& lp_lat) const
                {
                    if (is_guam)
                        e_guam_inv(xy_x, xy_y, lp_lon, lp_lat, this->m_par, this->m_proj_parm);
                    else
                        e_inverse(xy_x, xy_y, lp_lon, lp_lat, this->m_par, this->m_proj_parm);
                }

                static inline std::string get_name()
                {
                    return "aeqd_e_static";
                }

            };

            // template class, using CRTP to implement forward/inverse
            template <typename T, typename Parameters>
            struct base_aeqd_s
                : public base_t_fi<base_aeqd_s<T, Parameters>, T, Parameters>
            {
                par_aeqd<T> m_proj_parm;

                inline base_aeqd_s(const Parameters& par)
                    : base_t_fi<base_aeqd_s<T, Parameters>, T, Parameters>(*this, par)
                {}

                // FORWARD(s_forward)  spherical
                // Project coordinates from geographic (lon, lat) to cartesian (x, y)
                inline void fwd(T& lp_lon, T& lp_lat, T& xy_x, T& xy_y) const
                {
                    s_forward(lp_lon, lp_lat, xy_x, xy_y, this->m_par, this->m_proj_parm);
                }

                // INVERSE(s_inverse)  spherical
                // Project coordinates from cartesian (x, y) to geographic (lon, lat)
                inline void inv(T& xy_x, T& xy_y, T& lp_lon, T& lp_lat) const
                {
                    s_inverse(xy_x, xy_y, lp_lon, lp_lat, this->m_par, this->m_proj_parm);
                }

                static inline std::string get_name()
                {
                    return "aeqd_s";
                }

            };

    }} // namespace detail::aeqd
    #endif // doxygen

    /*!
        \brief Azimuthal Equidistant projection
        \ingroup projections
        \tparam Geographic latlong point type
        \tparam Cartesian xy point type
        \tparam Parameters parameter type
        \par Projection characteristics
         - Azimuthal
         - Spheroid
         - Ellipsoid
        \par Projection parameters
         - lat_0: Latitude of origin (degrees)
         - guam (boolean)
        \par Example
        \image html ex_aeqd.gif
    */
    template <typename T, typename Parameters>
    struct aeqd_e : public detail::aeqd::base_aeqd_e<T, Parameters>
    {
        inline aeqd_e(const Parameters& par) : detail::aeqd::base_aeqd_e<T, Parameters>(par)
        {
            detail::aeqd::setup_aeqd(this->m_par, this->m_proj_parm, false, false);
        }
    };

    /*!
        \brief Azimuthal Equidistant projection
        \ingroup projections
        \tparam Geographic latlong point type
        \tparam Cartesian xy point type
        \tparam Parameters parameter type
        \par Projection characteristics
         - Azimuthal
         - Spheroid
         - Ellipsoid
        \par Projection parameters
         - lat_0: Latitude of origin (degrees)
         - guam (boolean)
        \par Example
        \image html ex_aeqd.gif
    */
    template <typename T, typename Parameters>
    struct aeqd_e_guam : public detail::aeqd::base_aeqd_e_guam<T, Parameters>
    {
        inline aeqd_e_guam(const Parameters& par) : detail::aeqd::base_aeqd_e_guam<T, Parameters>(par)
        {
            detail::aeqd::setup_aeqd(this->m_par, this->m_proj_parm, false, true);
        }
    };

    /*!
        \brief Azimuthal Equidistant projection
        \ingroup projections
        \tparam Geographic latlong point type
        \tparam Cartesian xy point type
        \tparam Parameters parameter type
        \par Projection characteristics
         - Azimuthal
         - Spheroid
         - Ellipsoid
        \par Projection parameters
         - lat_0: Latitude of origin (degrees)
         - guam (boolean)
        \par Example
        \image html ex_aeqd.gif
    */
    template <typename BGParameters, typename T, typename Parameters>
    struct aeqd_e_static : public detail::aeqd::base_aeqd_e_static<BGParameters, T, Parameters>
    {
        inline aeqd_e_static(const Parameters& par) : detail::aeqd::base_aeqd_e_static<BGParameters, T, Parameters>(par)
        {
            detail::aeqd::setup_aeqd(this->m_par, this->m_proj_parm,
                                     false,
                                     detail::aeqd::base_aeqd_e_static<BGParameters, T, Parameters>::is_guam);
        }
    };

    /*!
        \brief Azimuthal Equidistant projection
        \ingroup projections
        \tparam Geographic latlong point type
        \tparam Cartesian xy point type
        \tparam Parameters parameter type
        \par Projection characteristics
         - Azimuthal
         - Spheroid
         - Ellipsoid
        \par Projection parameters
         - lat_0: Latitude of origin (degrees)
         - guam (boolean)
        \par Example
        \image html ex_aeqd.gif
    */
    template <typename T, typename Parameters>
    struct aeqd_s : public detail::aeqd::base_aeqd_s<T, Parameters>
    {
        inline aeqd_s(const Parameters& par) : detail::aeqd::base_aeqd_s<T, Parameters>(par)
        {
            detail::aeqd::setup_aeqd(this->m_par, this->m_proj_parm, true, false);
        }
    };

    #ifndef DOXYGEN_NO_DETAIL
    namespace detail
    {

        // Static projection
        template <typename BGP, typename CT, typename P>
        struct static_projection_type<srs::par4::aeqd, srs_sphere_tag, BGP, CT, P>
        {
            typedef aeqd_s<CT, P> type;
        };
        template <typename BGP, typename CT, typename P>
        struct static_projection_type<srs::par4::aeqd, srs_spheroid_tag, BGP, CT, P>
        {
            typedef aeqd_e_static<BGP, CT, P> type;
        };
        //BOOST_GEOMETRY_PROJECTIONS_DETAIL_STATIC_PROJECTION(srs::par4::aeqd, aeqd_s, aeqd_e_static)
        //BOOST_GEOMETRY_PROJECTIONS_DETAIL_STATIC_PROJECTION(srs::par4::aeqd_guam, aeqd_guam, aeqd_guam)

        // Factory entry(s)
        template <typename T, typename Parameters>
        class aeqd_entry : public detail::factory_entry<T, Parameters>
        {
            public :
                virtual base_v<T, Parameters>* create_new(const Parameters& par) const
                {
                    bool const guam = pj_get_param_b(par.params, "guam");

                    if (par.es && ! guam)
                        return new base_v_fi<aeqd_e<T, Parameters>, T, Parameters>(par);
                    else if (par.es && guam)
                        return new base_v_fi<aeqd_e_guam<T, Parameters>, T, Parameters>(par);
                    else
                        return new base_v_fi<aeqd_s<T, Parameters>, T, Parameters>(par);
                }
        };

        template <typename T, typename Parameters>
        inline void aeqd_init(detail::base_factory<T, Parameters>& factory)
        {
            factory.add_to_factory("aeqd", new aeqd_entry<T, Parameters>);
        }

    } // namespace detail
    #endif // doxygen

} // namespace projections

}} // namespace boost::geometry

#endif // BOOST_GEOMETRY_PROJECTIONS_AEQD_HPP
<|MERGE_RESOLUTION|>--- conflicted
+++ resolved
@@ -293,13 +293,8 @@
                 static const T half_pi = detail::half_pi<T>();
 
                 par.phi0 = pj_get_param_r(par.params, "lat_0");
-<<<<<<< HEAD
-                if (fabs(fabs(par.phi0) - HALFPI) < EPS10) {
-                    proj_parm.mode = par.phi0 < 0. ? S_POLE : N_POLE;
-=======
                 if (fabs(fabs(par.phi0) - half_pi) < epsilon10) {
                     proj_parm.mode = par.phi0 < 0. ? s_pole : n_pole;
->>>>>>> 8feb7ca7
                     proj_parm.sinph0 = par.phi0 < 0. ? -1. : 1.;
                     proj_parm.cosph0 = 0.;
                 } else if (fabs(par.phi0) < epsilon10) {
