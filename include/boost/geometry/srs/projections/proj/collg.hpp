// Boost.Geometry - gis-projections (based on PROJ4)

// Copyright (c) 2008-2015 Barend Gehrels, Amsterdam, the Netherlands.

// This file was modified by Oracle on 2017, 2018.
// Modifications copyright (c) 2017-2018, Oracle and/or its affiliates.
// Contributed and/or modified by Adam Wulkiewicz, on behalf of Oracle.

// Use, modification and distribution is subject to the Boost Software License,
// Version 1.0. (See accompanying file LICENSE_1_0.txt or copy at
// http://www.boost.org/LICENSE_1_0.txt)

// This file is converted from PROJ4, http://trac.osgeo.org/proj
// PROJ4 is originally written by Gerald Evenden (then of the USGS)
// PROJ4 is maintained by Frank Warmerdam
// PROJ4 is converted to Boost.Geometry by Barend Gehrels

// Last updated version of proj: 5.0.0

// Original copyright notice:

// Permission is hereby granted, free of charge, to any person obtaining a
// copy of this software and associated documentation files (the "Software"),
// to deal in the Software without restriction, including without limitation
// the rights to use, copy, modify, merge, publish, distribute, sublicense,
// and/or sell copies of the Software, and to permit persons to whom the
// Software is furnished to do so, subject to the following conditions:

// The above copyright notice and this permission notice shall be included
// in all copies or substantial portions of the Software.

// THE SOFTWARE IS PROVIDED "AS IS", WITHOUT WARRANTY OF ANY KIND, EXPRESS
// OR IMPLIED, INCLUDING BUT NOT LIMITED TO THE WARRANTIES OF MERCHANTABILITY,
// FITNESS FOR A PARTICULAR PURPOSE AND NONINFRINGEMENT. IN NO EVENT SHALL
// THE AUTHORS OR COPYRIGHT HOLDERS BE LIABLE FOR ANY CLAIM, DAMAGES OR OTHER
// LIABILITY, WHETHER IN AN ACTION OF CONTRACT, TORT OR OTHERWISE, ARISING
// FROM, OUT OF OR IN CONNECTION WITH THE SOFTWARE OR THE USE OR OTHER
// DEALINGS IN THE SOFTWARE.

#ifndef BOOST_GEOMETRY_PROJECTIONS_COLLG_HPP
#define BOOST_GEOMETRY_PROJECTIONS_COLLG_HPP

#include <boost/geometry/util/math.hpp>

#include <boost/geometry/srs/projections/impl/base_static.hpp>
#include <boost/geometry/srs/projections/impl/base_dynamic.hpp>
#include <boost/geometry/srs/projections/impl/projects.hpp>
#include <boost/geometry/srs/projections/impl/factory_entry.hpp>

namespace boost { namespace geometry
{

namespace srs { namespace par4
{
    struct collg {};

}} //namespace srs::par4

namespace projections
{
    #ifndef DOXYGEN_NO_DETAIL
    namespace detail { namespace collg
    {

            static const double FXC = 1.12837916709551257390;
            static const double FYC = 1.77245385090551602729;
            static const double one_plus_eps = 1.0000001;

            // template class, using CRTP to implement forward/inverse
            template <typename T, typename Parameters>
            struct base_collg_spheroid
                : public base_t_fi<base_collg_spheroid<T, Parameters>, T, Parameters>
            {
                inline base_collg_spheroid(const Parameters& par)
                    : base_t_fi<base_collg_spheroid<T, Parameters>, T, Parameters>(*this, par)
                {}

                // FORWARD(s_forward)  spheroid
                // Project coordinates from geographic (lon, lat) to cartesian (x, y)
                inline void fwd(T& lp_lon, T& lp_lat, T& xy_x, T& xy_y) const
                {
                    if ((xy_y = 1. - sin(lp_lat)) <= 0.)
                        xy_y = 0.;
                    else
                        xy_y = sqrt(xy_y);
                    xy_x = FXC * lp_lon * xy_y;
                    xy_y = FYC * (1. - xy_y);
                }

                // INVERSE(s_inverse)  spheroid
                // Project coordinates from cartesian (x, y) to geographic (lon, lat)
                inline void inv(T& xy_x, T& xy_y, T& lp_lon, T& lp_lat) const
                {
<<<<<<< HEAD
                    static CalculationType const HALFPI = detail::HALFPI<CalculationType>();
=======
                    static T const half_pi = detail::half_pi<T>();
>>>>>>> f711e7b8

                    lp_lat = xy_y / FYC - 1.;
                    if (fabs(lp_lat = 1. - lp_lat * lp_lat) < 1.)
                        lp_lat = asin(lp_lat);
<<<<<<< HEAD
                    else if (fabs(lp_lat) > ONEEPS) {
                        BOOST_THROW_EXCEPTION( projection_exception(-20) );
                    } else {
                        lp_lat = lp_lat < 0. ? -HALFPI : HALFPI;
=======
                    else if (fabs(lp_lat) > one_plus_eps) {
                        BOOST_THROW_EXCEPTION( projection_exception(error_tolerance_condition) );
                    } else {
                        lp_lat = lp_lat < 0. ? -half_pi : half_pi;
>>>>>>> f711e7b8
                    }

                    if ((lp_lon = 1. - sin(lp_lat)) <= 0.)
                        lp_lon = 0.;
                    else
                        lp_lon = xy_x / (FXC * sqrt(lp_lon));
                }

                static inline std::string get_name()
                {
                    return "collg_spheroid";
                }

            };

            // Collignon
            template <typename Parameters>
            inline void setup_collg(Parameters& par)
            {
                par.es = 0.;
            }

    }} // namespace collg
    #endif // doxygen

    /*!
        \brief Collignon projection
        \ingroup projections
        \tparam Geographic latlong point type
        \tparam Cartesian xy point type
        \tparam Parameters parameter type
        \par Projection characteristics
         - Pseudocylindrical
         - Spheroid
        \par Example
        \image html ex_collg.gif
    */
    template <typename T, typename Parameters>
    struct collg_spheroid : public detail::collg::base_collg_spheroid<T, Parameters>
    {
        inline collg_spheroid(const Parameters& par) : detail::collg::base_collg_spheroid<T, Parameters>(par)
        {
            detail::collg::setup_collg(this->m_par);
        }
    };

    #ifndef DOXYGEN_NO_DETAIL
    namespace detail
    {

        // Static projection
        BOOST_GEOMETRY_PROJECTIONS_DETAIL_STATIC_PROJECTION(srs::par4::collg, collg_spheroid, collg_spheroid)

        // Factory entry(s)
        template <typename T, typename Parameters>
        class collg_entry : public detail::factory_entry<T, Parameters>
        {
            public :
                virtual base_v<T, Parameters>* create_new(const Parameters& par) const
                {
                    return new base_v_fi<collg_spheroid<T, Parameters>, T, Parameters>(par);
                }
        };

        template <typename T, typename Parameters>
        inline void collg_init(detail::base_factory<T, Parameters>& factory)
        {
            factory.add_to_factory("collg", new collg_entry<T, Parameters>);
        }

    } // namespace detail
    #endif // doxygen

} // namespace projections

}} // namespace boost::geometry

#endif // BOOST_GEOMETRY_PROJECTIONS_COLLG_HPP
<|MERGE_RESOLUTION|>--- conflicted
+++ resolved
@@ -91,26 +91,15 @@
                 // Project coordinates from cartesian (x, y) to geographic (lon, lat)
                 inline void inv(T& xy_x, T& xy_y, T& lp_lon, T& lp_lat) const
                 {
-<<<<<<< HEAD
-                    static CalculationType const HALFPI = detail::HALFPI<CalculationType>();
-=======
                     static T const half_pi = detail::half_pi<T>();
->>>>>>> f711e7b8
 
                     lp_lat = xy_y / FYC - 1.;
                     if (fabs(lp_lat = 1. - lp_lat * lp_lat) < 1.)
                         lp_lat = asin(lp_lat);
-<<<<<<< HEAD
-                    else if (fabs(lp_lat) > ONEEPS) {
-                        BOOST_THROW_EXCEPTION( projection_exception(-20) );
-                    } else {
-                        lp_lat = lp_lat < 0. ? -HALFPI : HALFPI;
-=======
                     else if (fabs(lp_lat) > one_plus_eps) {
                         BOOST_THROW_EXCEPTION( projection_exception(error_tolerance_condition) );
                     } else {
                         lp_lat = lp_lat < 0. ? -half_pi : half_pi;
->>>>>>> f711e7b8
                     }
 
                     if ((lp_lon = 1. - sin(lp_lat)) <= 0.)
