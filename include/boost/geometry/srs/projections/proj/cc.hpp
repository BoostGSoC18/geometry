// Boost.Geometry - gis-projections (based on PROJ4)

// Copyright (c) 2008-2015 Barend Gehrels, Amsterdam, the Netherlands.

// This file was modified by Oracle on 2017, 2018.
// Modifications copyright (c) 2017-2018, Oracle and/or its affiliates.
// Contributed and/or modified by Adam Wulkiewicz, on behalf of Oracle.

// Use, modification and distribution is subject to the Boost Software License,
// Version 1.0. (See accompanying file LICENSE_1_0.txt or copy at
// http://www.boost.org/LICENSE_1_0.txt)

// This file is converted from PROJ4, http://trac.osgeo.org/proj
// PROJ4 is originally written by Gerald Evenden (then of the USGS)
// PROJ4 is maintained by Frank Warmerdam
// PROJ4 is converted to Boost.Geometry by Barend Gehrels

// Last updated version of proj: 5.0.0

// Original copyright notice:

// Permission is hereby granted, free of charge, to any person obtaining a
// copy of this software and associated documentation files (the "Software"),
// to deal in the Software without restriction, including without limitation
// the rights to use, copy, modify, merge, publish, distribute, sublicense,
// and/or sell copies of the Software, and to permit persons to whom the
// Software is furnished to do so, subject to the following conditions:

// The above copyright notice and this permission notice shall be included
// in all copies or substantial portions of the Software.

// THE SOFTWARE IS PROVIDED "AS IS", WITHOUT WARRANTY OF ANY KIND, EXPRESS
// OR IMPLIED, INCLUDING BUT NOT LIMITED TO THE WARRANTIES OF MERCHANTABILITY,
// FITNESS FOR A PARTICULAR PURPOSE AND NONINFRINGEMENT. IN NO EVENT SHALL
// THE AUTHORS OR COPYRIGHT HOLDERS BE LIABLE FOR ANY CLAIM, DAMAGES OR OTHER
// LIABILITY, WHETHER IN AN ACTION OF CONTRACT, TORT OR OTHERWISE, ARISING
// FROM, OUT OF OR IN CONNECTION WITH THE SOFTWARE OR THE USE OR OTHER
// DEALINGS IN THE SOFTWARE.

#ifndef BOOST_GEOMETRY_PROJECTIONS_CC_HPP
#define BOOST_GEOMETRY_PROJECTIONS_CC_HPP

#include <boost/geometry/util/math.hpp>

#include <boost/geometry/srs/projections/impl/base_static.hpp>
#include <boost/geometry/srs/projections/impl/base_dynamic.hpp>
#include <boost/geometry/srs/projections/impl/projects.hpp>
#include <boost/geometry/srs/projections/impl/factory_entry.hpp>

namespace boost { namespace geometry
{

namespace srs { namespace par4
{
    struct cc {};

}} //namespace srs::par4

namespace projections
{
    #ifndef DOXYGEN_NO_DETAIL
    namespace detail { namespace cc
    {

            static const double epsilon10 = 1.e-10;
            
            // template class, using CRTP to implement forward/inverse
            template <typename T, typename Parameters>
            struct base_cc_spheroid
                : public base_t_fi<base_cc_spheroid<T, Parameters>, T, Parameters>
            {
                inline base_cc_spheroid(const Parameters& par)
                    : base_t_fi<base_cc_spheroid<T, Parameters>, T, Parameters>(*this, par)
                {}

                // FORWARD(s_forward)  spheroid
                // Project coordinates from geographic (lon, lat) to cartesian (x, y)
                inline void fwd(T& lp_lon, T& lp_lat, T& xy_x, T& xy_y) const
                {
                    static const T half_pi = detail::half_pi<T>();

<<<<<<< HEAD
                    if (fabs(fabs(lp_lat) - HALFPI) <= EPS10) {
                        BOOST_THROW_EXCEPTION( projection_exception(-20) );
=======
                    if (fabs(fabs(lp_lat) - half_pi) <= epsilon10) {
                        BOOST_THROW_EXCEPTION( projection_exception(error_tolerance_condition) );
>>>>>>> f711e7b8
                    }
                    xy_x = lp_lon;
                    xy_y = tan(lp_lat);
                }

                // INVERSE(s_inverse)  spheroid
                // Project coordinates from cartesian (x, y) to geographic (lon, lat)
                inline void inv(T& xy_x, T& xy_y, T& lp_lon, T& lp_lat) const
                {
                    lp_lat = atan(xy_y);
                    lp_lon = xy_x;
                }

                static inline std::string get_name()
                {
                    return "cc_spheroid";
                }

            };

            // Central Cylindrical
            template <typename Parameters>
            inline void setup_cc(Parameters& par)
            {
                par.es = 0.;
            }

    }} // namespace detail::cc
    #endif // doxygen

    /*!
        \brief Central Cylindrical projection
        \ingroup projections
        \tparam Geographic latlong point type
        \tparam Cartesian xy point type
        \tparam Parameters parameter type
        \par Projection characteristics
         - Cylindrical
         - Spheroid
        \par Example
        \image html ex_cc.gif
    */
    template <typename T, typename Parameters>
    struct cc_spheroid : public detail::cc::base_cc_spheroid<T, Parameters>
    {
        inline cc_spheroid(const Parameters& par) : detail::cc::base_cc_spheroid<T, Parameters>(par)
        {
            detail::cc::setup_cc(this->m_par);
        }
    };

    #ifndef DOXYGEN_NO_DETAIL
    namespace detail
    {

        // Static projection
        BOOST_GEOMETRY_PROJECTIONS_DETAIL_STATIC_PROJECTION(srs::par4::cc, cc_spheroid, cc_spheroid)

        // Factory entry(s)
        template <typename T, typename Parameters>
        class cc_entry : public detail::factory_entry<T, Parameters>
        {
            public :
                virtual base_v<T, Parameters>* create_new(const Parameters& par) const
                {
                    return new base_v_fi<cc_spheroid<T, Parameters>, T, Parameters>(par);
                }
        };

        template <typename T, typename Parameters>
        inline void cc_init(detail::base_factory<T, Parameters>& factory)
        {
            factory.add_to_factory("cc", new cc_entry<T, Parameters>);
        }

    } // namespace detail
    #endif // doxygen

} // namespace projections

}} // namespace boost::geometry

#endif // BOOST_GEOMETRY_PROJECTIONS_CC_HPP
<|MERGE_RESOLUTION|>--- conflicted
+++ resolved
@@ -79,13 +79,8 @@
                 {
                     static const T half_pi = detail::half_pi<T>();
 
-<<<<<<< HEAD
-                    if (fabs(fabs(lp_lat) - HALFPI) <= EPS10) {
-                        BOOST_THROW_EXCEPTION( projection_exception(-20) );
-=======
                     if (fabs(fabs(lp_lat) - half_pi) <= epsilon10) {
                         BOOST_THROW_EXCEPTION( projection_exception(error_tolerance_condition) );
->>>>>>> f711e7b8
                     }
                     xy_x = lp_lon;
                     xy_y = tan(lp_lat);
