// Boost.Geometry - gis-projections (based on PROJ4)

// Copyright (c) 2008-2015 Barend Gehrels, Amsterdam, the Netherlands.

// This file was modified by Oracle on 2017, 2018.
// Modifications copyright (c) 2017-2018, Oracle and/or its affiliates.
// Contributed and/or modified by Adam Wulkiewicz, on behalf of Oracle.

// Use, modification and distribution is subject to the Boost Software License,
// Version 1.0. (See accompanying file LICENSE_1_0.txt or copy at
// http://www.boost.org/LICENSE_1_0.txt)

// This file is converted from PROJ4, http://trac.osgeo.org/proj
// PROJ4 is originally written by Gerald Evenden (then of the USGS)
// PROJ4 is maintained by Frank Warmerdam
// PROJ4 is converted to Boost.Geometry by Barend Gehrels

// Last updated version of proj: 5.0.0

// Original copyright notice:

// Permission is hereby granted, free of charge, to any person obtaining a
// copy of this software and associated documentation files (the "Software"),
// to deal in the Software without restriction, including without limitation
// the rights to use, copy, modify, merge, publish, distribute, sublicense,
// and/or sell copies of the Software, and to permit persons to whom the
// Software is furnished to do so, subject to the following conditions:

// The above copyright notice and this permission notice shall be included
// in all copies or substantial portions of the Software.

// THE SOFTWARE IS PROVIDED "AS IS", WITHOUT WARRANTY OF ANY KIND, EXPRESS
// OR IMPLIED, INCLUDING BUT NOT LIMITED TO THE WARRANTIES OF MERCHANTABILITY,
// FITNESS FOR A PARTICULAR PURPOSE AND NONINFRINGEMENT. IN NO EVENT SHALL
// THE AUTHORS OR COPYRIGHT HOLDERS BE LIABLE FOR ANY CLAIM, DAMAGES OR OTHER
// LIABILITY, WHETHER IN AN ACTION OF CONTRACT, TORT OR OTHERWISE, ARISING
// FROM, OUT OF OR IN CONNECTION WITH THE SOFTWARE OR THE USE OR OTHER
// DEALINGS IN THE SOFTWARE.

#ifndef BOOST_GEOMETRY_PROJECTIONS_TPEQD_HPP
#define BOOST_GEOMETRY_PROJECTIONS_TPEQD_HPP

#include <boost/geometry/util/math.hpp>
#include <boost/math/special_functions/hypot.hpp>

#include <boost/geometry/srs/projections/impl/base_static.hpp>
#include <boost/geometry/srs/projections/impl/base_dynamic.hpp>
#include <boost/geometry/srs/projections/impl/projects.hpp>
#include <boost/geometry/srs/projections/impl/factory_entry.hpp>
#include <boost/geometry/srs/projections/impl/aasincos.hpp>

namespace boost { namespace geometry
{

namespace srs { namespace par4
{
    struct tpeqd {}; // Two Point Equidistant

}} //namespace srs::par4

namespace projections
{
    #ifndef DOXYGEN_NO_DETAIL
    namespace detail { namespace tpeqd
    {
            template <typename T>
            struct par_tpeqd
            {
                T cp1, sp1, cp2, sp2, ccs, cs, sc, r2z0, z02, dlam2;
                T hz0, thz0, rhshz0, ca, sa, lp, lamc;
            };

            // template class, using CRTP to implement forward/inverse
            template <typename T, typename Parameters>
            struct base_tpeqd_spheroid
                : public base_t_fi<base_tpeqd_spheroid<T, Parameters>, T, Parameters>
            {
                par_tpeqd<T> m_proj_parm;

                inline base_tpeqd_spheroid(const Parameters& par)
                    : base_t_fi<base_tpeqd_spheroid<T, Parameters>, T, Parameters>(*this, par)
                {}

                // FORWARD(s_forward)  sphere
                // Project coordinates from geographic (lon, lat) to cartesian (x, y)
                inline void fwd(T& lp_lon, T& lp_lat, T& xy_x, T& xy_y) const
                {
                    T t, z1, z2, dl1, dl2, sp, cp;

                    sp = sin(lp_lat);
                    cp = cos(lp_lat);
                    z1 = aacos(this->m_proj_parm.sp1 * sp + this->m_proj_parm.cp1 * cp * cos(dl1 = lp_lon + this->m_proj_parm.dlam2));
                    z2 = aacos(this->m_proj_parm.sp2 * sp + this->m_proj_parm.cp2 * cp * cos(dl2 = lp_lon - this->m_proj_parm.dlam2));
                    z1 *= z1;
                    z2 *= z2;

                    xy_x = this->m_proj_parm.r2z0 * (t = z1 - z2);
                    t = this->m_proj_parm.z02 - t;
                    xy_y = this->m_proj_parm.r2z0 * asqrt(4. * this->m_proj_parm.z02 * z2 - t * t);
                    if ((this->m_proj_parm.ccs * sp - cp * (this->m_proj_parm.cs * sin(dl1) - this->m_proj_parm.sc * sin(dl2))) < 0.)
                        xy_y = -xy_y;
                }

                // INVERSE(s_inverse)  sphere
                // Project coordinates from cartesian (x, y) to geographic (lon, lat)
                inline void inv(T& xy_x, T& xy_y, T& lp_lon, T& lp_lat) const
                {
                    T cz1, cz2, s, d, cp, sp;

                    cz1 = cos(boost::math::hypot(xy_y, xy_x + this->m_proj_parm.hz0));
                    cz2 = cos(boost::math::hypot(xy_y, xy_x - this->m_proj_parm.hz0));
                    s = cz1 + cz2;
                    d = cz1 - cz2;
                    lp_lon = - atan2(d, (s * this->m_proj_parm.thz0));
                    lp_lat = aacos(boost::math::hypot(this->m_proj_parm.thz0 * s, d) * this->m_proj_parm.rhshz0);
                    if ( xy_y < 0. )
                        lp_lat = - lp_lat;
                    /* lam--phi now in system relative to P1--P2 base equator */
                    sp = sin(lp_lat);
                    cp = cos(lp_lat);
                    lp_lat = aasin(this->m_proj_parm.sa * sp + this->m_proj_parm.ca * cp * (s = cos(lp_lon -= this->m_proj_parm.lp)));
                    lp_lon = atan2(cp * sin(lp_lon), this->m_proj_parm.sa * cp * s - this->m_proj_parm.ca * sp) + this->m_proj_parm.lamc;
                }

                static inline std::string get_name()
                {
                    return "tpeqd_spheroid";
                }

            };

            // Two Point Equidistant
            template <typename Parameters, typename T>
            inline void setup_tpeqd(Parameters& par, par_tpeqd<T>& proj_parm)
            {
                T lam_1, lam_2, phi_1, phi_2, A12, pp;

                /* get control point locations */
<<<<<<< HEAD
                phi_1 = pj_param(par.params, "rlat_1").f;
                lam_1 = pj_param(par.params, "rlon_1").f;
                phi_2 = pj_param(par.params, "rlat_2").f;
                lam_2 = pj_param(par.params, "rlon_2").f;

                if (phi_1 == phi_2 && lam_1 == lam_2)
                    BOOST_THROW_EXCEPTION( projection_exception(-25) );
=======
                phi_1 = pj_get_param_r(par.params, "lat_1");
                lam_1 = pj_get_param_r(par.params, "lon_1");
                phi_2 = pj_get_param_r(par.params, "lat_2");
                lam_2 = pj_get_param_r(par.params, "lon_2");

                if (phi_1 == phi_2 && lam_1 == lam_2)
                    BOOST_THROW_EXCEPTION( projection_exception(error_control_point_no_dist) );
>>>>>>> f711e7b8

                par.lam0 = adjlon(0.5 * (lam_1 + lam_2));
                proj_parm.dlam2 = adjlon(lam_2 - lam_1);

                proj_parm.cp1 = cos(phi_1);
                proj_parm.cp2 = cos(phi_2);
                proj_parm.sp1 = sin(phi_1);
                proj_parm.sp2 = sin(phi_2);
                proj_parm.cs = proj_parm.cp1 * proj_parm.sp2;
                proj_parm.sc = proj_parm.sp1 * proj_parm.cp2;
                proj_parm.ccs = proj_parm.cp1 * proj_parm.cp2 * sin(proj_parm.dlam2);
                proj_parm.z02 = aacos(proj_parm.sp1 * proj_parm.sp2 + proj_parm.cp1 * proj_parm.cp2 * cos(proj_parm.dlam2));
                proj_parm.hz0 = .5 * proj_parm.z02;
                A12 = atan2(proj_parm.cp2 * sin(proj_parm.dlam2),
                    proj_parm.cp1 * proj_parm.sp2 - proj_parm.sp1 * proj_parm.cp2 * cos(proj_parm.dlam2));
                proj_parm.ca = cos(pp = aasin(proj_parm.cp1 * sin(A12)));
                proj_parm.sa = sin(pp);
                proj_parm.lp = adjlon(atan2(proj_parm.cp1 * cos(A12), proj_parm.sp1) - proj_parm.hz0);
                proj_parm.dlam2 *= .5;
                proj_parm.lamc = geometry::math::half_pi<T>() - atan2(sin(A12) * proj_parm.sp1, cos(A12)) - proj_parm.dlam2;
                proj_parm.thz0 = tan(proj_parm.hz0);
                proj_parm.rhshz0 = .5 / sin(proj_parm.hz0);
                proj_parm.r2z0 = 0.5 / proj_parm.z02;
                proj_parm.z02 *= proj_parm.z02;

                par.es = 0.;
            }

    }} // namespace detail::tpeqd
    #endif // doxygen

    /*!
        \brief Two Point Equidistant projection
        \ingroup projections
        \tparam Geographic latlong point type
        \tparam Cartesian xy point type
        \tparam Parameters parameter type
        \par Projection characteristics
         - Miscellaneous
         - Spheroid
        \par Projection parameters
         - lat_1: Latitude of first standard parallel (degrees)
         - lon_1 (degrees)
         - lat_2: Latitude of second standard parallel (degrees)
         - lon_2 (degrees)
        \par Example
        \image html ex_tpeqd.gif
    */
    template <typename T, typename Parameters>
    struct tpeqd_spheroid : public detail::tpeqd::base_tpeqd_spheroid<T, Parameters>
    {
        inline tpeqd_spheroid(const Parameters& par) : detail::tpeqd::base_tpeqd_spheroid<T, Parameters>(par)
        {
            detail::tpeqd::setup_tpeqd(this->m_par, this->m_proj_parm);
        }
    };

    #ifndef DOXYGEN_NO_DETAIL
    namespace detail
    {

        // Static projection
        BOOST_GEOMETRY_PROJECTIONS_DETAIL_STATIC_PROJECTION(srs::par4::tpeqd, tpeqd_spheroid, tpeqd_spheroid)

        // Factory entry(s)
        template <typename T, typename Parameters>
        class tpeqd_entry : public detail::factory_entry<T, Parameters>
        {
            public :
                virtual base_v<T, Parameters>* create_new(const Parameters& par) const
                {
                    return new base_v_fi<tpeqd_spheroid<T, Parameters>, T, Parameters>(par);
                }
        };

        template <typename T, typename Parameters>
        inline void tpeqd_init(detail::base_factory<T, Parameters>& factory)
        {
            factory.add_to_factory("tpeqd", new tpeqd_entry<T, Parameters>);
        }

    } // namespace detail
    #endif // doxygen

} // namespace projections

}} // namespace boost::geometry

#endif // BOOST_GEOMETRY_PROJECTIONS_TPEQD_HPP
<|MERGE_RESOLUTION|>--- conflicted
+++ resolved
@@ -136,15 +136,6 @@
                 T lam_1, lam_2, phi_1, phi_2, A12, pp;
 
                 /* get control point locations */
-<<<<<<< HEAD
-                phi_1 = pj_param(par.params, "rlat_1").f;
-                lam_1 = pj_param(par.params, "rlon_1").f;
-                phi_2 = pj_param(par.params, "rlat_2").f;
-                lam_2 = pj_param(par.params, "rlon_2").f;
-
-                if (phi_1 == phi_2 && lam_1 == lam_2)
-                    BOOST_THROW_EXCEPTION( projection_exception(-25) );
-=======
                 phi_1 = pj_get_param_r(par.params, "lat_1");
                 lam_1 = pj_get_param_r(par.params, "lon_1");
                 phi_2 = pj_get_param_r(par.params, "lat_2");
@@ -152,7 +143,6 @@
 
                 if (phi_1 == phi_2 && lam_1 == lam_2)
                     BOOST_THROW_EXCEPTION( projection_exception(error_control_point_no_dist) );
->>>>>>> f711e7b8
 
                 par.lam0 = adjlon(0.5 * (lam_1 + lam_2));
                 proj_parm.dlam2 = adjlon(lam_2 - lam_1);
