--- conflicted
+++ resolved
@@ -148,15 +148,6 @@
                         xy_y = -rhoc;
                     }
                     if (z < 0.) {
-<<<<<<< HEAD
-                        BOOST_THROW_EXCEPTION( projection_exception(-20) );
-                    }
-                    r = F * (t = pow(tan(.5 * z), n));
-                    if ((al = .5 * (R104 - z)) < 0.) {
-                        BOOST_THROW_EXCEPTION( projection_exception(-20) );
-                    }
-                    al = (t + pow(al, n)) / T;
-=======
                         BOOST_THROW_EXCEPTION( projection_exception(error_tolerance_condition) );
                     }
                     r = F * (t = math::pow(tan(T(0.5) * z), n));
@@ -164,7 +155,6 @@
                         BOOST_THROW_EXCEPTION( projection_exception(error_tolerance_condition) );
                     }
                     al = (t + math::pow(al, n)) / const_T;
->>>>>>> f711e7b8
                     if (fabs(al) > 1.) {
                         if (fabs(al) > one_plus_eps)
                             BOOST_THROW_EXCEPTION( projection_exception(error_tolerance_condition) );
