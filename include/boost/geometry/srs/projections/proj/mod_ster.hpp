// Boost.Geometry - gis-projections (based on PROJ4)

// Copyright (c) 2008-2015 Barend Gehrels, Amsterdam, the Netherlands.

// This file was modified by Oracle on 2017, 2018.
// Modifications copyright (c) 2017-2018, Oracle and/or its affiliates.
// Contributed and/or modified by Adam Wulkiewicz, on behalf of Oracle.

// Use, modification and distribution is subject to the Boost Software License,
// Version 1.0. (See accompanying file LICENSE_1_0.txt or copy at
// http://www.boost.org/LICENSE_1_0.txt)

// This file is converted from PROJ4, http://trac.osgeo.org/proj
// PROJ4 is originally written by Gerald Evenden (then of the USGS)
// PROJ4 is maintained by Frank Warmerdam
// PROJ4 is converted to Boost.Geometry by Barend Gehrels

// Last updated version of proj: 5.0.0

// Original copyright notice:

// Permission is hereby granted, free of charge, to any person obtaining a
// copy of this software and associated documentation files (the "Software"),
// to deal in the Software without restriction, including without limitation
// the rights to use, copy, modify, merge, publish, distribute, sublicense,
// and/or sell copies of the Software, and to permit persons to whom the
// Software is furnished to do so, subject to the following conditions:

// The above copyright notice and this permission notice shall be included
// in all copies or substantial portions of the Software.

// THE SOFTWARE IS PROVIDED "AS IS", WITHOUT WARRANTY OF ANY KIND, EXPRESS
// OR IMPLIED, INCLUDING BUT NOT LIMITED TO THE WARRANTIES OF MERCHANTABILITY,
// FITNESS FOR A PARTICULAR PURPOSE AND NONINFRINGEMENT. IN NO EVENT SHALL
// THE AUTHORS OR COPYRIGHT HOLDERS BE LIABLE FOR ANY CLAIM, DAMAGES OR OTHER
// LIABILITY, WHETHER IN AN ACTION OF CONTRACT, TORT OR OTHERWISE, ARISING
// FROM, OUT OF OR IN CONNECTION WITH THE SOFTWARE OR THE USE OR OTHER
// DEALINGS IN THE SOFTWARE.

#ifndef BOOST_GEOMETRY_PROJECTIONS_MOD_STER_HPP
#define BOOST_GEOMETRY_PROJECTIONS_MOD_STER_HPP

#include <boost/geometry/util/math.hpp>
#include <boost/math/special_functions/hypot.hpp>

#include <boost/geometry/srs/projections/impl/base_static.hpp>
#include <boost/geometry/srs/projections/impl/base_dynamic.hpp>
#include <boost/geometry/srs/projections/impl/projects.hpp>
#include <boost/geometry/srs/projections/impl/factory_entry.hpp>
#include <boost/geometry/srs/projections/impl/aasincos.hpp>
#include <boost/geometry/srs/projections/impl/pj_zpoly1.hpp>

namespace boost { namespace geometry
{

namespace srs { namespace par4
{
    struct mil_os {}; // Miller Oblated Stereographic
    struct lee_os {}; // Lee Oblated Stereographic
    struct gs48 {}; // Mod. Stereographic of 48 U.S.
    struct alsk {}; // Mod. Stereographic of Alaska
    struct gs50 {}; // Mod. Stereographic of 50 U.S.

}} //namespace srs::par4

namespace projections
{
    #ifndef DOXYGEN_NO_DETAIL
    namespace detail { namespace mod_ster
    {

<<<<<<< HEAD
            static const double EPSLN = 1e-12;
=======
            static const double epsilon = 1e-12;
>>>>>>> f711e7b8

            template <typename T>
            struct par_mod_ster
            {
                pj_complex<T> *zcoeff;
                T          cchio, schio;
                int        n;
            };

            /* based upon Snyder and Linck, USGS-NMD */

            // template class, using CRTP to implement forward/inverse
            template <typename T, typename Parameters>
            struct base_mod_ster_ellipsoid
                : public base_t_fi<base_mod_ster_ellipsoid<T, Parameters>, T, Parameters>
            {
                par_mod_ster<T> m_proj_parm;

                inline base_mod_ster_ellipsoid(const Parameters& par)
                    : base_t_fi<base_mod_ster_ellipsoid<T, Parameters>, T, Parameters>(*this, par)
                {}

                // FORWARD(e_forward)  ellipsoid
                // Project coordinates from geographic (lon, lat) to cartesian (x, y)
                inline void fwd(T& lp_lon, T& lp_lat, T& xy_x, T& xy_y) const
                {
                    static const T half_pi = detail::half_pi<T>();

                    T sinlon, coslon, esphi, chi, schi, cchi, s;
                    pj_complex<T> p;

                    sinlon = sin(lp_lon);
                    coslon = cos(lp_lon);
                    esphi = this->m_par.e * sin(lp_lat);
                    chi = 2. * atan(tan((half_pi + lp_lat) * .5) *
                        math::pow((T(1) - esphi) / (T(1) + esphi), this->m_par.e * T(0.5))) - half_pi;
                    schi = sin(chi);
                    cchi = cos(chi);
                    s = 2. / (1. + this->m_proj_parm.schio * schi + this->m_proj_parm.cchio * cchi * coslon);
                    p.r = s * cchi * sinlon;
                    p.i = s * (this->m_proj_parm.cchio * schi - this->m_proj_parm.schio * cchi * coslon);
                    p = pj_zpoly1(p, this->m_proj_parm.zcoeff, this->m_proj_parm.n);
                    xy_x = p.r;
                    xy_y = p.i;
                }

                // INVERSE(e_inverse)  ellipsoid
                // Project coordinates from cartesian (x, y) to geographic (lon, lat)
                inline void inv(T& xy_x, T& xy_y, T& lp_lon, T& lp_lat) const
                {
                    static const T half_pi = detail::half_pi<T>();

                    int nn;
                    pj_complex<T> p, fxy, fpxy, dp;
                    T den, rh = 0, z, sinz = 0, cosz = 0, chi, phi = 0, dphi, esphi;

                    p.r = xy_x;
                    p.i = xy_y;
                    for (nn = 20; nn ;--nn) {
                        fxy = pj_zpolyd1(p, this->m_proj_parm.zcoeff, this->m_proj_parm.n, &fpxy);
                        fxy.r -= xy_x;
                        fxy.i -= xy_y;
                        den = fpxy.r * fpxy.r + fpxy.i * fpxy.i;
                        dp.r = -(fxy.r * fpxy.r + fxy.i * fpxy.i) / den;
                        dp.i = -(fxy.i * fpxy.r - fxy.r * fpxy.i) / den;
                        p.r += dp.r;
                        p.i += dp.i;
                        if ((fabs(dp.r) + fabs(dp.i)) <= epsilon)
                            break;
                    }
                    if (nn) {
                        rh = boost::math::hypot(p.r, p.i);
                        z = 2. * atan(.5 * rh);
                        sinz = sin(z);
                        cosz = cos(z);
                        lp_lon = this->m_par.lam0;
<<<<<<< HEAD
                        if (fabs(rh) <= EPSLN) {
=======
                        if (fabs(rh) <= epsilon) {
>>>>>>> f711e7b8
                            /* if we end up here input coordinates were (0,0).
                             * pj_inv() adds P->lam0 to lp.lam, this way we are
                             * sure to get the correct offset */
                            lp_lon = 0.0;
                            lp_lat = this->m_par.phi0;
                            return;
                        }
                        chi = aasin(cosz * this->m_proj_parm.schio + p.i * sinz * this->m_proj_parm.cchio / rh);
                        phi = chi;
                        for (nn = 20; nn ;--nn) {
                            esphi = this->m_par.e * sin(phi);
                            dphi = 2. * atan(tan((half_pi + chi) * .5) *
                                math::pow((T(1) + esphi) / (T(1) - esphi), this->m_par.e * T(0.5))) - half_pi - phi;
                            phi += dphi;
                            if (fabs(dphi) <= epsilon)
                                break;
                        }
                    }
                    if (nn) {
                        lp_lat = phi;
                        lp_lon = atan2(p.r * sinz, rh * this->m_proj_parm.cchio * cosz - p.i *
                            this->m_proj_parm.schio * sinz);
                    } else
                        lp_lon = lp_lat = HUGE_VAL;
                }

                static inline std::string get_name()
                {
                    return "mod_ster_ellipsoid";
                }

            };

            template <typename Parameters, typename T>
            inline void setup(Parameters& par, par_mod_ster<T>& proj_parm)  /* general initialization */
            {
<<<<<<< HEAD
                static T const HALFPI = detail::HALFPI<T>();
=======
                static T const half_pi = detail::half_pi<T>();
>>>>>>> f711e7b8

                T esphi, chio;

                if (par.es != 0.0) {
                    esphi = par.e * sin(par.phi0);
<<<<<<< HEAD
                    chio = 2. * atan(tan((HALFPI + par.phi0) * .5) *
                        pow((1. - esphi) / (1. + esphi), par.e * .5)) - HALFPI;
=======
                    chio = 2. * atan(tan((half_pi + par.phi0) * .5) *
                        math::pow((T(1) - esphi) / (T(1) + esphi), par.e * T(0.5))) - half_pi;
>>>>>>> f711e7b8
                } else
                    chio = par.phi0;
                proj_parm.schio = sin(chio);
                proj_parm.cchio = cos(chio);
            }


            /* Miller Oblated Stereographic */
            template <typename Parameters, typename T>
            inline void setup_mil_os(Parameters& par, par_mod_ster<T>& proj_parm)
            {
<<<<<<< HEAD
                static COMPLEX<T> AB[] = {
=======
                static const T d2r = geometry::math::d2r<T>();

                static pj_complex<T> AB[] = {
>>>>>>> f711e7b8
                    {0.924500, 0.},
                    {0.,       0.},
                    {0.019430, 0.}
                };

                proj_parm.n = 2;
                par.lam0 = d2r * 20.;
                par.phi0 = d2r * 18.;
                proj_parm.zcoeff = AB;
                par.es = 0.;

                setup(par, proj_parm);
            }

            /* Lee Oblated Stereographic */
            template <typename Parameters, typename T>
            inline void setup_lee_os(Parameters& par, par_mod_ster<T>& proj_parm)
            {
<<<<<<< HEAD
                static COMPLEX<T> AB[] = {
=======
                static const T d2r = geometry::math::d2r<T>();

                static pj_complex<T> AB[] = {
>>>>>>> f711e7b8
                    { 0.721316,   0.},
                    { 0.,         0.},
                    {-0.0088162, -0.00617325}
                };

                proj_parm.n = 2;
                par.lam0 = d2r * -165.;
                par.phi0 = d2r * -10.;
                proj_parm.zcoeff = AB;
                par.es = 0.;

                setup(par, proj_parm);
            }

            // Mod. Stererographics of 48 U.S.
            template <typename Parameters, typename T>
            inline void setup_gs48(Parameters& par, par_mod_ster<T>& proj_parm)
            {
<<<<<<< HEAD
                static COMPLEX<T> AB[] = { /* 48 United States */
=======
                static const T d2r = geometry::math::d2r<T>();

                static pj_complex<T> AB[] = { /* 48 United States */
>>>>>>> f711e7b8
                    { 0.98879,  0.},
                    { 0.,       0.},
                    {-0.050909, 0.},
                    { 0.,       0.},
                    { 0.075528, 0.}
                };

                proj_parm.n = 4;
                par.lam0 = d2r * -96.;
                par.phi0 = d2r * -39.;
                proj_parm.zcoeff = AB;
                par.es = 0.;
                par.a = 6370997.;

                setup(par, proj_parm);
            }

            // Mod. Stererographics of Alaska
            template <typename Parameters, typename T>
            inline void setup_alsk(Parameters& par, par_mod_ster<T>& proj_parm)
            {
<<<<<<< HEAD
                static COMPLEX<T> ABe[] = { /* Alaska ellipsoid */
=======
                static const T d2r = geometry::math::d2r<T>();

                static pj_complex<T> ABe[] = { /* Alaska ellipsoid */
>>>>>>> f711e7b8
                    { .9945303, 0.},
                    { .0052083, -.0027404},
                    { .0072721,  .0048181},
                    {-.0151089, -.1932526},
                    { .0642675, -.1381226},
                    { .3582802, -.2884586}
                };

<<<<<<< HEAD
                static COMPLEX<T> ABs[] = { /* Alaska sphere */
=======
                static pj_complex<T> ABs[] = { /* Alaska sphere */
>>>>>>> f711e7b8
                    { .9972523, 0.},
                    { .0052513, -.0041175},
                    { .0074606,  .0048125},
                    {-.0153783, -.1968253},
                    { .0636871, -.1408027},
                    { .3660976, -.2937382}
                };

                proj_parm.n = 5;
<<<<<<< HEAD
                par.lam0 = geometry::math::d2r<T>() * -152.;
                par.phi0 = geometry::math::d2r<T>() * 64.;
=======
                par.lam0 = d2r * -152.;
                par.phi0 = d2r * 64.;
>>>>>>> f711e7b8
                if (par.es != 0.0) { /* fixed ellipsoid/sphere */
                    proj_parm.zcoeff = ABe;
                    par.a = 6378206.4;
                    par.e = sqrt(par.es = 0.00676866);
                } else {
                    proj_parm.zcoeff = ABs;
                    par.a = 6370997.;
                }

                setup(par, proj_parm);
            }

            // Mod. Stererographics of 50 U.S.
            template <typename Parameters, typename T>
            inline void setup_gs50(Parameters& par, par_mod_ster<T>& proj_parm)
            {
<<<<<<< HEAD
                static COMPLEX<T> ABe[] = { /* GS50 ellipsoid */
=======
                static const T d2r = geometry::math::d2r<T>();

                static pj_complex<T> ABe[] = { /* GS50 ellipsoid */
>>>>>>> f711e7b8
                    { .9827497, 0.},
                    { .0210669,  .0053804},
                    {-.1031415, -.0571664},
                    {-.0323337, -.0322847},
                    { .0502303,  .1211983},
                    { .0251805,  .0895678},
                    {-.0012315, -.1416121},
                    { .0072202, -.1317091},
                    {-.0194029,  .0759677},
                    {-.0210072,  .0834037}
                };
<<<<<<< HEAD
                static COMPLEX<T> ABs[] = { /* GS50 sphere */
=======
                static pj_complex<T> ABs[] = { /* GS50 sphere */
>>>>>>> f711e7b8
                    { .9842990, 0.},
                    { .0211642,  .0037608},
                    {-.1036018, -.0575102},
                    {-.0329095, -.0320119},
                    { .0499471,  .1223335},
                    { .0260460,  .0899805},
                    { .0007388, -.1435792},
                    { .0075848, -.1334108},
                    {-.0216473,  .0776645},
                    {-.0225161,  .0853673}
                };

                proj_parm.n = 9;
<<<<<<< HEAD
                par.lam0 = geometry::math::d2r<T>() * -120.;
                par.phi0 = geometry::math::d2r<T>() * 45.;
=======
                par.lam0 = d2r * -120.;
                par.phi0 = d2r * 45.;
>>>>>>> f711e7b8
                if (par.es != 0.0) { /* fixed ellipsoid/sphere */
                    proj_parm.zcoeff = ABe;
                    par.a = 6378206.4;
                    par.e = sqrt(par.es = 0.00676866);
                } else {
                    proj_parm.zcoeff = ABs;
                    par.a = 6370997.;
                }

                setup(par, proj_parm);
            }

    }} // namespace detail::mod_ster
    #endif // doxygen

    /*!
        \brief Miller Oblated Stereographic projection
        \ingroup projections
        \tparam Geographic latlong point type
        \tparam Cartesian xy point type
        \tparam Parameters parameter type
        \par Projection characteristics
         - Azimuthal (mod)
        \par Example
        \image html ex_mil_os.gif
    */
    template <typename T, typename Parameters>
    struct mil_os_ellipsoid : public detail::mod_ster::base_mod_ster_ellipsoid<T, Parameters>
    {
        inline mil_os_ellipsoid(const Parameters& par) : detail::mod_ster::base_mod_ster_ellipsoid<T, Parameters>(par)
        {
            detail::mod_ster::setup_mil_os(this->m_par, this->m_proj_parm);
        }
    };

    /*!
        \brief Lee Oblated Stereographic projection
        \ingroup projections
        \tparam Geographic latlong point type
        \tparam Cartesian xy point type
        \tparam Parameters parameter type
        \par Projection characteristics
         - Azimuthal (mod)
        \par Example
        \image html ex_lee_os.gif
    */
    template <typename T, typename Parameters>
    struct lee_os_ellipsoid : public detail::mod_ster::base_mod_ster_ellipsoid<T, Parameters>
    {
        inline lee_os_ellipsoid(const Parameters& par) : detail::mod_ster::base_mod_ster_ellipsoid<T, Parameters>(par)
        {
            detail::mod_ster::setup_lee_os(this->m_par, this->m_proj_parm);
        }
    };

    /*!
        \brief Mod. Stererographics of 48 U.S. projection
        \ingroup projections
        \tparam Geographic latlong point type
        \tparam Cartesian xy point type
        \tparam Parameters parameter type
        \par Projection characteristics
         - Azimuthal (mod)
        \par Example
        \image html ex_gs48.gif
    */
    template <typename T, typename Parameters>
    struct gs48_ellipsoid : public detail::mod_ster::base_mod_ster_ellipsoid<T, Parameters>
    {
        inline gs48_ellipsoid(const Parameters& par) : detail::mod_ster::base_mod_ster_ellipsoid<T, Parameters>(par)
        {
            detail::mod_ster::setup_gs48(this->m_par, this->m_proj_parm);
        }
    };

    /*!
        \brief Mod. Stererographics of Alaska projection
        \ingroup projections
        \tparam Geographic latlong point type
        \tparam Cartesian xy point type
        \tparam Parameters parameter type
        \par Projection characteristics
         - Azimuthal (mod)
        \par Example
        \image html ex_alsk.gif
    */
    template <typename T, typename Parameters>
    struct alsk_ellipsoid : public detail::mod_ster::base_mod_ster_ellipsoid<T, Parameters>
    {
        inline alsk_ellipsoid(const Parameters& par) : detail::mod_ster::base_mod_ster_ellipsoid<T, Parameters>(par)
        {
            detail::mod_ster::setup_alsk(this->m_par, this->m_proj_parm);
        }
    };

    /*!
        \brief Mod. Stererographics of 50 U.S. projection
        \ingroup projections
        \tparam Geographic latlong point type
        \tparam Cartesian xy point type
        \tparam Parameters parameter type
        \par Projection characteristics
         - Azimuthal (mod)
        \par Example
        \image html ex_gs50.gif
    */
    template <typename T, typename Parameters>
    struct gs50_ellipsoid : public detail::mod_ster::base_mod_ster_ellipsoid<T, Parameters>
    {
        inline gs50_ellipsoid(const Parameters& par) : detail::mod_ster::base_mod_ster_ellipsoid<T, Parameters>(par)
        {
            detail::mod_ster::setup_gs50(this->m_par, this->m_proj_parm);
        }
    };

    #ifndef DOXYGEN_NO_DETAIL
    namespace detail
    {

        // Static projection
        BOOST_GEOMETRY_PROJECTIONS_DETAIL_STATIC_PROJECTION(srs::par4::mil_os, mil_os_ellipsoid, mil_os_ellipsoid)
        BOOST_GEOMETRY_PROJECTIONS_DETAIL_STATIC_PROJECTION(srs::par4::lee_os, lee_os_ellipsoid, lee_os_ellipsoid)
        BOOST_GEOMETRY_PROJECTIONS_DETAIL_STATIC_PROJECTION(srs::par4::gs48, gs48_ellipsoid, gs48_ellipsoid)
        BOOST_GEOMETRY_PROJECTIONS_DETAIL_STATIC_PROJECTION(srs::par4::alsk, alsk_ellipsoid, alsk_ellipsoid)
        BOOST_GEOMETRY_PROJECTIONS_DETAIL_STATIC_PROJECTION(srs::par4::gs50, gs50_ellipsoid, gs50_ellipsoid)

        // Factory entry(s)
        template <typename T, typename Parameters>
        class mil_os_entry : public detail::factory_entry<T, Parameters>
        {
            public :
                virtual base_v<T, Parameters>* create_new(const Parameters& par) const
                {
                    return new base_v_fi<mil_os_ellipsoid<T, Parameters>, T, Parameters>(par);
                }
        };

        template <typename T, typename Parameters>
        class lee_os_entry : public detail::factory_entry<T, Parameters>
        {
            public :
                virtual base_v<T, Parameters>* create_new(const Parameters& par) const
                {
                    return new base_v_fi<lee_os_ellipsoid<T, Parameters>, T, Parameters>(par);
                }
        };

        template <typename T, typename Parameters>
        class gs48_entry : public detail::factory_entry<T, Parameters>
        {
            public :
                virtual base_v<T, Parameters>* create_new(const Parameters& par) const
                {
                    return new base_v_fi<gs48_ellipsoid<T, Parameters>, T, Parameters>(par);
                }
        };

        template <typename T, typename Parameters>
        class alsk_entry : public detail::factory_entry<T, Parameters>
        {
            public :
                virtual base_v<T, Parameters>* create_new(const Parameters& par) const
                {
                    return new base_v_fi<alsk_ellipsoid<T, Parameters>, T, Parameters>(par);
                }
        };

        template <typename T, typename Parameters>
        class gs50_entry : public detail::factory_entry<T, Parameters>
        {
            public :
                virtual base_v<T, Parameters>* create_new(const Parameters& par) const
                {
                    return new base_v_fi<gs50_ellipsoid<T, Parameters>, T, Parameters>(par);
                }
        };

        template <typename T, typename Parameters>
        inline void mod_ster_init(detail::base_factory<T, Parameters>& factory)
        {
            factory.add_to_factory("mil_os", new mil_os_entry<T, Parameters>);
            factory.add_to_factory("lee_os", new lee_os_entry<T, Parameters>);
            factory.add_to_factory("gs48", new gs48_entry<T, Parameters>);
            factory.add_to_factory("alsk", new alsk_entry<T, Parameters>);
            factory.add_to_factory("gs50", new gs50_entry<T, Parameters>);
        }

    } // namespace detail
    #endif // doxygen

} // namespace projections

}} // namespace boost::geometry

#endif // BOOST_GEOMETRY_PROJECTIONS_MOD_STER_HPP
<|MERGE_RESOLUTION|>--- conflicted
+++ resolved
@@ -69,11 +69,7 @@
     namespace detail { namespace mod_ster
     {
 
-<<<<<<< HEAD
-            static const double EPSLN = 1e-12;
-=======
             static const double epsilon = 1e-12;
->>>>>>> f711e7b8
 
             template <typename T>
             struct par_mod_ster
@@ -150,11 +146,7 @@
                         sinz = sin(z);
                         cosz = cos(z);
                         lp_lon = this->m_par.lam0;
-<<<<<<< HEAD
-                        if (fabs(rh) <= EPSLN) {
-=======
                         if (fabs(rh) <= epsilon) {
->>>>>>> f711e7b8
                             /* if we end up here input coordinates were (0,0).
                              * pj_inv() adds P->lam0 to lp.lam, this way we are
                              * sure to get the correct offset */
@@ -191,23 +183,14 @@
             template <typename Parameters, typename T>
             inline void setup(Parameters& par, par_mod_ster<T>& proj_parm)  /* general initialization */
             {
-<<<<<<< HEAD
-                static T const HALFPI = detail::HALFPI<T>();
-=======
                 static T const half_pi = detail::half_pi<T>();
->>>>>>> f711e7b8
 
                 T esphi, chio;
 
                 if (par.es != 0.0) {
                     esphi = par.e * sin(par.phi0);
-<<<<<<< HEAD
-                    chio = 2. * atan(tan((HALFPI + par.phi0) * .5) *
-                        pow((1. - esphi) / (1. + esphi), par.e * .5)) - HALFPI;
-=======
                     chio = 2. * atan(tan((half_pi + par.phi0) * .5) *
                         math::pow((T(1) - esphi) / (T(1) + esphi), par.e * T(0.5))) - half_pi;
->>>>>>> f711e7b8
                 } else
                     chio = par.phi0;
                 proj_parm.schio = sin(chio);
@@ -219,13 +202,9 @@
             template <typename Parameters, typename T>
             inline void setup_mil_os(Parameters& par, par_mod_ster<T>& proj_parm)
             {
-<<<<<<< HEAD
-                static COMPLEX<T> AB[] = {
-=======
                 static const T d2r = geometry::math::d2r<T>();
 
                 static pj_complex<T> AB[] = {
->>>>>>> f711e7b8
                     {0.924500, 0.},
                     {0.,       0.},
                     {0.019430, 0.}
@@ -244,13 +223,9 @@
             template <typename Parameters, typename T>
             inline void setup_lee_os(Parameters& par, par_mod_ster<T>& proj_parm)
             {
-<<<<<<< HEAD
-                static COMPLEX<T> AB[] = {
-=======
                 static const T d2r = geometry::math::d2r<T>();
 
                 static pj_complex<T> AB[] = {
->>>>>>> f711e7b8
                     { 0.721316,   0.},
                     { 0.,         0.},
                     {-0.0088162, -0.00617325}
@@ -269,13 +244,9 @@
             template <typename Parameters, typename T>
             inline void setup_gs48(Parameters& par, par_mod_ster<T>& proj_parm)
             {
-<<<<<<< HEAD
-                static COMPLEX<T> AB[] = { /* 48 United States */
-=======
                 static const T d2r = geometry::math::d2r<T>();
 
                 static pj_complex<T> AB[] = { /* 48 United States */
->>>>>>> f711e7b8
                     { 0.98879,  0.},
                     { 0.,       0.},
                     {-0.050909, 0.},
@@ -297,13 +268,9 @@
             template <typename Parameters, typename T>
             inline void setup_alsk(Parameters& par, par_mod_ster<T>& proj_parm)
             {
-<<<<<<< HEAD
-                static COMPLEX<T> ABe[] = { /* Alaska ellipsoid */
-=======
                 static const T d2r = geometry::math::d2r<T>();
 
                 static pj_complex<T> ABe[] = { /* Alaska ellipsoid */
->>>>>>> f711e7b8
                     { .9945303, 0.},
                     { .0052083, -.0027404},
                     { .0072721,  .0048181},
@@ -312,11 +279,7 @@
                     { .3582802, -.2884586}
                 };
 
-<<<<<<< HEAD
-                static COMPLEX<T> ABs[] = { /* Alaska sphere */
-=======
                 static pj_complex<T> ABs[] = { /* Alaska sphere */
->>>>>>> f711e7b8
                     { .9972523, 0.},
                     { .0052513, -.0041175},
                     { .0074606,  .0048125},
@@ -326,13 +289,8 @@
                 };
 
                 proj_parm.n = 5;
-<<<<<<< HEAD
-                par.lam0 = geometry::math::d2r<T>() * -152.;
-                par.phi0 = geometry::math::d2r<T>() * 64.;
-=======
                 par.lam0 = d2r * -152.;
                 par.phi0 = d2r * 64.;
->>>>>>> f711e7b8
                 if (par.es != 0.0) { /* fixed ellipsoid/sphere */
                     proj_parm.zcoeff = ABe;
                     par.a = 6378206.4;
@@ -349,13 +307,9 @@
             template <typename Parameters, typename T>
             inline void setup_gs50(Parameters& par, par_mod_ster<T>& proj_parm)
             {
-<<<<<<< HEAD
-                static COMPLEX<T> ABe[] = { /* GS50 ellipsoid */
-=======
                 static const T d2r = geometry::math::d2r<T>();
 
                 static pj_complex<T> ABe[] = { /* GS50 ellipsoid */
->>>>>>> f711e7b8
                     { .9827497, 0.},
                     { .0210669,  .0053804},
                     {-.1031415, -.0571664},
@@ -367,11 +321,7 @@
                     {-.0194029,  .0759677},
                     {-.0210072,  .0834037}
                 };
-<<<<<<< HEAD
-                static COMPLEX<T> ABs[] = { /* GS50 sphere */
-=======
                 static pj_complex<T> ABs[] = { /* GS50 sphere */
->>>>>>> f711e7b8
                     { .9842990, 0.},
                     { .0211642,  .0037608},
                     {-.1036018, -.0575102},
@@ -385,13 +335,8 @@
                 };
 
                 proj_parm.n = 9;
-<<<<<<< HEAD
-                par.lam0 = geometry::math::d2r<T>() * -120.;
-                par.phi0 = geometry::math::d2r<T>() * 45.;
-=======
                 par.lam0 = d2r * -120.;
                 par.phi0 = d2r * 45.;
->>>>>>> f711e7b8
                 if (par.es != 0.0) { /* fixed ellipsoid/sphere */
                     proj_parm.zcoeff = ABe;
                     par.a = 6378206.4;
