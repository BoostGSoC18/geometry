--- conflicted
+++ resolved
@@ -70,21 +70,12 @@
     namespace detail { namespace airy
     {
 
-<<<<<<< HEAD
-            static const double EPS = 1.e-10;
-            enum Mode {
-                N_POLE = 0,
-                S_POLE = 1,
-                EQUIT  = 2,
-                OBLIQ  = 3
-=======
             static const double epsilon = 1.e-10;
             enum mode_type {
                 n_pole = 0,
                 s_pole = 1,
                 equit  = 2,
                 obliq  = 3
->>>>>>> f711e7b8
             };
 
             template <typename T>
@@ -94,11 +85,7 @@
                 T    sinph0;
                 T    cosph0;
                 T    Cb;
-<<<<<<< HEAD
-                enum Mode mode;
-=======
                 mode_type mode;
->>>>>>> f711e7b8
                 int  no_cut;    /* do not cut at hemisphere limit */
             };
 
@@ -131,17 +118,10 @@
                         cosz = cosphi * coslam;
                         if (this->m_proj_parm.mode == obliq)
                             cosz = this->m_proj_parm.sinph0 * sinphi + this->m_proj_parm.cosph0 * cosz;
-<<<<<<< HEAD
-                        if (!this->m_proj_parm.no_cut && cosz < -EPS) {
-                            BOOST_THROW_EXCEPTION( projection_exception(-20) );
-                        }
-                        if (fabs(s = 1. - cosz) > EPS) {
-=======
                         if (!this->m_proj_parm.no_cut && cosz < -epsilon) {
                             BOOST_THROW_EXCEPTION( projection_exception(error_tolerance_condition) );
                         }
                         if (fabs(s = 1. - cosz) > epsilon) {
->>>>>>> f711e7b8
                             t = 0.5 * (1. + cosz);
                             Krho = -log(t)/s - this->m_proj_parm.Cb / t;
                         } else
@@ -194,11 +174,7 @@
                     proj_parm.Cb *= proj_parm.Cb * log(cos(beta));
                 }
 
-<<<<<<< HEAD
-                if (fabs(fabs(par.phi0) - HALFPI) < EPS)
-=======
                 if (fabs(fabs(par.phi0) - half_pi) < epsilon)
->>>>>>> f711e7b8
                     if (par.phi0 < 0.) {
                         proj_parm.p_halfpi = -half_pi;
                         proj_parm.mode = s_pole;
