--- conflicted
+++ resolved
@@ -78,13 +78,8 @@
                     T b, bt;
 
                     b = cos(lp_lat) * sin(lp_lon);
-<<<<<<< HEAD
-                    if ((bt = 1. - b * b) < EPS10) {
-                        BOOST_THROW_EXCEPTION( projection_exception(-20) );
-=======
                     if ((bt = 1. - b * b) < epsilon10) {
                         BOOST_THROW_EXCEPTION( projection_exception(error_tolerance_condition) );
->>>>>>> f711e7b8
                     }
                     xy_x = b / sqrt(bt);
                     xy_y = atan2(tan(lp_lat) , cos(lp_lon));
