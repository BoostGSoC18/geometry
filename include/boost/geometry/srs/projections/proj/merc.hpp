// Boost.Geometry - gis-projections (based on PROJ4)

// Copyright (c) 2008-2015 Barend Gehrels, Amsterdam, the Netherlands.

// This file was modified by Oracle on 2017, 2018.
// Modifications copyright (c) 2017-2018, Oracle and/or its affiliates.
// Contributed and/or modified by Adam Wulkiewicz, on behalf of Oracle.

// Use, modification and distribution is subject to the Boost Software License,
// Version 1.0. (See accompanying file LICENSE_1_0.txt or copy at
// http://www.boost.org/LICENSE_1_0.txt)

// This file is converted from PROJ4, http://trac.osgeo.org/proj
// PROJ4 is originally written by Gerald Evenden (then of the USGS)
// PROJ4 is maintained by Frank Warmerdam
// PROJ4 is converted to Boost.Geometry by Barend Gehrels

// Last updated version of proj: 5.0.0

// Original copyright notice:

// Permission is hereby granted, free of charge, to any person obtaining a
// copy of this software and associated documentation files (the "Software"),
// to deal in the Software without restriction, including without limitation
// the rights to use, copy, modify, merge, publish, distribute, sublicense,
// and/or sell copies of the Software, and to permit persons to whom the
// Software is furnished to do so, subject to the following conditions:

// The above copyright notice and this permission notice shall be included
// in all copies or substantial portions of the Software.

// THE SOFTWARE IS PROVIDED "AS IS", WITHOUT WARRANTY OF ANY KIND, EXPRESS
// OR IMPLIED, INCLUDING BUT NOT LIMITED TO THE WARRANTIES OF MERCHANTABILITY,
// FITNESS FOR A PARTICULAR PURPOSE AND NONINFRINGEMENT. IN NO EVENT SHALL
// THE AUTHORS OR COPYRIGHT HOLDERS BE LIABLE FOR ANY CLAIM, DAMAGES OR OTHER
// LIABILITY, WHETHER IN AN ACTION OF CONTRACT, TORT OR OTHERWISE, ARISING
// FROM, OUT OF OR IN CONNECTION WITH THE SOFTWARE OR THE USE OR OTHER
// DEALINGS IN THE SOFTWARE.

#ifndef BOOST_GEOMETRY_PROJECTIONS_MERC_HPP
#define BOOST_GEOMETRY_PROJECTIONS_MERC_HPP

#include <boost/geometry/util/math.hpp>

#include <boost/geometry/srs/projections/impl/base_static.hpp>
#include <boost/geometry/srs/projections/impl/base_dynamic.hpp>
#include <boost/geometry/srs/projections/impl/projects.hpp>
#include <boost/geometry/srs/projections/impl/factory_entry.hpp>
#include <boost/geometry/srs/projections/impl/pj_msfn.hpp>
#include <boost/geometry/srs/projections/impl/pj_phi2.hpp>
#include <boost/geometry/srs/projections/impl/pj_tsfn.hpp>

namespace boost { namespace geometry
{

namespace srs { namespace par4
{
    struct merc {}; // Mercator

}} //namespace srs::par4

namespace projections
{
    #ifndef DOXYGEN_NO_DETAIL
    namespace detail { namespace merc
    {

            static const double epsilon10 = 1.e-10;

            // template class, using CRTP to implement forward/inverse
            template <typename T, typename Parameters>
            struct base_merc_ellipsoid
                : public base_t_fi<base_merc_ellipsoid<T, Parameters>, T, Parameters>
            {
                inline base_merc_ellipsoid(const Parameters& par)
                    : base_t_fi<base_merc_ellipsoid<T, Parameters>, T, Parameters>(*this, par)
                {}

                // FORWARD(e_forward)  ellipsoid
                // Project coordinates from geographic (lon, lat) to cartesian (x, y)
                inline void fwd(T& lp_lon, T& lp_lat, T& xy_x, T& xy_y) const
                {
                    static const T half_pi = detail::half_pi<T>();

<<<<<<< HEAD
                    if (fabs(fabs(lp_lat) - HALFPI) <= EPS10) {
                        BOOST_THROW_EXCEPTION( projection_exception(-20) );
=======
                    if (fabs(fabs(lp_lat) - half_pi) <= epsilon10) {
                        BOOST_THROW_EXCEPTION( projection_exception(error_tolerance_condition) );
>>>>>>> f711e7b8
                    }
                    xy_x = this->m_par.k0 * lp_lon;
                    xy_y = - this->m_par.k0 * log(pj_tsfn(lp_lat, sin(lp_lat), this->m_par.e));
                }

                // INVERSE(e_inverse)  ellipsoid
                // Project coordinates from cartesian (x, y) to geographic (lon, lat)
                inline void inv(T& xy_x, T& xy_y, T& lp_lon, T& lp_lat) const
                {
                    if ((lp_lat = pj_phi2(exp(- xy_y / this->m_par.k0), this->m_par.e)) == HUGE_VAL) {
<<<<<<< HEAD
                        BOOST_THROW_EXCEPTION( projection_exception(-20) );
=======
                        BOOST_THROW_EXCEPTION( projection_exception(error_tolerance_condition) );
>>>>>>> f711e7b8
                    }
                    lp_lon = xy_x / this->m_par.k0;
                }

                static inline std::string get_name()
                {
                    return "merc_ellipsoid";
                }

            };

            // template class, using CRTP to implement forward/inverse
            template <typename T, typename Parameters>
            struct base_merc_spheroid
                : public base_t_fi<base_merc_spheroid<T, Parameters>, T, Parameters>
            {
                inline base_merc_spheroid(const Parameters& par)
                    : base_t_fi<base_merc_spheroid<T, Parameters>, T, Parameters>(*this, par)
                {}

                // FORWARD(s_forward)  spheroid
                // Project coordinates from geographic (lon, lat) to cartesian (x, y)
                inline void fwd(T& lp_lon, T& lp_lat, T& xy_x, T& xy_y) const
                {
                    static const T half_pi = detail::half_pi<T>();
                    static const T fourth_pi = detail::fourth_pi<T>();

<<<<<<< HEAD
                    if (fabs(fabs(lp_lat) - HALFPI) <= EPS10) {
                        BOOST_THROW_EXCEPTION( projection_exception(-20) );
=======
                    if (fabs(fabs(lp_lat) - half_pi) <= epsilon10) {
                        BOOST_THROW_EXCEPTION( projection_exception(error_tolerance_condition) );
>>>>>>> f711e7b8
                    }
                    xy_x = this->m_par.k0 * lp_lon;
                    xy_y = this->m_par.k0 * log(tan(fourth_pi + .5 * lp_lat));
                }

                // INVERSE(s_inverse)  spheroid
                // Project coordinates from cartesian (x, y) to geographic (lon, lat)
                inline void inv(T& xy_x, T& xy_y, T& lp_lon, T& lp_lat) const
                {
                    static const T half_pi = detail::half_pi<T>();

                    lp_lat = half_pi - 2. * atan(exp(-xy_y / this->m_par.k0));
                    lp_lon = xy_x / this->m_par.k0;
                }

                static inline std::string get_name()
                {
                    return "merc_spheroid";
                }

            };

            // Mercator
            template <typename Parameters>
            inline void setup_merc(Parameters& par)
            {
                typedef typename Parameters::type calc_t;
                static const calc_t half_pi = detail::half_pi<calc_t>();

                calc_t phits=0.0;
                int is_phits;

                if( (is_phits = pj_param_r(par.params, "lat_ts", phits)) ) {
                    phits = fabs(phits);
                    if (phits >= half_pi)
                        BOOST_THROW_EXCEPTION( projection_exception(error_lat_ts_larger_than_90) );
                }
                if (par.es != 0.0) { /* ellipsoid */
                    if (is_phits)
                        par.k0 = pj_msfn(sin(phits), cos(phits), par.es);
                } else { /* sphere */
                    if (is_phits)
                        par.k0 = cos(phits);
                }
            }

    }} // namespace detail::merc
    #endif // doxygen

    /*!
        \brief Mercator projection
        \ingroup projections
        \tparam Geographic latlong point type
        \tparam Cartesian xy point type
        \tparam Parameters parameter type
        \par Projection characteristics
         - Cylindrical
         - Spheroid
         - Ellipsoid
        \par Projection parameters
         - lat_ts: Latitude of true scale (degrees)
        \par Example
        \image html ex_merc.gif
    */
    template <typename T, typename Parameters>
    struct merc_ellipsoid : public detail::merc::base_merc_ellipsoid<T, Parameters>
    {
        inline merc_ellipsoid(const Parameters& par) : detail::merc::base_merc_ellipsoid<T, Parameters>(par)
        {
            detail::merc::setup_merc(this->m_par);
        }
    };

    /*!
        \brief Mercator projection
        \ingroup projections
        \tparam Geographic latlong point type
        \tparam Cartesian xy point type
        \tparam Parameters parameter type
        \par Projection characteristics
         - Cylindrical
         - Spheroid
         - Ellipsoid
        \par Projection parameters
         - lat_ts: Latitude of true scale (degrees)
        \par Example
        \image html ex_merc.gif
    */
    template <typename T, typename Parameters>
    struct merc_spheroid : public detail::merc::base_merc_spheroid<T, Parameters>
    {
        inline merc_spheroid(const Parameters& par) : detail::merc::base_merc_spheroid<T, Parameters>(par)
        {
            detail::merc::setup_merc(this->m_par);
        }
    };

    #ifndef DOXYGEN_NO_DETAIL
    namespace detail
    {

        // Static projection
        BOOST_GEOMETRY_PROJECTIONS_DETAIL_STATIC_PROJECTION(srs::par4::merc, merc_spheroid, merc_ellipsoid)

        // Factory entry(s)
        template <typename T, typename Parameters>
        class merc_entry : public detail::factory_entry<T, Parameters>
        {
            public :
                virtual base_v<T, Parameters>* create_new(const Parameters& par) const
                {
                    if (par.es)
                        return new base_v_fi<merc_ellipsoid<T, Parameters>, T, Parameters>(par);
                    else
                        return new base_v_fi<merc_spheroid<T, Parameters>, T, Parameters>(par);
                }
        };

        template <typename T, typename Parameters>
        inline void merc_init(detail::base_factory<T, Parameters>& factory)
        {
            factory.add_to_factory("merc", new merc_entry<T, Parameters>);
        }

    } // namespace detail
    #endif // doxygen

} // namespace projections

}} // namespace boost::geometry

#endif // BOOST_GEOMETRY_PROJECTIONS_MERC_HPP
<|MERGE_RESOLUTION|>--- conflicted
+++ resolved
@@ -82,13 +82,8 @@
                 {
                     static const T half_pi = detail::half_pi<T>();
 
-<<<<<<< HEAD
-                    if (fabs(fabs(lp_lat) - HALFPI) <= EPS10) {
-                        BOOST_THROW_EXCEPTION( projection_exception(-20) );
-=======
                     if (fabs(fabs(lp_lat) - half_pi) <= epsilon10) {
                         BOOST_THROW_EXCEPTION( projection_exception(error_tolerance_condition) );
->>>>>>> f711e7b8
                     }
                     xy_x = this->m_par.k0 * lp_lon;
                     xy_y = - this->m_par.k0 * log(pj_tsfn(lp_lat, sin(lp_lat), this->m_par.e));
@@ -99,11 +94,7 @@
                 inline void inv(T& xy_x, T& xy_y, T& lp_lon, T& lp_lat) const
                 {
                     if ((lp_lat = pj_phi2(exp(- xy_y / this->m_par.k0), this->m_par.e)) == HUGE_VAL) {
-<<<<<<< HEAD
-                        BOOST_THROW_EXCEPTION( projection_exception(-20) );
-=======
                         BOOST_THROW_EXCEPTION( projection_exception(error_tolerance_condition) );
->>>>>>> f711e7b8
                     }
                     lp_lon = xy_x / this->m_par.k0;
                 }
@@ -131,13 +122,8 @@
                     static const T half_pi = detail::half_pi<T>();
                     static const T fourth_pi = detail::fourth_pi<T>();
 
-<<<<<<< HEAD
-                    if (fabs(fabs(lp_lat) - HALFPI) <= EPS10) {
-                        BOOST_THROW_EXCEPTION( projection_exception(-20) );
-=======
                     if (fabs(fabs(lp_lat) - half_pi) <= epsilon10) {
                         BOOST_THROW_EXCEPTION( projection_exception(error_tolerance_condition) );
->>>>>>> f711e7b8
                     }
                     xy_x = this->m_par.k0 * lp_lon;
                     xy_y = this->m_par.k0 * log(tan(fourth_pi + .5 * lp_lat));
