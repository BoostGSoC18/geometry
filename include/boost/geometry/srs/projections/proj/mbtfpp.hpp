--- conflicted
+++ resolved
@@ -99,34 +99,20 @@
 
                     lp_lat = xy_y / FYC;
                     if (fabs(lp_lat) >= 1.) {
-<<<<<<< HEAD
-                        if (fabs(lp_lat) > ONEEPS) {
-                            BOOST_THROW_EXCEPTION( projection_exception(-20) );
-                        } else {
-                            lp_lat = (lp_lat < 0.) ? -HALFPI : HALFPI;
-=======
                         if (fabs(lp_lat) > one_plus_eps) {
                             BOOST_THROW_EXCEPTION( projection_exception(error_tolerance_condition) );
                         } else {
                             lp_lat = (lp_lat < 0.) ? -half_pi : half_pi;
->>>>>>> f711e7b8
                         }
                     } else
                         lp_lat = asin(lp_lat);
 
                     lp_lon = xy_x / ( FXC * (2. * cos(C23 * (lp_lat *= 3.)) - 1.) );
                     if (fabs(lp_lat = sin(lp_lat) / CS_) >= 1.) {
-<<<<<<< HEAD
-                        if (fabs(lp_lat) > ONEEPS) {
-                            BOOST_THROW_EXCEPTION( projection_exception(-20) );
-                        } else {
-                            lp_lat = (lp_lat < 0.) ? -HALFPI : HALFPI;
-=======
                         if (fabs(lp_lat) > one_plus_eps) {
                             BOOST_THROW_EXCEPTION( projection_exception(error_tolerance_condition) );
                         } else {
                             lp_lat = (lp_lat < 0.) ? -half_pi : half_pi;
->>>>>>> f711e7b8
                         }
                     } else
                         lp_lat = asin(lp_lat);
