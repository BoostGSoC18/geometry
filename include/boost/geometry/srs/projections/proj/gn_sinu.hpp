--- conflicted
+++ resolved
@@ -155,11 +155,7 @@
                                 break;
                         }
                         if (!i) {
-<<<<<<< HEAD
-                            BOOST_THROW_EXCEPTION( projection_exception(-20) );
-=======
                             BOOST_THROW_EXCEPTION( projection_exception(error_tolerance_condition) );
->>>>>>> f711e7b8
                         }
                     }
                     xy_x = this->m_proj_parm.C_x * lp_lon * (this->m_proj_parm.m + cos(lp_lat));
@@ -196,22 +192,12 @@
             template <typename Parameters, typename T>
             inline void setup_gn_sinu(Parameters& par, par_gn_sinu<T>& proj_parm)
             {
-<<<<<<< HEAD
-                if (pj_param(par.params, "tn").i && pj_param(par.params, "tm").i) {
-                    proj_parm.n = pj_param(par.params, "dn").f;
-                    proj_parm.m = pj_param(par.params, "dm").f;
-                    if (proj_parm.n <= 0 || proj_parm.m < 0)
-                        BOOST_THROW_EXCEPTION( projection_exception(-39) );
-                } else
-                    BOOST_THROW_EXCEPTION( projection_exception(-39) );
-=======
                 if (pj_param_f(par.params, "n", proj_parm.n)
                  && pj_param_f(par.params, "m", proj_parm.m)) {
                     if (proj_parm.n <= 0 || proj_parm.m < 0)
                         BOOST_THROW_EXCEPTION( projection_exception(error_invalid_m_or_n) );
                 } else
                     BOOST_THROW_EXCEPTION( projection_exception(error_invalid_m_or_n) );
->>>>>>> f711e7b8
 
                 setup(par, proj_parm);
             }
