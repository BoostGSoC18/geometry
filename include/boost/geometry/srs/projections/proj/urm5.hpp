--- conflicted
+++ resolved
@@ -104,21 +104,12 @@
 
                 if (pj_param_f(par.params, "n", proj_parm.n)) {
                     if (proj_parm.n <= 0. || proj_parm.n > 1.)
-<<<<<<< HEAD
-                        BOOST_THROW_EXCEPTION( projection_exception(-40) );
-                } else {
-                    BOOST_THROW_EXCEPTION( projection_exception(-40) );
-                }
-                proj_parm.q3 = pj_param(par.params, "dq").f / 3.;
-                alpha = pj_param(par.params, "ralpha").f;
-=======
                         BOOST_THROW_EXCEPTION( projection_exception(error_n_out_of_range) );
                 } else {
                     BOOST_THROW_EXCEPTION( projection_exception(error_n_out_of_range) );
                 }
                 proj_parm.q3 = pj_get_param_f(par.params, "q") / 3.;
                 alpha = pj_get_param_r(par.params, "alpha");
->>>>>>> f711e7b8
                 t = proj_parm.n * sin(alpha);
                 proj_parm.m = cos(alpha) / sqrt(1. - t * t);
                 proj_parm.rmn = 1. / (proj_parm.m * proj_parm.n);
