--- conflicted
+++ resolved
@@ -233,22 +233,14 @@
             {
                 static const T half_pi = detail::half_pi<T>();
 
-<<<<<<< HEAD
-                CalculationType phip, alpha;
-=======
                 T phip, alpha;
->>>>>>> 8feb7ca7
 
                 par.es = 0.; /* force to spherical */
 
                 // proj_parm.link should be created at this point
 
                 if (pj_param_r(par.params, "o_alpha", alpha)) {
-<<<<<<< HEAD
-                    CalculationType lamc, phic;
-=======
                     T lamc, phic;
->>>>>>> 8feb7ca7
 
                     lamc    = pj_get_param_r(par.params, "o_lon_c");
                     phic    = pj_get_param_r(par.params, "o_lat_c");
@@ -269,15 +261,9 @@
                     phi1 = pj_get_param_r(par.params, "o_lat_1");
                     lam2 = pj_get_param_r(par.params, "o_lon_2");
                     phi2 = pj_get_param_r(par.params, "o_lat_2");
-<<<<<<< HEAD
-                    if (fabs(phi1 - phi2) <= TOL || (con = fabs(phi1)) <= TOL ||
-                        fabs(con - HALFPI) <= TOL || fabs(fabs(phi2) - HALFPI) <= TOL)
-                        BOOST_THROW_EXCEPTION( projection_exception(-32) );
-=======
                     if (fabs(phi1 - phi2) <= tolerance || (con = fabs(phi1)) <= tolerance ||
                         fabs(con - half_pi) <= tolerance || fabs(fabs(phi2) - half_pi) <= tolerance)
                         BOOST_THROW_EXCEPTION( projection_exception(error_lat_1_or_2_zero_or_90) );
->>>>>>> 8feb7ca7
 
                     proj_parm.lamp = atan2(cos(phi1) * sin(phi2) * cos(lam1) -
                         sin(phi1) * cos(phi2) * cos(lam2),
