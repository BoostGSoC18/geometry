// Boost.Geometry - gis-projections (based on PROJ4)

// Copyright (c) 2008-2015 Barend Gehrels, Amsterdam, the Netherlands.

// This file was modified by Oracle on 2017, 2018.
// Modifications copyright (c) 2017-2018, Oracle and/or its affiliates.
// Contributed and/or modified by Adam Wulkiewicz, on behalf of Oracle.

// Use, modification and distribution is subject to the Boost Software License,
// Version 1.0. (See accompanying file LICENSE_1_0.txt or copy at
// http://www.boost.org/LICENSE_1_0.txt)

// This file is converted from PROJ4, http://trac.osgeo.org/proj
// PROJ4 is originally written by Gerald Evenden (then of the USGS)
// PROJ4 is maintained by Frank Warmerdam
// PROJ4 is converted to Boost.Geometry by Barend Gehrels

// Last updated version of proj: 5.0.0

// Original copyright notice:

// Permission is hereby granted, free of charge, to any person obtaining a
// copy of this software and associated documentation files (the "Software"),
// to deal in the Software without restriction, including without limitation
// the rights to use, copy, modify, merge, publish, distribute, sublicense,
// and/or sell copies of the Software, and to permit persons to whom the
// Software is furnished to do so, subject to the following conditions:

// The above copyright notice and this permission notice shall be included
// in all copies or substantial portions of the Software.

// THE SOFTWARE IS PROVIDED "AS IS", WITHOUT WARRANTY OF ANY KIND, EXPRESS
// OR IMPLIED, INCLUDING BUT NOT LIMITED TO THE WARRANTIES OF MERCHANTABILITY,
// FITNESS FOR A PARTICULAR PURPOSE AND NONINFRINGEMENT. IN NO EVENT SHALL
// THE AUTHORS OR COPYRIGHT HOLDERS BE LIABLE FOR ANY CLAIM, DAMAGES OR OTHER
// LIABILITY, WHETHER IN AN ACTION OF CONTRACT, TORT OR OTHERWISE, ARISING
// FROM, OUT OF OR IN CONNECTION WITH THE SOFTWARE OR THE USE OR OTHER
// DEALINGS IN THE SOFTWARE.

#ifndef BOOST_GEOMETRY_PROJECTIONS_RPOLY_HPP
#define BOOST_GEOMETRY_PROJECTIONS_RPOLY_HPP

#include <boost/geometry/srs/projections/impl/base_static.hpp>
#include <boost/geometry/srs/projections/impl/base_dynamic.hpp>
#include <boost/geometry/srs/projections/impl/projects.hpp>
#include <boost/geometry/srs/projections/impl/factory_entry.hpp>

namespace boost { namespace geometry
{

namespace srs { namespace par4
{
    struct rpoly {}; // Rectangular Polyconic

}} //namespace srs::par4

namespace projections
{
    #ifndef DOXYGEN_NO_DETAIL
    namespace detail { namespace rpoly
    {

            static const double epsilon = 1e-9;

            template <typename T>
            struct par_rpoly
            {
                T   phi1;
                T   fxa;
                T   fxb;
                int mode;
            };

            // template class, using CRTP to implement forward/inverse
            template <typename T, typename Parameters>
            struct base_rpoly_spheroid
                : public base_t_f<base_rpoly_spheroid<T, Parameters>, T, Parameters>
            {
                par_rpoly<T> m_proj_parm;

                inline base_rpoly_spheroid(const Parameters& par)
                    : base_t_f<base_rpoly_spheroid<T, Parameters>, T, Parameters>(*this, par)
                {}

                // FORWARD(s_forward)  spheroid
                // Project coordinates from geographic (lon, lat) to cartesian (x, y)
                inline void fwd(T& lp_lon, T& lp_lat, T& xy_x, T& xy_y) const
                {
                    T fa;

                    if (this->m_proj_parm.mode)
                        fa = tan(lp_lon * this->m_proj_parm.fxb) * this->m_proj_parm.fxa;
                    else
                        fa = 0.5 * lp_lon;
                    if (fabs(lp_lat) < epsilon) {
                        xy_x = fa + fa;
                        xy_y = - this->m_par.phi0;
                    } else {
                        xy_y = 1. / tan(lp_lat);
                        xy_x = sin(fa = 2. * atan(fa * sin(lp_lat))) * xy_y;
                        xy_y = lp_lat - this->m_par.phi0 + (1. - cos(fa)) * xy_y;
                    }
                }

                static inline std::string get_name()
                {
                    return "rpoly_spheroid";
                }

            };

            // Rectangular Polyconic
            template <typename Parameters, typename T>
            inline void setup_rpoly(Parameters& par, par_rpoly<T>& proj_parm)
            {
<<<<<<< HEAD
                if ((proj_parm.mode = (proj_parm.phi1 = fabs(pj_get_param_r(par.params, "lat_ts"))) > EPS)) {
=======
                if ((proj_parm.mode = (proj_parm.phi1 = fabs(pj_get_param_r(par.params, "lat_ts"))) > epsilon)) {
>>>>>>> 8feb7ca7
                    proj_parm.fxb = 0.5 * sin(proj_parm.phi1);
                    proj_parm.fxa = 0.5 / proj_parm.fxb;
                }
                par.es = 0.;
            }

    }} // namespace detail::rpoly
    #endif // doxygen

    /*!
        \brief Rectangular Polyconic projection
        \ingroup projections
        \tparam Geographic latlong point type
        \tparam Cartesian xy point type
        \tparam Parameters parameter type
        \par Projection characteristics
         - Conic
         - Spheroid
         - no inverse
        \par Projection parameters
         - lat_ts: Latitude of true scale (degrees)
        \par Example
        \image html ex_rpoly.gif
    */
    template <typename T, typename Parameters>
    struct rpoly_spheroid : public detail::rpoly::base_rpoly_spheroid<T, Parameters>
    {
        inline rpoly_spheroid(const Parameters& par) : detail::rpoly::base_rpoly_spheroid<T, Parameters>(par)
        {
            detail::rpoly::setup_rpoly(this->m_par, this->m_proj_parm);
        }
    };

    #ifndef DOXYGEN_NO_DETAIL
    namespace detail
    {

        // Static projection
        BOOST_GEOMETRY_PROJECTIONS_DETAIL_STATIC_PROJECTION(srs::par4::rpoly, rpoly_spheroid, rpoly_spheroid)

        // Factory entry(s)
        template <typename T, typename Parameters>
        class rpoly_entry : public detail::factory_entry<T, Parameters>
        {
            public :
                virtual base_v<T, Parameters>* create_new(const Parameters& par) const
                {
                    return new base_v_f<rpoly_spheroid<T, Parameters>, T, Parameters>(par);
                }
        };

        template <typename T, typename Parameters>
        inline void rpoly_init(detail::base_factory<T, Parameters>& factory)
        {
            factory.add_to_factory("rpoly", new rpoly_entry<T, Parameters>);
        }

    } // namespace detail
    #endif // doxygen

} // namespace projections

}} // namespace boost::geometry

#endif // BOOST_GEOMETRY_PROJECTIONS_RPOLY_HPP
<|MERGE_RESOLUTION|>--- conflicted
+++ resolved
@@ -113,11 +113,7 @@
             template <typename Parameters, typename T>
             inline void setup_rpoly(Parameters& par, par_rpoly<T>& proj_parm)
             {
-<<<<<<< HEAD
-                if ((proj_parm.mode = (proj_parm.phi1 = fabs(pj_get_param_r(par.params, "lat_ts"))) > EPS)) {
-=======
                 if ((proj_parm.mode = (proj_parm.phi1 = fabs(pj_get_param_r(par.params, "lat_ts"))) > epsilon)) {
->>>>>>> 8feb7ca7
                     proj_parm.fxb = 0.5 * sin(proj_parm.phi1);
                     proj_parm.fxa = 0.5 / proj_parm.fxb;
                 }
