// Boost.Geometry - gis-projections (based on PROJ4)

// Copyright (c) 2008-2015 Barend Gehrels, Amsterdam, the Netherlands.

// This file was modified by Oracle on 2017, 2018.
// Modifications copyright (c) 2017-2018, Oracle and/or its affiliates.
// Contributed and/or modified by Adam Wulkiewicz, on behalf of Oracle.

// Use, modification and distribution is subject to the Boost Software License,
// Version 1.0. (See accompanying file LICENSE_1_0.txt or copy at
// http://www.boost.org/LICENSE_1_0.txt)

// This file is converted from PROJ4, http://trac.osgeo.org/proj
// PROJ4 is originally written by Gerald Evenden (then of the USGS)
// PROJ4 is maintained by Frank Warmerdam
// PROJ4 is converted to Boost.Geometry by Barend Gehrels

// Last updated version of proj: 5.0.0

// Original copyright notice:

// Copyright (c) 2004   Gerald I. Evenden
// Copyright (c) 2012   Martin Raspaud

// See also (section 4.4.3.2):
//   http://www.eumetsat.int/en/area4/msg/news/us_doc/cgms_03_26.pdf

// Permission is hereby granted, free of charge, to any person obtaining a
// copy of this software and associated documentation files (the "Software"),
// to deal in the Software without restriction, including without limitation
// the rights to use, copy, modify, merge, publish, distribute, sublicense,
// and/or sell copies of the Software, and to permit persons to whom the
// Software is furnished to do so, subject to the following conditions:

// The above copyright notice and this permission notice shall be included
// in all copies or substantial portions of the Software.

// THE SOFTWARE IS PROVIDED "AS IS", WITHOUT WARRANTY OF ANY KIND, EXPRESS
// OR IMPLIED, INCLUDING BUT NOT LIMITED TO THE WARRANTIES OF MERCHANTABILITY,
// FITNESS FOR A PARTICULAR PURPOSE AND NONINFRINGEMENT. IN NO EVENT SHALL
// THE AUTHORS OR COPYRIGHT HOLDERS BE LIABLE FOR ANY CLAIM, DAMAGES OR OTHER
// LIABILITY, WHETHER IN AN ACTION OF CONTRACT, TORT OR OTHERWISE, ARISING
// FROM, OUT OF OR IN CONNECTION WITH THE SOFTWARE OR THE USE OR OTHER
// DEALINGS IN THE SOFTWARE.

#ifndef BOOST_GEOMETRY_PROJECTIONS_GEOS_HPP
#define BOOST_GEOMETRY_PROJECTIONS_GEOS_HPP

#include <boost/math/special_functions/hypot.hpp>

#include <boost/geometry/srs/projections/impl/base_static.hpp>
#include <boost/geometry/srs/projections/impl/base_dynamic.hpp>
#include <boost/geometry/srs/projections/impl/projects.hpp>
#include <boost/geometry/srs/projections/impl/factory_entry.hpp>

namespace boost { namespace geometry
{

namespace srs { namespace par4
{
    struct geos {}; // Geostationary Satellite View

}} //namespace srs::par4

namespace projections
{
    #ifndef DOXYGEN_NO_DETAIL
    namespace detail { namespace geos
    {
            template <typename T>
            struct par_geos
            {
                T           h;
                T           radius_p;
                T           radius_p2;
                T           radius_p_inv2;
                T           radius_g;
                T           radius_g_1;
                T           C;
                int         flip_axis;
            };

            // template class, using CRTP to implement forward/inverse
            template <typename T, typename Parameters>
            struct base_geos_ellipsoid
                : public base_t_fi<base_geos_ellipsoid<T, Parameters>, T, Parameters>
            {
                par_geos<T> m_proj_parm;

                inline base_geos_ellipsoid(const Parameters& par)
                    : base_t_fi<base_geos_ellipsoid<T, Parameters>, T, Parameters>(*this, par)
                {}

                // FORWARD(e_forward)  ellipsoid
                // Project coordinates from geographic (lon, lat) to cartesian (x, y)
                inline void fwd(T& lp_lon, T& lp_lat, T& xy_x, T& xy_y) const
                {
                    T r, Vx, Vy, Vz, tmp;

                    /* Calculation of geocentric latitude. */
                    lp_lat = atan (this->m_proj_parm.radius_p2 * tan (lp_lat));
                
                    /* Calculation of the three components of the vector from satellite to
                    ** position on earth surface (lon,lat).*/
                    r = (this->m_proj_parm.radius_p) / boost::math::hypot(this->m_proj_parm.radius_p * cos (lp_lat), sin (lp_lat));
                    Vx = r * cos (lp_lon) * cos (lp_lat);
                    Vy = r * sin (lp_lon) * cos (lp_lat);
                    Vz = r * sin (lp_lat);

                    /* Check visibility. */
                    if (((this->m_proj_parm.radius_g - Vx) * Vx - Vy * Vy - Vz * Vz * this->m_proj_parm.radius_p_inv2) < 0.) {
<<<<<<< HEAD
                        BOOST_THROW_EXCEPTION( projection_exception(-20) );
=======
                        BOOST_THROW_EXCEPTION( projection_exception(error_tolerance_condition) );
>>>>>>> f711e7b8
                    }

                    /* Calculation based on view angles from satellite. */
                    tmp = this->m_proj_parm.radius_g - Vx;

                    if(this->m_proj_parm.flip_axis) {
                        xy_x = this->m_proj_parm.radius_g_1 * atan (Vy / boost::math::hypot (Vz, tmp));
                        xy_y = this->m_proj_parm.radius_g_1 * atan (Vz / tmp);
                    } else {
                        xy_x = this->m_proj_parm.radius_g_1 * atan (Vy / tmp);
                        xy_y = this->m_proj_parm.radius_g_1 * atan (Vz / boost::math::hypot (Vy, tmp));
                    }
                }

                // INVERSE(e_inverse)  ellipsoid
                // Project coordinates from cartesian (x, y) to geographic (lon, lat)
                inline void inv(T& xy_x, T& xy_y, T& lp_lon, T& lp_lat) const
                {
                    T Vx, Vy, Vz, a, b, det, k;

                    /* Setting three components of vector from satellite to position.*/
                    Vx = -1.0;
                        
                    if(this->m_proj_parm.flip_axis) {
                        Vz = tan (xy_y / this->m_proj_parm.radius_g_1);
                        Vy = tan (xy_x / this->m_proj_parm.radius_g_1) * boost::math::hypot(1.0, Vz);
                    } else {
                        Vy = tan (xy_x / this->m_proj_parm.radius_g_1);
                        Vz = tan (xy_y / this->m_proj_parm.radius_g_1) * boost::math::hypot(1.0, Vy);
                    }

                    /* Calculation of terms in cubic equation and determinant.*/
                    a = Vz / this->m_proj_parm.radius_p;
                    a   = Vy * Vy + a * a + Vx * Vx;
                    b   = 2 * this->m_proj_parm.radius_g * Vx;
                    if ((det = (b * b) - 4 * a * this->m_proj_parm.C) < 0.) {
<<<<<<< HEAD
                        BOOST_THROW_EXCEPTION( projection_exception(-20) );
=======
                        BOOST_THROW_EXCEPTION( projection_exception(error_tolerance_condition) );
>>>>>>> f711e7b8
                    }

                    /* Calculation of three components of vector from satellite to position.*/
                    k  = (-b - sqrt(det)) / (2. * a);
                    Vx = this->m_proj_parm.radius_g + k * Vx;
                    Vy *= k;
                    Vz *= k;

                    /* Calculation of longitude and latitude.*/
                    lp_lon = atan2 (Vy, Vx);
                    lp_lat = atan (Vz * cos (lp_lon) / Vx);
                    lp_lat = atan (this->m_proj_parm.radius_p_inv2 * tan (lp_lat));
                }

                static inline std::string get_name()
                {
                    return "geos_ellipsoid";
                }

            };

            // template class, using CRTP to implement forward/inverse
            template <typename T, typename Parameters>
            struct base_geos_spheroid
                : public base_t_fi<base_geos_spheroid<T, Parameters>, T, Parameters>
            {
                par_geos<T> m_proj_parm;

                inline base_geos_spheroid(const Parameters& par)
                    : base_t_fi<base_geos_spheroid<T, Parameters>, T, Parameters>(*this, par)
                {}

                // FORWARD(s_forward)  spheroid
                // Project coordinates from geographic (lon, lat) to cartesian (x, y)
                inline void fwd(T& lp_lon, T& lp_lat, T& xy_x, T& xy_y) const
                {
                    T Vx, Vy, Vz, tmp;

                    /* Calculation of the three components of the vector from satellite to
                    ** position on earth surface (lon,lat).*/
                    tmp = cos(lp_lat);
                    Vx = cos (lp_lon) * tmp;
                    Vy = sin (lp_lon) * tmp;
                    Vz = sin (lp_lat);

                    /* Check visibility.*/
                    // TODO: in proj4 5.0.0 this check is not present
                    if (((this->m_proj_parm.radius_g - Vx) * Vx - Vy * Vy - Vz * Vz) < 0.)
<<<<<<< HEAD
                        BOOST_THROW_EXCEPTION( projection_exception(-20) );
=======
                        BOOST_THROW_EXCEPTION( projection_exception(error_tolerance_condition) );
>>>>>>> f711e7b8

                    /* Calculation based on view angles from satellite.*/
                    tmp = this->m_proj_parm.radius_g - Vx;

                    if(this->m_proj_parm.flip_axis) {
                        xy_x = this->m_proj_parm.radius_g_1 * atan(Vy / boost::math::hypot(Vz, tmp));
                        xy_y = this->m_proj_parm.radius_g_1 * atan(Vz / tmp);
                    } else {
                        xy_x = this->m_proj_parm.radius_g_1 * atan(Vy / tmp);
                        xy_y = this->m_proj_parm.radius_g_1 * atan(Vz / boost::math::hypot(Vy, tmp));
                    }
                }

                // INVERSE(s_inverse)  spheroid
                // Project coordinates from cartesian (x, y) to geographic (lon, lat)
                inline void inv(T& xy_x, T& xy_y, T& lp_lon, T& lp_lat) const
                {
                    T Vx, Vy, Vz, a, b, det, k;

                    /* Setting three components of vector from satellite to position.*/
                    Vx = -1.0;
                    if(this->m_proj_parm.flip_axis) {
                        Vz = tan (xy_y / (this->m_proj_parm.radius_g - 1.0));
                        Vy = tan (xy_x / (this->m_proj_parm.radius_g - 1.0)) * sqrt (1.0 + Vz * Vz);
                    } else {
                        Vy = tan (xy_x / (this->m_proj_parm.radius_g - 1.0));
                        Vz = tan (xy_y / (this->m_proj_parm.radius_g - 1.0)) * sqrt (1.0 + Vy * Vy);
                    }
                    
                    /* Calculation of terms in cubic equation and determinant.*/
                    a   = Vy * Vy + Vz * Vz + Vx * Vx;
                    b   = 2 * this->m_proj_parm.radius_g * Vx;
                    if ((det = (b * b) - 4 * a * this->m_proj_parm.C) < 0.) {
<<<<<<< HEAD
                        BOOST_THROW_EXCEPTION( projection_exception(-20) );
=======
                        BOOST_THROW_EXCEPTION( projection_exception(error_tolerance_condition) );
>>>>>>> f711e7b8
                    }

                    /* Calculation of three components of vector from satellite to position.*/
                    k  = (-b - sqrt(det)) / (2 * a);
                    Vx = this->m_proj_parm.radius_g + k * Vx;
                    Vy *= k;
                    Vz *= k;

                    /* Calculation of longitude and latitude.*/
                    lp_lon = atan2 (Vy, Vx);
                    lp_lat = atan (Vz * cos (lp_lon) / Vx);
                }

                static inline std::string get_name()
                {
                    return "geos_spheroid";
                }

            };

            // Geostationary Satellite View
            template <typename Parameters, typename T>
            inline void setup_geos(Parameters& par, par_geos<T>& proj_parm)
            {
                std::string sweep_axis;

<<<<<<< HEAD
                if ((proj_parm.h = pj_param(par.params, "dh").f) <= 0.)
                    BOOST_THROW_EXCEPTION( projection_exception(-30) );

                if (par.phi0 != 0.0)
                    BOOST_THROW_EXCEPTION( projection_exception(-46) );

                sweep_axis = pj_param(par.params, "ssweep").s;
=======
                if ((proj_parm.h = pj_get_param_f(par.params, "h")) <= 0.)
                    BOOST_THROW_EXCEPTION( projection_exception(error_h_less_than_zero) );

                if (par.phi0 != 0.0)
                    BOOST_THROW_EXCEPTION( projection_exception(error_unknown_prime_meridian) );

                sweep_axis = pj_get_param_s(par.params, "sweep");
>>>>>>> f711e7b8
                if (sweep_axis.empty())
                    proj_parm.flip_axis = 0;
                else {
                    if (sweep_axis[1] != '\0' || (sweep_axis[0] != 'x' && sweep_axis[0] != 'y'))
<<<<<<< HEAD
                        BOOST_THROW_EXCEPTION( projection_exception(-49) );
=======
                        BOOST_THROW_EXCEPTION( projection_exception(error_invalid_sweep_axis) );
>>>>>>> f711e7b8

                    if (sweep_axis[0] == 'x')
                        proj_parm.flip_axis = 1;
                    else
                        proj_parm.flip_axis = 0;
                }

                proj_parm.radius_g_1 = proj_parm.h / par.a;
                proj_parm.radius_g = 1. + proj_parm.radius_g_1;
                proj_parm.C  = proj_parm.radius_g * proj_parm.radius_g - 1.0;
                if (par.es != 0.0) {
                    proj_parm.radius_p      = sqrt (par.one_es);
                    proj_parm.radius_p2     = par.one_es;
                    proj_parm.radius_p_inv2 = par.rone_es;
                } else {
                    proj_parm.radius_p = proj_parm.radius_p2 = proj_parm.radius_p_inv2 = 1.0;
                }
            }

    }} // namespace detail::geos
    #endif // doxygen

    /*!
        \brief Geostationary Satellite View projection
        \ingroup projections
        \tparam Geographic latlong point type
        \tparam Cartesian xy point type
        \tparam Parameters parameter type
        \par Projection characteristics
         - Azimuthal
         - Spheroid
         - Ellipsoid
        \par Projection parameters
         - h: Height (real)
         - sweep: Sweep axis ('x' or 'y') (string)
        \par Example
        \image html ex_geos.gif
    */
    template <typename T, typename Parameters>
    struct geos_ellipsoid : public detail::geos::base_geos_ellipsoid<T, Parameters>
    {
        inline geos_ellipsoid(const Parameters& par) : detail::geos::base_geos_ellipsoid<T, Parameters>(par)
        {
            detail::geos::setup_geos(this->m_par, this->m_proj_parm);
        }
    };

    /*!
        \brief Geostationary Satellite View projection
        \ingroup projections
        \tparam Geographic latlong point type
        \tparam Cartesian xy point type
        \tparam Parameters parameter type
        \par Projection characteristics
         - Azimuthal
         - Spheroid
         - Ellipsoid
        \par Projection parameters
         - h: Height (real)
         - sweep: Sweep axis ('x' or 'y') (string)
        \par Example
        \image html ex_geos.gif
    */
    template <typename T, typename Parameters>
    struct geos_spheroid : public detail::geos::base_geos_spheroid<T, Parameters>
    {
        inline geos_spheroid(const Parameters& par) : detail::geos::base_geos_spheroid<T, Parameters>(par)
        {
            detail::geos::setup_geos(this->m_par, this->m_proj_parm);
        }
    };

    #ifndef DOXYGEN_NO_DETAIL
    namespace detail
    {

        // Static projection
        BOOST_GEOMETRY_PROJECTIONS_DETAIL_STATIC_PROJECTION(srs::par4::geos, geos_spheroid, geos_ellipsoid)

        // Factory entry(s)
        template <typename T, typename Parameters>
        class geos_entry : public detail::factory_entry<T, Parameters>
        {
            public :
                virtual base_v<T, Parameters>* create_new(const Parameters& par) const
                {
                    if (par.es)
                        return new base_v_fi<geos_ellipsoid<T, Parameters>, T, Parameters>(par);
                    else
                        return new base_v_fi<geos_spheroid<T, Parameters>, T, Parameters>(par);
                }
        };

        template <typename T, typename Parameters>
        inline void geos_init(detail::base_factory<T, Parameters>& factory)
        {
            factory.add_to_factory("geos", new geos_entry<T, Parameters>);
        }

    } // namespace detail
    #endif // doxygen

} // namespace projections

}} // namespace boost::geometry

#endif // BOOST_GEOMETRY_PROJECTIONS_GEOS_HPP
<|MERGE_RESOLUTION|>--- conflicted
+++ resolved
@@ -109,11 +109,7 @@
 
                     /* Check visibility. */
                     if (((this->m_proj_parm.radius_g - Vx) * Vx - Vy * Vy - Vz * Vz * this->m_proj_parm.radius_p_inv2) < 0.) {
-<<<<<<< HEAD
-                        BOOST_THROW_EXCEPTION( projection_exception(-20) );
-=======
                         BOOST_THROW_EXCEPTION( projection_exception(error_tolerance_condition) );
->>>>>>> f711e7b8
                     }
 
                     /* Calculation based on view angles from satellite. */
@@ -150,11 +146,7 @@
                     a   = Vy * Vy + a * a + Vx * Vx;
                     b   = 2 * this->m_proj_parm.radius_g * Vx;
                     if ((det = (b * b) - 4 * a * this->m_proj_parm.C) < 0.) {
-<<<<<<< HEAD
-                        BOOST_THROW_EXCEPTION( projection_exception(-20) );
-=======
                         BOOST_THROW_EXCEPTION( projection_exception(error_tolerance_condition) );
->>>>>>> f711e7b8
                     }
 
                     /* Calculation of three components of vector from satellite to position.*/
@@ -203,11 +195,7 @@
                     /* Check visibility.*/
                     // TODO: in proj4 5.0.0 this check is not present
                     if (((this->m_proj_parm.radius_g - Vx) * Vx - Vy * Vy - Vz * Vz) < 0.)
-<<<<<<< HEAD
-                        BOOST_THROW_EXCEPTION( projection_exception(-20) );
-=======
                         BOOST_THROW_EXCEPTION( projection_exception(error_tolerance_condition) );
->>>>>>> f711e7b8
 
                     /* Calculation based on view angles from satellite.*/
                     tmp = this->m_proj_parm.radius_g - Vx;
@@ -241,11 +229,7 @@
                     a   = Vy * Vy + Vz * Vz + Vx * Vx;
                     b   = 2 * this->m_proj_parm.radius_g * Vx;
                     if ((det = (b * b) - 4 * a * this->m_proj_parm.C) < 0.) {
-<<<<<<< HEAD
-                        BOOST_THROW_EXCEPTION( projection_exception(-20) );
-=======
                         BOOST_THROW_EXCEPTION( projection_exception(error_tolerance_condition) );
->>>>>>> f711e7b8
                     }
 
                     /* Calculation of three components of vector from satellite to position.*/
@@ -272,15 +256,6 @@
             {
                 std::string sweep_axis;
 
-<<<<<<< HEAD
-                if ((proj_parm.h = pj_param(par.params, "dh").f) <= 0.)
-                    BOOST_THROW_EXCEPTION( projection_exception(-30) );
-
-                if (par.phi0 != 0.0)
-                    BOOST_THROW_EXCEPTION( projection_exception(-46) );
-
-                sweep_axis = pj_param(par.params, "ssweep").s;
-=======
                 if ((proj_parm.h = pj_get_param_f(par.params, "h")) <= 0.)
                     BOOST_THROW_EXCEPTION( projection_exception(error_h_less_than_zero) );
 
@@ -288,16 +263,11 @@
                     BOOST_THROW_EXCEPTION( projection_exception(error_unknown_prime_meridian) );
 
                 sweep_axis = pj_get_param_s(par.params, "sweep");
->>>>>>> f711e7b8
                 if (sweep_axis.empty())
                     proj_parm.flip_axis = 0;
                 else {
                     if (sweep_axis[1] != '\0' || (sweep_axis[0] != 'x' && sweep_axis[0] != 'y'))
-<<<<<<< HEAD
-                        BOOST_THROW_EXCEPTION( projection_exception(-49) );
-=======
                         BOOST_THROW_EXCEPTION( projection_exception(error_invalid_sweep_axis) );
->>>>>>> f711e7b8
 
                     if (sweep_axis[0] == 'x')
                         proj_parm.flip_axis = 1;
