// Boost.Geometry - gis-projections (based on PROJ4)

// Copyright (c) 2008-2015 Barend Gehrels, Amsterdam, the Netherlands.

// This file was modified by Oracle on 2017, 2018.
// Modifications copyright (c) 2017-2018, Oracle and/or its affiliates.
// Contributed and/or modified by Adam Wulkiewicz, on behalf of Oracle.

// Use, modification and distribution is subject to the Boost Software License,
// Version 1.0. (See accompanying file LICENSE_1_0.txt or copy at
// http://www.boost.org/LICENSE_1_0.txt)

// This file is converted from PROJ4, http://trac.osgeo.org/proj
// PROJ4 is originally written by Gerald Evenden (then of the USGS)
// PROJ4 is maintained by Frank Warmerdam
// PROJ4 is converted to Boost.Geometry by Barend Gehrels

// Last updated version of proj: 5.0.0

// Original copyright notice:

// Permission is hereby granted, free of charge, to any person obtaining a
// copy of this software and associated documentation files (the "Software"),
// to deal in the Software without restriction, including without limitation
// the rights to use, copy, modify, merge, publish, distribute, sublicense,
// and/or sell copies of the Software, and to permit persons to whom the
// Software is furnished to do so, subject to the following conditions:

// The above copyright notice and this permission notice shall be included
// in all copies or substantial portions of the Software.

// THE SOFTWARE IS PROVIDED "AS IS", WITHOUT WARRANTY OF ANY KIND, EXPRESS
// OR IMPLIED, INCLUDING BUT NOT LIMITED TO THE WARRANTIES OF MERCHANTABILITY,
// FITNESS FOR A PARTICULAR PURPOSE AND NONINFRINGEMENT. IN NO EVENT SHALL
// THE AUTHORS OR COPYRIGHT HOLDERS BE LIABLE FOR ANY CLAIM, DAMAGES OR OTHER
// LIABILITY, WHETHER IN AN ACTION OF CONTRACT, TORT OR OTHERWISE, ARISING
// FROM, OUT OF OR IN CONNECTION WITH THE SOFTWARE OR THE USE OR OTHER
// DEALINGS IN THE SOFTWARE.

/*****************************************************************************

               Lambert Conformal Conic Alternative
               -----------------------------------

    This is Gerald Evenden's 2003 implementation of an alternative
    "almost" LCC, which has been in use historically, but which
    should NOT be used for new projects - i.e: use this implementation
    if you need interoperability with old data represented in this
    projection, but not in any other case.

    The code was originally discussed on the PROJ.4 mailing list in
    a thread archived over at

    http://lists.maptools.org/pipermail/proj/2003-March/000644.html

    It was discussed again in the thread starting at

    http://lists.maptools.org/pipermail/proj/2017-October/007828.html
        and continuing at
    http://lists.maptools.org/pipermail/proj/2017-November/007831.html

    which prompted Clifford J. Mugnier to add these clarifying notes:

    The French Army Truncated Cubic Lambert (partially conformal) Conic
    projection is the Legal system for the projection in France between
    the late 1800s and 1948 when the French Legislature changed the law
    to recognize the fully conformal version.

    It was (might still be in one or two North African prior French
    Colonies) used in North Africa in Algeria, Tunisia, & Morocco, as
    well as in Syria during the Levant.

    Last time I have seen it used was about 30+ years ago in
    Algeria when it was used to define Lease Block boundaries for
    Petroleum Exploration & Production.

    (signed)

    Clifford J. Mugnier, c.p., c.m.s.
    Chief of Geodesy
    LSU Center for GeoInformatics
    Dept. of Civil Engineering
    LOUISIANA STATE UNIVERSITY

*****************************************************************************/

#ifndef BOOST_GEOMETRY_PROJECTIONS_LCCA_HPP
#define BOOST_GEOMETRY_PROJECTIONS_LCCA_HPP

#include <boost/geometry/srs/projections/impl/base_static.hpp>
#include <boost/geometry/srs/projections/impl/base_dynamic.hpp>
#include <boost/geometry/srs/projections/impl/projects.hpp>
#include <boost/geometry/srs/projections/impl/factory_entry.hpp>
#include <boost/geometry/srs/projections/impl/pj_mlfn.hpp>

namespace boost { namespace geometry
{

namespace srs { namespace par4
{
    struct lcca {};

}} //namespace srs::par4

namespace projections
{
    #ifndef DOXYGEN_NO_DETAIL
    namespace detail { namespace lcca
    {

            static const int max_iter = 10;
            static const double del_tol = 1e-12;

            template <typename T>
            struct par_lcca
            {
                detail::en<T> en;
                T    r0, l, M0;
                T    C;
            };

            template <typename T> /* func to compute dr */
            inline T fS(T const& S, T const& C)
            {
                return(S * ( 1. + S * S * C));
            }

            template <typename T> /* deriv of fs */
            inline T fSp(T const& S, T const& C)
            {
                return(1. + 3.* S * S * C);
            }

            // template class, using CRTP to implement forward/inverse
            template <typename T, typename Parameters>
            struct base_lcca_ellipsoid
                : public base_t_fi<base_lcca_ellipsoid<T, Parameters>, T, Parameters>
            {
                par_lcca<T> m_proj_parm;

                inline base_lcca_ellipsoid(const Parameters& par)
                    : base_t_fi<base_lcca_ellipsoid<T, Parameters>, T, Parameters>(*this, par)
                {}

                // FORWARD(e_forward)  ellipsoid
                // Project coordinates from geographic (lon, lat) to cartesian (x, y)
                inline void fwd(T& lp_lon, T& lp_lat, T& xy_x, T& xy_y) const
                {
                    T S, r, dr;

                    S = pj_mlfn(lp_lat, sin(lp_lat), cos(lp_lat), this->m_proj_parm.en) - this->m_proj_parm.M0;
                    dr = fS(S, this->m_proj_parm.C);
                    r = this->m_proj_parm.r0 - dr;
                    xy_x = this->m_par.k0 * (r * sin( lp_lon *= this->m_proj_parm.l ) );
                    xy_y = this->m_par.k0 * (this->m_proj_parm.r0 - r * cos(lp_lon) );
                }

                // INVERSE(e_inverse)  ellipsoid & spheroid
                // Project coordinates from cartesian (x, y) to geographic (lon, lat)
                inline void inv(T& xy_x, T& xy_y, T& lp_lon, T& lp_lat) const
                {
                    T theta, dr, S, dif;
                    int i;

                    xy_x /= this->m_par.k0;
                    xy_y /= this->m_par.k0;
                    theta = atan2(xy_x , this->m_proj_parm.r0 - xy_y);
                    dr = xy_y - xy_x * tan(0.5 * theta);
                    lp_lon = theta / this->m_proj_parm.l;
                    S = dr;
                    for (i = max_iter; i ; --i) {
                        S -= (dif = (fS(S, this->m_proj_parm.C) - dr) / fSp(S, this->m_proj_parm.C));
                        if (fabs(dif) < del_tol) break;
                    }
                    if (!i) {
                        BOOST_THROW_EXCEPTION( projection_exception(error_tolerance_condition) );
                    }
<<<<<<< HEAD
                    if (!i) {
                        BOOST_THROW_EXCEPTION( projection_exception(-20) );
                    }
=======
>>>>>>> f711e7b8
                    lp_lat = pj_inv_mlfn(S + this->m_proj_parm.M0, this->m_par.es, this->m_proj_parm.en);
                }

                static inline std::string get_name()
                {
                    return "lcca_ellipsoid";
                }

            };

            // Lambert Conformal Conic Alternative
            template <typename Parameters, typename T>
            inline void setup_lcca(Parameters& par, par_lcca<T>& proj_parm)
            {
                T s2p0, N0, R0, tan0;

                proj_parm.en = pj_enfn<T>(par.es);
                
                if (par.phi0 == 0.) {
<<<<<<< HEAD
                    BOOST_THROW_EXCEPTION( projection_exception(-55) );
=======
                    BOOST_THROW_EXCEPTION( projection_exception(error_lat_0_is_zero) );
>>>>>>> f711e7b8
                }
                proj_parm.l = sin(par.phi0);
                proj_parm.M0 = pj_mlfn(par.phi0, proj_parm.l, cos(par.phi0), proj_parm.en);
                s2p0 = proj_parm.l * proj_parm.l;
                R0 = 1. / (1. - par.es * s2p0);
                N0 = sqrt(R0);
                R0 *= par.one_es * N0;
                tan0 = tan(par.phi0);
                proj_parm.r0 = N0 / tan0;
                proj_parm.C = 1. / (6. * R0 * N0);
            }

    }} // namespace detail::lcca
    #endif // doxygen

    /*!
        \brief Lambert Conformal Conic Alternative projection
        \ingroup projections
        \tparam Geographic latlong point type
        \tparam Cartesian xy point type
        \tparam Parameters parameter type
        \par Projection characteristics
         - Conic
         - Spheroid
         - Ellipsoid
        \par Projection parameters
         - lat_0: Latitude of origin
        \par Example
        \image html ex_lcca.gif
    */
    template <typename T, typename Parameters>
    struct lcca_ellipsoid : public detail::lcca::base_lcca_ellipsoid<T, Parameters>
    {
        inline lcca_ellipsoid(const Parameters& par) : detail::lcca::base_lcca_ellipsoid<T, Parameters>(par)
        {
            detail::lcca::setup_lcca(this->m_par, this->m_proj_parm);
        }
    };

    #ifndef DOXYGEN_NO_DETAIL
    namespace detail
    {

        // Static projection
        BOOST_GEOMETRY_PROJECTIONS_DETAIL_STATIC_PROJECTION(srs::par4::lcca, lcca_ellipsoid, lcca_ellipsoid)

        // Factory entry(s)
        template <typename T, typename Parameters>
        class lcca_entry : public detail::factory_entry<T, Parameters>
        {
            public :
                virtual base_v<T, Parameters>* create_new(const Parameters& par) const
                {
                    return new base_v_fi<lcca_ellipsoid<T, Parameters>, T, Parameters>(par);
                }
        };

        template <typename T, typename Parameters>
        inline void lcca_init(detail::base_factory<T, Parameters>& factory)
        {
            factory.add_to_factory("lcca", new lcca_entry<T, Parameters>);
        }

    } // namespace detail
    #endif // doxygen

} // namespace projections

}} // namespace boost::geometry

#endif // BOOST_GEOMETRY_PROJECTIONS_LCCA_HPP
<|MERGE_RESOLUTION|>--- conflicted
+++ resolved
@@ -175,12 +175,6 @@
                     if (!i) {
                         BOOST_THROW_EXCEPTION( projection_exception(error_tolerance_condition) );
                     }
-<<<<<<< HEAD
-                    if (!i) {
-                        BOOST_THROW_EXCEPTION( projection_exception(-20) );
-                    }
-=======
->>>>>>> f711e7b8
                     lp_lat = pj_inv_mlfn(S + this->m_proj_parm.M0, this->m_par.es, this->m_proj_parm.en);
                 }
 
@@ -200,11 +194,7 @@
                 proj_parm.en = pj_enfn<T>(par.es);
                 
                 if (par.phi0 == 0.) {
-<<<<<<< HEAD
-                    BOOST_THROW_EXCEPTION( projection_exception(-55) );
-=======
                     BOOST_THROW_EXCEPTION( projection_exception(error_lat_0_is_zero) );
->>>>>>> f711e7b8
                 }
                 proj_parm.l = sin(par.phi0);
                 proj_parm.M0 = pj_mlfn(par.phi0, proj_parm.l, cos(par.phi0), proj_parm.en);
