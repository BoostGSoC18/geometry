--- conflicted
+++ resolved
@@ -136,19 +136,11 @@
                 // Project coordinates from geographic (lon, lat) to cartesian (x, y)
                 inline void fwd(T& lp_lon, T& lp_lat, T& xy_x, T& xy_y) const
                 {
-<<<<<<< HEAD
-                    CalculationType rho = this->m_proj_parm.c - (this->m_proj_parm.ellips
-                                                                    ? this->m_proj_parm.n * pj_qsfn(sin(lp_lat), this->m_par.e, this->m_par.one_es)
-                                                                    : this->m_proj_parm.n2 * sin(lp_lat));
-                    if (rho < 0.)
-                        BOOST_THROW_EXCEPTION( projection_exception(-20) );
-=======
                     T rho = this->m_proj_parm.c - (this->m_proj_parm.ellips
                                                                     ? this->m_proj_parm.n * pj_qsfn(sin(lp_lat), this->m_par.e, this->m_par.one_es)
                                                                     : this->m_proj_parm.n2 * sin(lp_lat));
                     if (rho < 0.)
                         BOOST_THROW_EXCEPTION( projection_exception(error_tolerance_condition) );
->>>>>>> f711e7b8
                     rho = this->m_proj_parm.dd * sqrt(rho);
                     xy_x = rho * sin( lp_lon *= this->m_proj_parm.n );
                     xy_y = this->m_proj_parm.rho0 - rho * cos(lp_lon);
