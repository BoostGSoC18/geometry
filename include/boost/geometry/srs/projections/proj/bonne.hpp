--- conflicted
+++ resolved
@@ -186,13 +186,8 @@
                 T c;
 
                 proj_parm.phi1 = pj_get_param_r(par.params, "lat_1");
-<<<<<<< HEAD
-                if (fabs(proj_parm.phi1) < EPS10)
-                    BOOST_THROW_EXCEPTION( projection_exception(-23) );
-=======
                 if (fabs(proj_parm.phi1) < epsilon10)
                     BOOST_THROW_EXCEPTION( projection_exception(error_lat1_is_zero) );
->>>>>>> 8feb7ca7
 
                 if (par.es != 0.0) {
                     proj_parm.en = pj_enfn<T>(par.es);
