--- conflicted
+++ resolved
@@ -161,17 +161,10 @@
 
                     rh = boost::math::hypot(xy_x, xy_y = this->m_proj_parm.cphi1 - xy_y);
                     lp_lat = this->m_proj_parm.cphi1 + this->m_proj_parm.phi1 - rh;
-<<<<<<< HEAD
-                    if (fabs(lp_lat) > HALFPI) {
-                        BOOST_THROW_EXCEPTION( projection_exception(-20) );
-                    }
-                    if (fabs(fabs(lp_lat) - HALFPI) <= EPS10)
-=======
                     if (fabs(lp_lat) > half_pi) {
                         BOOST_THROW_EXCEPTION( projection_exception(error_tolerance_condition) );
                     }
                     if (fabs(fabs(lp_lat) - half_pi) <= epsilon10)
->>>>>>> f711e7b8
                         lp_lon = 0.;
                     else
                         lp_lon = rh * atan2(xy_x, xy_y) / cos(lp_lat);
@@ -192,15 +185,9 @@
 
                 T c;
 
-<<<<<<< HEAD
-                proj_parm.phi1 = pj_param(par.params, "rlat_1").f;
-                if (fabs(proj_parm.phi1) < EPS10)
-                    BOOST_THROW_EXCEPTION( projection_exception(-23) );
-=======
                 proj_parm.phi1 = pj_get_param_r(par.params, "lat_1");
                 if (fabs(proj_parm.phi1) < epsilon10)
                     BOOST_THROW_EXCEPTION( projection_exception(error_lat1_is_zero) );
->>>>>>> f711e7b8
 
                 if (par.es != 0.0) {
                     proj_parm.en = pj_enfn<T>(par.es);
