// Boost.Geometry
// This file is manually converted from PROJ4

// This file was modified by Oracle on 2017, 2018.
// Modifications copyright (c) 2017-2018, Oracle and/or its affiliates.
// Contributed and/or modified by Adam Wulkiewicz, on behalf of Oracle

// Use, modification and distribution is subject to the Boost Software License,
// Version 1.0. (See accompanying file LICENSE_1_0.txt or copy at
// http://www.boost.org/LICENSE_1_0.txt)

// This file is converted from PROJ4, http://trac.osgeo.org/proj
// PROJ4 is originally written by Gerald Evenden (then of the USGS)
// PROJ4 is maintained by Frank Warmerdam
// This file was converted to Geometry Library by Adam Wulkiewicz

// Original copyright notice:

// Copyright (c) 2000, Frank Warmerdam

// Permission is hereby granted, free of charge, to any person obtaining a
// copy of this software and associated documentation files (the "Software"),
// to deal in the Software without restriction, including without limitation
// the rights to use, copy, modify, merge, publish, distribute, sublicense,
// and/or sell copies of the Software, and to permit persons to whom the
// Software is furnished to do so, subject to the following conditions:

// The above copyright notice and this permission notice shall be included
// in all copies or substantial portions of the Software.

// THE SOFTWARE IS PROVIDED "AS IS", WITHOUT WARRANTY OF ANY KIND, EXPRESS
// OR IMPLIED, INCLUDING BUT NOT LIMITED TO THE WARRANTIES OF MERCHANTABILITY,
// FITNESS FOR A PARTICULAR PURPOSE AND NONINFRINGEMENT. IN NO EVENT SHALL
// THE AUTHORS OR COPYRIGHT HOLDERS BE LIABLE FOR ANY CLAIM, DAMAGES OR OTHER
// LIABILITY, WHETHER IN AN ACTION OF CONTRACT, TORT OR OTHERWISE, ARISING
// FROM, OUT OF OR IN CONNECTION WITH THE SOFTWARE OR THE USE OR OTHER
// DEALINGS IN THE SOFTWARE.

#ifndef BOOST_GEOMETRY_SRS_PROJECTIONS_IMPL_PJ_TRANSFORM_HPP
#define BOOST_GEOMETRY_SRS_PROJECTIONS_IMPL_PJ_TRANSFORM_HPP


#include <boost/geometry/core/access.hpp>
#include <boost/geometry/core/radian_access.hpp>

#include <boost/geometry/srs/projections/impl/geocent.hpp>
#include <boost/geometry/srs/projections/impl/pj_apply_gridshift.hpp>
#include <boost/geometry/srs/projections/impl/projects.hpp>
#include <boost/geometry/srs/projections/invalid_point.hpp>

#include <boost/geometry/util/range.hpp>

#include <cstring>
#include <cmath>


namespace boost { namespace geometry { namespace projections
{

namespace detail
{

// -----------------------------------------------------------
// Boost.Geometry helpers begin
// -----------------------------------------------------------

template
<
    typename Point,
    bool HasCoord2 = (dimension<Point>::value > 2)
>
struct z_access
{
    typedef typename coordinate_type<Point>::type type;
    static inline type get(Point const& point)
    {
        return geometry::get<2>(point);
    }
    static inline void set(Point & point, type const& h)
    {
        return geometry::set<2>(point, h);
    }
};

template <typename Point>
struct z_access<Point, false>
{
    typedef typename coordinate_type<Point>::type type;
    static inline type get(Point const& )
    {
        return type(0);
    }
    static inline void set(Point & , type const& )
    {}
};

template <typename XYorXYZ>
inline typename z_access<XYorXYZ>::type
get_z(XYorXYZ const& xy_or_xyz)
{
    return z_access<XYorXYZ>::get(xy_or_xyz);
}

template <typename XYorXYZ>
inline void set_z(XYorXYZ & xy_or_xyz,
                  typename z_access<XYorXYZ>::type const& z)
{
    return z_access<XYorXYZ>::set(xy_or_xyz, z);
}

template
<
    typename Range,
    bool AddZ = (dimension<typename boost::range_value<Range>::type>::value < 3)
>
struct range_wrapper
{
    typedef Range range_type;
    typedef typename boost::range_value<Range>::type point_type;
    typedef typename coordinate_type<point_type>::type coord_t;

    range_wrapper(Range & range)
        : m_range(range)
    {}

    range_type & get_range() { return m_range; }

    coord_t get_z(std::size_t i) { return detail::get_z(range::at(m_range, i)); }
    void set_z(std::size_t i, coord_t const& v) { return detail::set_z(range::at(m_range, i), v); }

private:
    Range & m_range;
};

template <typename Range>
struct range_wrapper<Range, true>
{
    typedef Range range_type;
    typedef typename boost::range_value<Range>::type point_type;
    typedef typename coordinate_type<point_type>::type coord_t;

    range_wrapper(Range & range)
        : m_range(range)
        , m_zs(boost::size(range), coord_t(0))
    {}

    range_type & get_range() { return m_range; }

    coord_t get_z(std::size_t i) { return m_zs[i]; }
    void set_z(std::size_t i, coord_t const& v) { m_zs[i] = v; }

private:
    Range & m_range;
    std::vector<coord_t> m_zs;
};

// -----------------------------------------------------------
// Boost.Geometry helpers end
// -----------------------------------------------------------

template <typename Par>
inline typename Par::type Dx_BF(Par const& defn) { return defn.datum_params[0]; }
template <typename Par>
inline typename Par::type Dy_BF(Par const& defn) { return defn.datum_params[1]; }
template <typename Par>
inline typename Par::type Dz_BF(Par const& defn) { return defn.datum_params[2]; }
template <typename Par>
inline typename Par::type Rx_BF(Par const& defn) { return defn.datum_params[3]; }
template <typename Par>
inline typename Par::type Ry_BF(Par const& defn) { return defn.datum_params[4]; }
template <typename Par>
inline typename Par::type Rz_BF(Par const& defn) { return defn.datum_params[5]; }
template <typename Par>
inline typename Par::type M_BF(Par const& defn) { return defn.datum_params[6]; }

/*
** This table is intended to indicate for any given error code in
** the range 0 to -56, whether that error will occur for all locations (ie.
** it is a problem with the coordinate system as a whole) in which case the
** value would be 0, or if the problem is with the point being transformed
** in which case the value is 1.
**
** At some point we might want to move this array in with the error message
** list or something, but while experimenting with it this should be fine.
**
**
** NOTE (2017-10-01): Non-transient errors really should have resulted in a
** PJ==0 during initialization, and hence should be handled at the level
** before calling pj_transform. The only obvious example of the contrary
** appears to be the PJD_ERR_GRID_AREA case, which may also be taken to
** mean "no grids available"
**
**
*/

static const int transient_error[60] = {
    /*             0  1  2  3  4  5  6  7  8  9   */
    /* 0 to 9 */   0, 0, 0, 0, 0, 0, 0, 0, 0, 0,
    /* 10 to 19 */ 0, 0, 0, 0, 1, 1, 0, 1, 1, 1,
    /* 20 to 29 */ 1, 0, 0, 0, 0, 0, 0, 1, 0, 0,
    /* 30 to 39 */ 0, 0, 0, 0, 0, 0, 0, 0, 0, 0,
    /* 40 to 49 */ 0, 0, 0, 0, 0, 0, 0, 0, 1, 0,
    /* 50 to 59 */ 1, 0, 1, 0, 1, 1, 1, 1, 0, 0 };


template <typename T, typename Range>
inline int pj_geocentric_to_geodetic( T const& a, T const& es,
                                      Range & range );
template <typename T, typename Range>
inline int pj_geodetic_to_geocentric( T const& a, T const& es,
                                      Range & range );

/************************************************************************/
/*                            pj_transform()                            */
/*                                                                      */
/*      Currently this function doesn't recognise if two projections    */
/*      are identical (to short circuit reprojection) because it is     */
/*      difficult to compare PJ structures (since there are some        */
/*      projection specific components).                                */
/************************************************************************/

template <
    typename SrcPrj,
    typename DstPrj2,
    typename Par,
    typename Range,
    typename Grids
>
inline bool pj_transform(SrcPrj const& srcprj, Par const& srcdefn,
                         DstPrj2 const& dstprj, Par const& dstdefn,
                         Range & range,
                         Grids const& srcgrids,
                         Grids const& dstgrids)

{
    typedef typename boost::range_value<Range>::type point_type;
    typedef typename coordinate_type<point_type>::type coord_t;
    static const std::size_t dimension = geometry::dimension<point_type>::value;
    std::size_t point_count = boost::size(range);
    bool result = true;

/* -------------------------------------------------------------------- */
/*      Transform unusual input coordinate axis orientation to          */
/*      standard form if needed.                                        */
/* -------------------------------------------------------------------- */
    // Ignored

/* -------------------------------------------------------------------- */
/*      Transform Z to meters if it isn't already.                      */
/* -------------------------------------------------------------------- */
    if( srcdefn.vto_meter != 1.0 && dimension > 2 )
    {
        for( std::size_t i = 0; i < point_count; i++ )
        {
            point_type & point = geometry::range::at(range, i);
            set_z(point, get_z(point) * srcdefn.vto_meter);
        }
    }

/* -------------------------------------------------------------------- */
/*      Transform geocentric source coordinates to lat/long.            */
/* -------------------------------------------------------------------- */
    if( srcdefn.is_geocent )
    {
        // Point should be cartesian 3D (ECEF)
        if (dimension < 3)
            BOOST_THROW_EXCEPTION( projection_exception(error_geocentric) );
            //return PJD_ERR_GEOCENTRIC;

        if( srcdefn.to_meter != 1.0 )
        {
            for(std::size_t i = 0; i < point_count; i++ )
            {
                point_type & point = range::at(range, i);
                if( ! is_invalid_point(point) )
                {
                    set<0>(point, get<0>(point) * srcdefn.to_meter);
                    set<1>(point, get<1>(point) * srcdefn.to_meter);
                }
            }
        }

        range_wrapper<Range, false> rng(range);
        int err = pj_geocentric_to_geodetic( srcdefn.a_orig, srcdefn.es_orig,
                                             rng );
        if( err != 0 )
            BOOST_THROW_EXCEPTION( projection_exception(err) );
            //return err;

        // NOTE: here 3D cartesian ECEF is converted into 3D geodetic LLH
    }

/* -------------------------------------------------------------------- */
/*      Transform source points to lat/long, if they aren't             */
/*      already.                                                        */
/* -------------------------------------------------------------------- */
    else if( !srcdefn.is_latlong )
    {
        // Point should be cartesian 2D or 3D (map projection)

        /* Check first if projection is invertible. */
        /*if( (srcdefn->inv3d == NULL) && (srcdefn->inv == NULL))
        {
            pj_ctx_set_errno( pj_get_ctx(srcdefn), -17 );
            pj_log( pj_get_ctx(srcdefn), PJ_LOG_ERROR,
                    "pj_transform(): source projection not invertible" );
            return -17;
        }*/

        /* If invertible - First try inv3d if defined */
        //if (srcdefn->inv3d != NULL)
        //{
        //    /* Three dimensions must be defined */
        //    if ( z == NULL)
        //    {
        //        pj_ctx_set_errno( pj_get_ctx(srcdefn), PJD_ERR_GEOCENTRIC);
        //        return PJD_ERR_GEOCENTRIC;
        //    }

        //    for (i=0; i < point_count; i++)
        //    {
        //        XYZ projected_loc;
        //        XYZ geodetic_loc;

        //        projected_loc.u = x[point_offset*i];
        //        projected_loc.v = y[point_offset*i];
        //        projected_loc.w = z[point_offset*i];

        //        if (projected_loc.u == HUGE_VAL)
        //            continue;

        //        geodetic_loc = pj_inv3d(projected_loc, srcdefn);
        //        if( srcdefn->ctx->last_errno != 0 )
        //        {
        //            if( (srcdefn->ctx->last_errno != 33 /*EDOM*/
        //                 && srcdefn->ctx->last_errno != 34 /*ERANGE*/ )
        //                && (srcdefn->ctx->last_errno > 0
        //                    || srcdefn->ctx->last_errno < -44 || point_count == 1
        //                    || transient_error[-srcdefn->ctx->last_errno] == 0 ) )
        //                return srcdefn->ctx->last_errno;
        //            else
        //            {
        //                geodetic_loc.u = HUGE_VAL;
        //                geodetic_loc.v = HUGE_VAL;
        //                geodetic_loc.w = HUGE_VAL;
        //            }
        //        }

        //        x[point_offset*i] = geodetic_loc.u;
        //        y[point_offset*i] = geodetic_loc.v;
        //        z[point_offset*i] = geodetic_loc.w;

        //    }

        //}
        //else
        {
            /* Fallback to the original PROJ.4 API 2d inversion - inv */
            for( std::size_t i = 0; i < point_count; i++ )
            {
                point_type & point = range::at(range, i);

                if( is_invalid_point(point) )
                    continue;

                try
                {
                    pj_inv(srcprj, srcdefn, point, point);
                }
                catch(projection_exception const& e)
                {
                    if( (e.code() != 33 /*EDOM*/
                        && e.code() != 34 /*ERANGE*/ )
                        && (e.code() > 0
                            || e.code() < -44 /*|| point_count == 1*/
                            || transient_error[-e.code()] == 0) ) {
                        BOOST_RETHROW
                    } else {
                        set_invalid_point(point);
                        result = false;
                        if (point_count == 1)
                            return result;
                    }
                }
            }
        }
    }

/* -------------------------------------------------------------------- */
/*      But if they are already lat long, adjust for the prime          */
/*      meridian if there is one in effect.                             */
/* -------------------------------------------------------------------- */
    if( srcdefn.from_greenwich != 0.0 )
    {
        for( std::size_t i = 0; i < point_count; i++ )
        {
            point_type & point = range::at(range, i);

            if( ! is_invalid_point(point) )
                set<0>(point, get<0>(point) + srcdefn.from_greenwich);
        }
    }

/* -------------------------------------------------------------------- */
/*      Do we need to translate from geoid to ellipsoidal vertical      */
/*      datum?                                                          */
/* -------------------------------------------------------------------- */
    /*if( srcdefn->has_geoid_vgrids && z != NULL )
    {
        if( pj_apply_vgridshift( srcdefn, "sgeoidgrids",
                                 &(srcdefn->vgridlist_geoid),
                                 &(srcdefn->vgridlist_geoid_count),
                                 0, point_count, point_offset, x, y, z ) != 0 )
            return pj_ctx_get_errno(srcdefn->ctx);
    }*/

/* -------------------------------------------------------------------- */
/*      Convert datums if needed, and possible.                         */
/* -------------------------------------------------------------------- */
    if ( ! pj_datum_transform( srcdefn, dstdefn, range, srcgrids, dstgrids ) )
    {
        result = false;
    }

/* -------------------------------------------------------------------- */
/*      Do we need to translate from ellipsoidal to geoid vertical      */
/*      datum?                                                          */
/* -------------------------------------------------------------------- */
    /*if( dstdefn->has_geoid_vgrids && z != NULL )
    {
        if( pj_apply_vgridshift( dstdefn, "sgeoidgrids",
                                 &(dstdefn->vgridlist_geoid),
                                 &(dstdefn->vgridlist_geoid_count),
                                 1, point_count, point_offset, x, y, z ) != 0 )
            return dstdefn->ctx->last_errno;
    }*/

/* -------------------------------------------------------------------- */
/*      But if they are staying lat long, adjust for the prime          */
/*      meridian if there is one in effect.                             */
/* -------------------------------------------------------------------- */
    if( dstdefn.from_greenwich != 0.0 )
    {
        for( std::size_t i = 0; i < point_count; i++ )
        {
            point_type & point = range::at(range, i);

            if( ! is_invalid_point(point) )
                set<0>(point, get<0>(point) - dstdefn.from_greenwich);
        }
    }

/* -------------------------------------------------------------------- */
/*      Transform destination latlong to geocentric if required.        */
/* -------------------------------------------------------------------- */
    if( dstdefn.is_geocent )
    {
        // Point should be cartesian 3D (ECEF)
        if (dimension < 3)
            BOOST_THROW_EXCEPTION( projection_exception(error_geocentric) );
            //return PJD_ERR_GEOCENTRIC;

        // NOTE: In the original code the return value of the following
        // function is not checked
        range_wrapper<Range, false> rng(range);
        int err = pj_geodetic_to_geocentric( dstdefn.a_orig, dstdefn.es_orig,
                                             rng );
        if( err == -14 )
            result = false;
        else
            BOOST_THROW_EXCEPTION( projection_exception(err) );
            
        if( dstdefn.fr_meter != 1.0 )
        {
            for( std::size_t i = 0; i < point_count; i++ )
            {
                point_type & point = range::at(range, i);
                if( ! is_invalid_point(point) )
                {
                    set<0>(point, get<0>(point) * dstdefn.fr_meter);
                    set<1>(point, get<1>(point) * dstdefn.fr_meter);
                }
            }
        }
    }

/* -------------------------------------------------------------------- */
/*      Transform destination points to projection coordinates, if      */
/*      desired.                                                        */
/* -------------------------------------------------------------------- */
    else if( !dstdefn.is_latlong )
    {

        //if( dstdefn->fwd3d != NULL)
        //{
        //    for( i = 0; i < point_count; i++ )
        //    {
        //        XYZ projected_loc;
        //        LPZ geodetic_loc;

        //        geodetic_loc.u = x[point_offset*i];
        //        geodetic_loc.v = y[point_offset*i];
        //        geodetic_loc.w = z[point_offset*i];

        //        if (geodetic_loc.u == HUGE_VAL)
        //            continue;

        //        projected_loc = pj_fwd3d( geodetic_loc, dstdefn);
        //        if( dstdefn->ctx->last_errno != 0 )
        //        {
        //            if( (dstdefn->ctx->last_errno != 33 /*EDOM*/
        //                 && dstdefn->ctx->last_errno != 34 /*ERANGE*/ )
        //                && (dstdefn->ctx->last_errno > 0
        //                    || dstdefn->ctx->last_errno < -44 || point_count == 1
        //                    || transient_error[-dstdefn->ctx->last_errno] == 0 ) )
        //                return dstdefn->ctx->last_errno;
        //            else
        //            {
        //                projected_loc.u = HUGE_VAL;
        //                projected_loc.v = HUGE_VAL;
        //                projected_loc.w = HUGE_VAL;
        //            }
        //        }

        //        x[point_offset*i] = projected_loc.u;
        //        y[point_offset*i] = projected_loc.v;
        //        z[point_offset*i] = projected_loc.w;
        //    }

        //}
        //else
        {
            for(std::size_t i = 0; i < point_count; i++ )
            {
                point_type & point = range::at(range, i);

                if( is_invalid_point(point) )
                    continue;

                try {
                    pj_fwd(dstprj, dstdefn, point, point);
                } catch (projection_exception const& e) {

                    if( (e.code() != 33 /*EDOM*/
                         && e.code() != 34 /*ERANGE*/ )
                        && (e.code() > 0
                            || e.code() < -44 /*|| point_count == 1*/
                            || transient_error[-e.code()] == 0) ) {
                        BOOST_RETHROW
                    } else {
                        set_invalid_point(point);
                        result = false;
                        if (point_count == 1)
                            return result;
                    }
                }
            }
        }
    }

/* -------------------------------------------------------------------- */
/*      If a wrapping center other than 0 is provided, rewrap around    */
/*      the suggested center (for latlong coordinate systems only).     */
/* -------------------------------------------------------------------- */
    else if( dstdefn.is_latlong && dstdefn.is_long_wrap_set )
    {
        for( std::size_t i = 0; i < point_count; i++ )
        {
            point_type & point = range::at(range, i);
            coord_t x = get_as_radian<0>(point);
            
            if( is_invalid_point(point) )
                continue;

            // TODO - units-dependant constants could be used instead
            while( x < dstdefn.long_wrap_center - math::pi<coord_t>() )
                x += math::two_pi<coord_t>();
            while( x > dstdefn.long_wrap_center + math::pi<coord_t>() )
                x -= math::two_pi<coord_t>();

            set_from_radian<0>(point, x);
        }
    }

/* -------------------------------------------------------------------- */
/*      Transform Z from meters if needed.                              */
/* -------------------------------------------------------------------- */
    if( dstdefn.vto_meter != 1.0 && dimension > 2 )
    {
        for( std::size_t i = 0; i < point_count; i++ )
        {
            point_type & point = geometry::range::at(range, i);
            set_z(point, get_z(point) * dstdefn.vfr_meter);
        }
    }

/* -------------------------------------------------------------------- */
/*      Transform normalized axes into unusual output coordinate axis   */
/*      orientation if needed.                                          */
/* -------------------------------------------------------------------- */
    // Ignored

    return result;
}

/************************************************************************/
/*                     pj_geodetic_to_geocentric()                      */
/************************************************************************/

template <typename T, typename Range, bool AddZ>
inline int pj_geodetic_to_geocentric( T const& a, T const& es,
                                      range_wrapper<Range, AddZ> & range_wrapper )

{
    //typedef typename boost::range_iterator<Range>::type iterator;
    typedef typename boost::range_value<Range>::type point_type;
    //typedef typename coordinate_type<point_type>::type coord_t;

    Range & rng = range_wrapper.get_range();
    std::size_t point_count = boost::size(rng);

    int ret_errno = 0;

    T const b = (es == 0.0) ? a : a * sqrt(1-es);

    GeocentricInfo<T> gi;
    if( pj_Set_Geocentric_Parameters( gi, a, b ) != 0 )
    {
        return error_geocentric;
    }

    for( std::size_t i = 0 ; i < point_count ; ++i )
    {
        point_type & point = range::at(rng, i);

        if( is_invalid_point(point) )
            continue;

        T X = 0, Y = 0, Z = 0;
        if( pj_Convert_Geodetic_To_Geocentric( gi,
                                               get_as_radian<0>(point),
                                               get_as_radian<1>(point),
                                               range_wrapper.get_z(i), // Height
                                               X, Y, Z ) != 0 )
        {
            ret_errno = error_lat_or_lon_exceed_limit;
            set_invalid_point(point);
            /* but keep processing points! */
        }
        else
        {
            set<0>(point, X);
            set<1>(point, Y);
            range_wrapper.set_z(i, Z);
        }
    }

    return ret_errno;
}

/************************************************************************/
/*                     pj_geodetic_to_geocentric()                      */
/************************************************************************/

template <typename T, typename Range, bool AddZ>
inline int pj_geocentric_to_geodetic( T const& a, T const& es,
                                      range_wrapper<Range, AddZ> & range_wrapper )

{
    //typedef typename boost::range_iterator<Range>::type iterator;
    typedef typename boost::range_value<Range>::type point_type;
    //typedef typename coordinate_type<point_type>::type coord_t;

    Range & rng = range_wrapper.get_range();
    std::size_t point_count = boost::size(rng);

    T const b = (es == 0.0) ? a : a * sqrt(1-es);

    GeocentricInfo<T> gi;
    if( pj_Set_Geocentric_Parameters( gi, a, b ) != 0 )
    {
        return error_geocentric;
    }

    for( std::size_t i = 0 ; i < point_count ; ++i )
    {
        point_type & point = range::at(rng, i);

        if( is_invalid_point(point) )
            continue;

        T Longitude = 0, Latitude = 0, Height = 0;
        pj_Convert_Geocentric_To_Geodetic( gi,
                                           get<0>(point),
                                           get<1>(point),
                                           range_wrapper.get_z(i), // z
                                           Longitude, Latitude, Height );

        set_from_radian<0>(point, Longitude);
        set_from_radian<1>(point, Latitude);
        range_wrapper.set_z(i, Height); // Height
    }

    return 0;
}

/************************************************************************/
/*                         pj_compare_datums()                          */
/*                                                                      */
/*      Returns TRUE if the two datums are identical, otherwise         */
/*      FALSE.                                                          */
/************************************************************************/

template <typename Par>
inline bool pj_compare_datums( Par & srcdefn, Par & dstdefn )
{
    if( srcdefn.datum_type != dstdefn.datum_type )
    {
        return false;
    }
    else if( srcdefn.a_orig != dstdefn.a_orig
             || math::abs(srcdefn.es_orig - dstdefn.es_orig) > 0.000000000050 )
    {
        /* the tolerance for es is to ensure that GRS80 and WGS84 are
           considered identical */
        return false;
    }
    else if( srcdefn.datum_type == datum_3param )
    {
        return (srcdefn.datum_params[0] == dstdefn.datum_params[0]
                && srcdefn.datum_params[1] == dstdefn.datum_params[1]
                && srcdefn.datum_params[2] == dstdefn.datum_params[2]);
    }
    else if( srcdefn.datum_type == datum_7param )
    {
        return (srcdefn.datum_params[0] == dstdefn.datum_params[0]
                && srcdefn.datum_params[1] == dstdefn.datum_params[1]
                && srcdefn.datum_params[2] == dstdefn.datum_params[2]
                && srcdefn.datum_params[3] == dstdefn.datum_params[3]
                && srcdefn.datum_params[4] == dstdefn.datum_params[4]
                && srcdefn.datum_params[5] == dstdefn.datum_params[5]
                && srcdefn.datum_params[6] == dstdefn.datum_params[6]);
    }
    else if( srcdefn.datum_type == datum_gridshift )
    {
        return pj_get_param_s(srcdefn.params,"nadgrids")
            == pj_get_param_s(dstdefn.params,"nadgrids");
    }
    else
        return true;
}

/************************************************************************/
/*                       pj_geocentic_to_wgs84()                        */
/************************************************************************/

template <typename Par, typename Range, bool AddZ>
inline int pj_geocentric_to_wgs84( Par const& defn,
                                   range_wrapper<Range, AddZ> & range_wrapper )

{
    typedef typename boost::range_value<Range>::type point_type;
    typedef typename coordinate_type<point_type>::type coord_t;

    Range & rng = range_wrapper.get_range();
    std::size_t point_count = boost::size(rng);

    if( defn.datum_type == datum_3param )
    {
        for(std::size_t i = 0; i < point_count; i++ )
        {
            point_type & point = range::at(rng, i);
            
            if( is_invalid_point(point) )
                continue;

            set<0>(point,                   get<0>(point) + Dx_BF(defn));
            set<1>(point,                   get<1>(point) + Dy_BF(defn));
            range_wrapper.set_z(i, range_wrapper.get_z(i) + Dz_BF(defn));
        }
    }
    else if( defn.datum_type == datum_7param )
    {
        for(std::size_t i = 0; i < point_count; i++ )
        {
            point_type & point = range::at(rng, i);

            if( is_invalid_point(point) )
                continue;

            coord_t x = get<0>(point);
            coord_t y = get<1>(point);
            coord_t z = range_wrapper.get_z(i);

            coord_t x_out, y_out, z_out;

            x_out = M_BF(defn)*(             x - Rz_BF(defn)*y + Ry_BF(defn)*z) + Dx_BF(defn);
            y_out = M_BF(defn)*( Rz_BF(defn)*x +             y - Rx_BF(defn)*z) + Dy_BF(defn);
            z_out = M_BF(defn)*(-Ry_BF(defn)*x + Rx_BF(defn)*y +             z) + Dz_BF(defn);

            set<0>(point, x_out);
            set<1>(point, y_out);
            range_wrapper.set_z(i, z_out);
        }
    }

    return 0;
}

/************************************************************************/
/*                      pj_geocentic_from_wgs84()                       */
/************************************************************************/

template <typename Par, typename Range, bool AddZ>
inline int pj_geocentric_from_wgs84( Par const& defn,
                                     range_wrapper<Range, AddZ> & range_wrapper )

{
    typedef typename boost::range_value<Range>::type point_type;
    typedef typename coordinate_type<point_type>::type coord_t;

    Range & rng = range_wrapper.get_range();
    std::size_t point_count = boost::size(rng);

    if( defn.datum_type == datum_3param )
    {
        for(std::size_t i = 0; i < point_count; i++ )
        {
            point_type & point = range::at(rng, i);

            if( is_invalid_point(point) )
                continue;

            set<0>(point,                   get<0>(point) - Dx_BF(defn));
            set<1>(point,                   get<1>(point) - Dy_BF(defn));
            range_wrapper.set_z(i, range_wrapper.get_z(i) - Dz_BF(defn));
        }
    }
    else if( defn.datum_type == datum_7param )
    {
        for(std::size_t i = 0; i < point_count; i++ )
        {
            point_type & point = range::at(rng, i);

            if( is_invalid_point(point) )
                continue;

            coord_t x = get<0>(point);
            coord_t y = get<1>(point);
            coord_t z = range_wrapper.get_z(i);

            coord_t x_tmp = (x - Dx_BF(defn)) / M_BF(defn);
            coord_t y_tmp = (y - Dy_BF(defn)) / M_BF(defn);
            coord_t z_tmp = (z - Dz_BF(defn)) / M_BF(defn);

            x =              x_tmp + Rz_BF(defn)*y_tmp - Ry_BF(defn)*z_tmp;
            y = -Rz_BF(defn)*x_tmp +             y_tmp + Rx_BF(defn)*z_tmp;
            z =  Ry_BF(defn)*x_tmp - Rx_BF(defn)*y_tmp +             z_tmp;

            set<0>(point, x);
            set<1>(point, y);
            range_wrapper.set_z(i, z);
        }
    }

    return 0;
}


inline bool pj_datum_check_error(int err)
{
    return err != 0 && (err > 0 || transient_error[-err] == 0);
}

/************************************************************************/
/*                         pj_datum_transform()                         */
/*                                                                      */
/*      The input should be long/lat/z coordinates in radians in the    */
/*      source datum, and the output should be long/lat/z               */
/*      coordinates in radians in the destination datum.                */
/************************************************************************/

template <typename Par, typename Range, typename Grids>
inline bool pj_datum_transform(Par const& srcdefn,
                               Par const& dstdefn,
                               Range & range,
                               Grids const& srcgrids,
                               Grids const& dstgrids)

{
    static const double wgs84_a = 6378137.0;
    static const double wgs84_es = 0.0066943799901413165;

    typedef typename Par::type calc_t;
    bool result = true;

    calc_t      src_a, src_es, dst_a, dst_es;

/* -------------------------------------------------------------------- */
/*      We cannot do any meaningful datum transformation if either      */
/*      the source or destination are of an unknown datum type          */
/*      (ie. only a +ellps declaration, no +datum).  This is new        */
/*      behavior for PROJ 4.6.0.                                        */
/* -------------------------------------------------------------------- */
    if( srcdefn.datum_type == datum_unknown
        || dstdefn.datum_type == datum_unknown )
        return result;

/* -------------------------------------------------------------------- */
/*      Short cut if the datums are identical.                          */
/* -------------------------------------------------------------------- */
    if( pj_compare_datums( srcdefn, dstdefn ) )
        return result;

    src_a = srcdefn.a_orig;
    src_es = srcdefn.es_orig;

    dst_a = dstdefn.a_orig;
    dst_es = dstdefn.es_orig;

/* -------------------------------------------------------------------- */
/*      Create a temporary Z array if one is not provided.              */
/* -------------------------------------------------------------------- */
    
    range_wrapper<Range> z_range(range);

/* -------------------------------------------------------------------- */
/*      If this datum requires grid shifts, then apply it to geodetic   */
/*      coordinates.                                                    */
/* -------------------------------------------------------------------- */
<<<<<<< HEAD
    if( srcdefn.datum_type == PJD_GRIDSHIFT )
=======
    if( srcdefn.datum_type == datum_gridshift )
>>>>>>> 8feb7ca7
    {
        try {
            pj_apply_gridshift_2<false>( srcdefn, range, srcgrids );
        } catch (projection_exception const& e) {
            if (pj_datum_check_error(e.code())) {
                BOOST_RETHROW
            }
        }

        src_a = wgs84_a;
        src_es = wgs84_es;
    }

    if( dstdefn.datum_type == datum_gridshift )
    {
        dst_a = wgs84_a;
        dst_es = wgs84_es;
    }

/* ==================================================================== */
/*      Do we need to go through geocentric coordinates?                */
/* ==================================================================== */
    if( src_es != dst_es || src_a != dst_a
        || srcdefn.datum_type == datum_3param
        || srcdefn.datum_type == datum_7param
        || dstdefn.datum_type == datum_3param
        || dstdefn.datum_type == datum_7param)
    {
/* -------------------------------------------------------------------- */
/*      Convert to geocentric coordinates.                              */
/* -------------------------------------------------------------------- */
        int err = pj_geodetic_to_geocentric( src_a, src_es, z_range );
        if (pj_datum_check_error(err))
            BOOST_THROW_EXCEPTION( projection_exception(err) );
        else if (err != 0)
            result = false;

/* -------------------------------------------------------------------- */
/*      Convert between datums.                                         */
/* -------------------------------------------------------------------- */
        if( srcdefn.datum_type == datum_3param
            || srcdefn.datum_type == datum_7param )
        {
            try {
                pj_geocentric_to_wgs84( srcdefn, z_range );
            } catch (projection_exception const& e) {
                if (pj_datum_check_error(e.code())) {
                    BOOST_RETHROW
                }
            }
        }

        if( dstdefn.datum_type == datum_3param
            || dstdefn.datum_type == datum_7param )
        {
            try {
                pj_geocentric_from_wgs84( dstdefn, z_range );
            } catch (projection_exception const& e) {
                if (pj_datum_check_error(e.code())) {
                    BOOST_RETHROW
                }
            }
        }

/* -------------------------------------------------------------------- */
/*      Convert back to geodetic coordinates.                           */
/* -------------------------------------------------------------------- */
        err = pj_geocentric_to_geodetic( dst_a, dst_es, z_range );
        if (pj_datum_check_error(err))
            BOOST_THROW_EXCEPTION( projection_exception(err) );
        else if (err != 0)
            result = false;
    }

/* -------------------------------------------------------------------- */
/*      Apply grid shift to destination if required.                    */
/* -------------------------------------------------------------------- */
<<<<<<< HEAD
    if( dstdefn.datum_type == PJD_GRIDSHIFT )
=======
    if( dstdefn.datum_type == datum_gridshift )
>>>>>>> 8feb7ca7
    {
        try {
            pj_apply_gridshift_2<true>( dstdefn, range, dstgrids );
        } catch (projection_exception const& e) {
            if (pj_datum_check_error(e.code()))
                BOOST_RETHROW
        }
    }

    return result;
}

} // namespace detail

}}} // namespace boost::geometry::projections

#endif // BOOST_GEOMETRY_SRS_PROJECTIONS_IMPL_PJ_TRANSFORM_HPP<|MERGE_RESOLUTION|>--- conflicted
+++ resolved
@@ -928,11 +928,7 @@
 /*      If this datum requires grid shifts, then apply it to geodetic   */
 /*      coordinates.                                                    */
 /* -------------------------------------------------------------------- */
-<<<<<<< HEAD
-    if( srcdefn.datum_type == PJD_GRIDSHIFT )
-=======
     if( srcdefn.datum_type == datum_gridshift )
->>>>>>> 8feb7ca7
     {
         try {
             pj_apply_gridshift_2<false>( srcdefn, range, srcgrids );
@@ -1010,11 +1006,7 @@
 /* -------------------------------------------------------------------- */
 /*      Apply grid shift to destination if required.                    */
 /* -------------------------------------------------------------------- */
-<<<<<<< HEAD
-    if( dstdefn.datum_type == PJD_GRIDSHIFT )
-=======
     if( dstdefn.datum_type == datum_gridshift )
->>>>>>> 8feb7ca7
     {
         try {
             pj_apply_gridshift_2<true>( dstdefn, range, dstgrids );
