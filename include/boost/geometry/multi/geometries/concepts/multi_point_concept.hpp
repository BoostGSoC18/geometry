--- conflicted
+++ resolved
@@ -16,79 +16,7 @@
 #define BOOST_GEOMETRY_MULTI_GEOMETRIES_CONCEPTS_MULTI_POINT_CONCEPT_HPP
 
 
-<<<<<<< HEAD
-#include <boost/concept_check.hpp>
-#include <boost/range/concepts.hpp>
-#include <boost/range/metafunctions.hpp>
-
-
-#include <boost/geometry/geometries/concepts/point_concept.hpp>
-
-
-namespace boost { namespace geometry { namespace concept
-{
-
-
-/*!
-\brief MultiPoint concept
-\ingroup concepts
-\par Formal definition:
-The multi point concept is defined as following:
-- there must be a specialization of traits::tag defining multi_point_tag as type
-- it must behave like a Boost.Range
-- its range value must fulfil the Point concept
-
-*/
-template <typename Geometry>
-class MultiPoint
-{
-#ifndef DOXYGEN_NO_CONCEPT_MEMBERS
-    typedef typename boost::range_value<Geometry>::type point_type;
-
-    BOOST_CONCEPT_ASSERT( (concept::Point<point_type>) );
-    BOOST_CONCEPT_ASSERT( (boost::RandomAccessRangeConcept<Geometry>) );
-
-
-public :
-
-    BOOST_CONCEPT_USAGE(MultiPoint)
-    {
-        Geometry* mp = 0;
-        traits::clear<Geometry>::apply(*mp);
-        traits::resize<Geometry>::apply(*mp, 0); 
-        point_type* point = 0;
-        traits::push_back<Geometry>::apply(*mp, *point);
-    }
-#endif
-};
-
-
-/*!
-\brief concept for multi-point (const version)
-\ingroup const_concepts
-*/
-template <typename Geometry>
-class ConstMultiPoint
-{
-#ifndef DOXYGEN_NO_CONCEPT_MEMBERS
-    typedef typename boost::range_value<Geometry>::type point_type;
-
-    BOOST_CONCEPT_ASSERT( (concept::ConstPoint<point_type>) );
-    BOOST_CONCEPT_ASSERT( (boost::RandomAccessRangeConcept<Geometry>) );
-
-
-public :
-
-    BOOST_CONCEPT_USAGE(ConstMultiPoint)
-    {
-    }
-#endif
-};
-
-}}} // namespace boost::geometry::concept
-=======
 #include <boost/geometry/geometries/concepts/multi_point_concept.hpp>
->>>>>>> 2ec55364
 
 
 #endif // BOOST_GEOMETRY_MULTI_GEOMETRIES_CONCEPTS_MULTI_POINT_CONCEPT_HPP