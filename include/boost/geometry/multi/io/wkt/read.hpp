--- conflicted
+++ resolved
@@ -17,149 +17,5 @@
 
 #include <boost/geometry/io/wkt/read.hpp>
 
-<<<<<<< HEAD
-namespace boost { namespace geometry
-{
-
-namespace detail { namespace wkt
-{
-
-template <typename MultiGeometry, template<typename> class Parser, typename PrefixPolicy>
-struct multi_parser
-{
-    static inline void apply(std::string const& wkt, MultiGeometry& geometry)
-    {
-        traits::clear<MultiGeometry>::apply(geometry);
-
-        tokenizer tokens(wkt, boost::char_separator<char>(" ", ",()"));
-        tokenizer::iterator it;
-        if (initialize<MultiGeometry>(tokens, PrefixPolicy::apply(), wkt, it))
-        {
-            handle_open_parenthesis(it, tokens.end(), wkt);
-
-            // Parse sub-geometries
-            while(it != tokens.end() && *it != ")")
-            {
-                traits::resize<MultiGeometry>::apply(geometry, boost::size(geometry) + 1);
-                Parser
-                    <
-                        typename boost::range_value<MultiGeometry>::type
-                    >::apply(it, tokens.end(), wkt, *(boost::end(geometry) - 1));
-                if (it != tokens.end() && *it == ",")
-                {
-                    // Skip "," after multi-element is parsed
-                    ++it;
-                }
-            }
-
-            handle_close_parenthesis(it, tokens.end(), wkt);
-        }
-        
-        check_end(it, tokens.end(), wkt);
-    }
-};
-
-template <typename P>
-struct noparenthesis_point_parser
-{
-    static inline void apply(tokenizer::iterator& it, tokenizer::iterator end,
-        std::string const& wkt, P& point)
-    {
-        parsing_assigner<P, 0, dimension<P>::value>::apply(it, end, point, wkt);
-    }
-};
-
-template <typename MultiGeometry, typename PrefixPolicy>
-struct multi_point_parser
-{
-    static inline void apply(std::string const& wkt, MultiGeometry& geometry)
-    {
-        traits::clear<MultiGeometry>::apply(geometry);
-
-        tokenizer tokens(wkt, boost::char_separator<char>(" ", ",()"));
-        tokenizer::iterator it;
-
-        if (initialize<MultiGeometry>(tokens, PrefixPolicy::apply(), wkt, it))
-        {
-            handle_open_parenthesis(it, tokens.end(), wkt);
-
-            // If first point definition starts with "(" then parse points as (x y)
-            // otherwise as "x y"
-            bool using_brackets = (it != tokens.end() && *it == "(");
-            
-            while(it != tokens.end() && *it != ")")
-            {
-                traits::resize<MultiGeometry>::apply(geometry, boost::size(geometry) + 1);
-                
-                if (using_brackets)
-                {
-                    point_parser
-                        <
-                            typename boost::range_value<MultiGeometry>::type
-                        >::apply(it, tokens.end(), wkt, *(boost::end(geometry) - 1));
-                }
-                else
-                {
-                    noparenthesis_point_parser
-                        <
-                            typename boost::range_value<MultiGeometry>::type
-                        >::apply(it, tokens.end(), wkt, *(boost::end(geometry) - 1));
-                }
-                    
-                if (it != tokens.end() && *it == ",")
-                {
-                    // Skip "," after point is parsed
-                    ++it;
-                }
-            }
-            
-            handle_close_parenthesis(it, tokens.end(), wkt);
-        }
-        
-        check_end(it, tokens.end(), wkt);
-    }
-};
-
-}} // namespace detail::wkt
-
-#ifndef DOXYGEN_NO_DISPATCH
-namespace dispatch
-{
-
-template <typename MultiGeometry>
-struct read_wkt<multi_point_tag, MultiGeometry>
-    : detail::wkt::multi_point_parser
-            <
-                MultiGeometry,
-                detail::wkt::prefix_multipoint
-            >
-{};
-
-template <typename MultiGeometry>
-struct read_wkt<multi_linestring_tag, MultiGeometry>
-    : detail::wkt::multi_parser
-            <
-                MultiGeometry,
-                detail::wkt::linestring_parser,
-                detail::wkt::prefix_multilinestring
-            >
-{};
-
-template <typename MultiGeometry>
-struct read_wkt<multi_polygon_tag, MultiGeometry>
-    : detail::wkt::multi_parser
-            <
-                MultiGeometry,
-                detail::wkt::polygon_parser,
-                detail::wkt::prefix_multipolygon
-            >
-{};
-
-} // namespace dispatch
-#endif // DOXYGEN_NO_DISPATCH
-
-}} // namespace boost::geometry
-=======
->>>>>>> 2ec55364
 
 #endif // BOOST_GEOMETRY_MULTI_IO_WKT_READ_MULTI_HPP