// Boost.Geometry (aka GGL, Generic Geometry Library)

// Copyright (c) 2007-2012 Barend Gehrels, Amsterdam, the Netherlands.
// Copyright (c) 2008-2012 Bruno Lalande, Paris, France.
// Copyright (c) 2009-2012 Mateusz Loskot, London, UK.

// Parts of Boost.Geometry are redesigned from Geodan's Geographic Library
// (geolib/GGL), copyright (c) 1995-2010 Geodan, Amsterdam, the Netherlands.

// Use, modification and distribution is subject to the Boost Software License,
// Version 1.0. (See accompanying file LICENSE_1_0.txt or copy at
// http://www.boost.org/LICENSE_1_0.txt)

#ifndef BOOST_GEOMETRY_STRATEGIES_CONCEPTS_DISTANCE_CONCEPT_HPP
#define BOOST_GEOMETRY_STRATEGIES_CONCEPTS_DISTANCE_CONCEPT_HPP

#include <vector>
#include <iterator>

#include <boost/concept_check.hpp>
#include <boost/core/ignore_unused.hpp>

#include <boost/geometry/util/parameter_type_of.hpp>

#include <boost/geometry/geometries/concepts/point_concept.hpp>
#include <boost/geometry/geometries/segment.hpp>
#include <boost/geometry/geometries/point.hpp>


namespace boost { namespace geometry { namespace concept
{


/*!
    \brief Checks strategy for point-segment-distance
    \ingroup distance
*/
template <typename Strategy, typename Point1, typename Point2>
struct PointDistanceStrategy
{
#ifndef DOXYGEN_NO_CONCEPT_MEMBERS
private :

    struct checker
    {
        template <typename ApplyMethod>
        static void apply(ApplyMethod)
        {
            // 1: inspect and define both arguments of apply
            typedef typename parameter_type_of
                <
                    ApplyMethod, 0
                >::type ptype1;

            typedef typename parameter_type_of
                <
                    ApplyMethod, 1
                >::type ptype2;

            // 2) must define meta-function return_type
            typedef typename strategy::distance::services::return_type
                <
                    Strategy, ptype1, ptype2
                >::type rtype;

            // 3) must define meta-function "comparable_type"
            typedef typename strategy::distance::services::comparable_type
                <
                    Strategy
                >::type ctype;

            // 4) must define meta-function "tag"
            typedef typename strategy::distance::services::tag
                <
                    Strategy
                >::type tag;

            // 5) must implement apply with arguments
            Strategy* str = 0;
            ptype1 *p1 = 0;
            ptype2 *p2 = 0;
            rtype r = str->apply(*p1, *p2);

            // 6) must define (meta)struct "get_comparable" with apply
            ctype c = strategy::distance::services::get_comparable
                <
                    Strategy
                >::apply(*str);

            // 7) must define (meta)struct "result_from_distance" with apply
            r = strategy::distance::services::result_from_distance
                <
                    Strategy,
                    ptype1, ptype2
                >::apply(*str, 1.0);

<<<<<<< HEAD
            boost::ignore_unused_variable_warning(str);
            boost::ignore_unused_variable_warning(c);
            boost::ignore_unused_variable_warning(r);
=======
            boost::ignore_unused<tag>();
            boost::ignore_unused(str, c, r);
>>>>>>> 2ec55364
        }
    };



public :
    BOOST_CONCEPT_USAGE(PointDistanceStrategy)
    {
        checker::apply(&Strategy::template apply<Point1, Point2>);
    }
#endif
};


/*!
    \brief Checks strategy for point-segment-distance
    \ingroup strategy_concepts
*/
template <typename Strategy, typename Point, typename PointOfSegment>
struct PointSegmentDistanceStrategy
{
#ifndef DOXYGEN_NO_CONCEPT_MEMBERS
private :

    struct checker
    {
        template <typename ApplyMethod>
        static void apply(ApplyMethod)
        {
            typedef typename parameter_type_of
                <
                    ApplyMethod, 0
                >::type ptype;

            typedef typename parameter_type_of
                <
                    ApplyMethod, 1
                >::type sptype;

<<<<<<< HEAD
            // 1) must define meta-function return_type
            typedef typename strategy::distance::services::return_type<Strategy, ptype, sptype>::type rtype;

            // 2) must define underlying point-distance-strategy
            typedef typename strategy::distance::services::strategy_point_point<Strategy>::type stype;
            BOOST_CONCEPT_ASSERT
                (
                    (concept::PointDistanceStrategy<stype, Point, PointOfSegment>)
                );
=======
            // must define meta-function return_type
            typedef typename strategy::distance::services::return_type<Strategy, ptype, sptype>::type rtype;
>>>>>>> 2ec55364


            Strategy *str = 0;
            ptype *p = 0;
            sptype *sp1 = 0;
            sptype *sp2 = 0;

            rtype r = str->apply(*p, *sp1, *sp2);

            boost::ignore_unused_variable_warning(str);
            boost::ignore_unused_variable_warning(r);
        }
    };

public :
    BOOST_CONCEPT_USAGE(PointSegmentDistanceStrategy)
    {
        checker::apply(&Strategy::template apply<Point, PointOfSegment>);
    }
#endif
};


}}} // namespace boost::geometry::concept


#endif // BOOST_GEOMETRY_STRATEGIES_CONCEPTS_DISTANCE_CONCEPT_HPP<|MERGE_RESOLUTION|>--- conflicted
+++ resolved
@@ -94,14 +94,8 @@
                     ptype1, ptype2
                 >::apply(*str, 1.0);
 
-<<<<<<< HEAD
-            boost::ignore_unused_variable_warning(str);
-            boost::ignore_unused_variable_warning(c);
-            boost::ignore_unused_variable_warning(r);
-=======
             boost::ignore_unused<tag>();
             boost::ignore_unused(str, c, r);
->>>>>>> 2ec55364
         }
     };
 
@@ -141,20 +135,8 @@
                     ApplyMethod, 1
                 >::type sptype;
 
-<<<<<<< HEAD
-            // 1) must define meta-function return_type
-            typedef typename strategy::distance::services::return_type<Strategy, ptype, sptype>::type rtype;
-
-            // 2) must define underlying point-distance-strategy
-            typedef typename strategy::distance::services::strategy_point_point<Strategy>::type stype;
-            BOOST_CONCEPT_ASSERT
-                (
-                    (concept::PointDistanceStrategy<stype, Point, PointOfSegment>)
-                );
-=======
             // must define meta-function return_type
             typedef typename strategy::distance::services::return_type<Strategy, ptype, sptype>::type rtype;
->>>>>>> 2ec55364
 
 
             Strategy *str = 0;
