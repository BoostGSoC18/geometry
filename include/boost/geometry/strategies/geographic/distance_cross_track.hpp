// Boost.Geometry (aka GGL, Generic Geometry Library)

// Copyright (c) 2016-2017, Oracle and/or its affiliates.

// Contributed and/or modified by Vissarion Fysikopoulos, on behalf of Oracle

// Use, modification and distribution is subject to the Boost Software License,
// Version 1.0. (See accompanying file LICENSE_1_0.txt or copy at
// http://www.boost.org/LICENSE_1_0.txt)

#ifndef BOOST_GEOMETRY_STRATEGIES_GEOGRAPHIC_DISTANCE_CROSS_TRACK_HPP
#define BOOST_GEOMETRY_STRATEGIES_GEOGRAPHIC_DISTANCE_CROSS_TRACK_HPP

#include <algorithm>

#include <boost/config.hpp>
#include <boost/concept_check.hpp>
#include <boost/mpl/if.hpp>
#include <boost/type_traits/is_void.hpp>

#include <boost/geometry/core/cs.hpp>
#include <boost/geometry/core/access.hpp>
#include <boost/geometry/core/radian_access.hpp>
#include <boost/geometry/core/tags.hpp>

#include <boost/geometry/strategies/distance.hpp>
#include <boost/geometry/strategies/concepts/distance_concept.hpp>
#include <boost/geometry/strategies/spherical/distance_haversine.hpp>
#include <boost/geometry/strategies/geographic/azimuth.hpp>
#include <boost/geometry/strategies/geographic/parameters.hpp>

#include <boost/geometry/formulas/vincenty_direct.hpp>

#include <boost/geometry/util/math.hpp>
#include <boost/geometry/util/promote_floating_point.hpp>
#include <boost/geometry/util/select_calculation_type.hpp>
#include <boost/geometry/util/normalize_spheroidal_coordinates.hpp>

#include <boost/geometry/formulas/result_direct.hpp>
#include <boost/geometry/formulas/mean_radius.hpp>

#ifdef BOOST_GEOMETRY_DEBUG_GEOGRAPHIC_CROSS_TRACK
#  include <boost/geometry/io/dsv/write.hpp>
#endif

#ifndef BOOST_GEOMETRY_DETAIL_POINT_SEGMENT_DISTANCE_MAX_STEPS
#define BOOST_GEOMETRY_DETAIL_POINT_SEGMENT_DISTANCE_MAX_STEPS 100
#endif

#ifdef BOOST_GEOMETRY_DEBUG_GEOGRAPHIC_CROSS_TRACK
#include <iostream>
#endif

namespace boost { namespace geometry
{

namespace strategy { namespace distance
{

/*!
\brief Strategy functor for distance point to segment calculation on ellipsoid
       Algorithm uses direct and inverse geodesic problems as subroutines.
       The algorithm approximates the distance by an iterative Newton method.
\ingroup strategies
\details Class which calculates the distance of a point to a segment, for points
on the ellipsoid
\see C.F.F.Karney - Geodesics on an ellipsoid of revolution,
      https://arxiv.org/abs/1102.1215
\tparam FormulaPolicy underlying point-point distance strategy
\tparam Spheroid is the spheroidal model used
\tparam CalculationType \tparam_calculation
\tparam EnableClosestPoint computes the closest point on segment if true
*/
template
<
    typename FormulaPolicy = strategy::andoyer,
    typename Spheroid = srs::spheroid<double>,
    typename CalculationType = void,
    bool EnableClosestPoint = false
>
class geographic_cross_track
{
public :
    template <typename Point, typename PointOfSegment>
    struct return_type
        : promote_floating_point
          <
              typename select_calculation_type
                  <
                      Point,
                      PointOfSegment,
                      CalculationType
                  >::type
          >
    {};

    struct distance_strategy
    {
        typedef geographic<FormulaPolicy, Spheroid, CalculationType> type;
    };

    inline typename distance_strategy::type get_distance_strategy() const
    {
        typedef typename distance_strategy::type distance_type;
        return distance_type(m_spheroid);
    }

    explicit geographic_cross_track(Spheroid const& spheroid = Spheroid())
        : m_spheroid(spheroid)
    {}

    template <typename Point, typename PointOfSegment>
    inline typename return_type<Point, PointOfSegment>::type
    apply(Point const& p, PointOfSegment const& sp1, PointOfSegment const& sp2) const
    {
        typedef typename coordinate_system<Point>::type::units units_type;

        return (apply<units_type>(get<0>(sp1), get<1>(sp1),
                                  get<0>(sp2), get<1>(sp2),
                                  get<0>(p), get<1>(p),
                                  m_spheroid)).distance;
    }

private :

    template <typename CT>
    struct result_distance_point_segment
    {
        result_distance_point_segment()
            : distance(0)
            , closest_point_lon(0)
            , closest_point_lat(0)
        {}

        CT distance;
        CT closest_point_lon;
        CT closest_point_lat;
    };

    template <typename CT>
    result_distance_point_segment<CT>
    static inline non_iterative_case(CT lon, CT lat, CT distance)
    {
        result_distance_point_segment<CT> result;
        result.distance = distance;

        if (EnableClosestPoint)
        {
            result.closest_point_lon = lon;
            result.closest_point_lat = lat;
        }
        return result;
    }

    template <typename CT>
    result_distance_point_segment<CT>
    static inline non_iterative_case(CT lon1, CT lat1, //p1
                                     CT lon2, CT lat2, //p2
                                     Spheroid const& spheroid)
    {
        CT distance = geometry::strategy::distance::geographic<FormulaPolicy, Spheroid, CT>
                              ::apply(lon1, lat1, lon2, lat2, spheroid);

        return non_iterative_case(lon1, lat1, distance);
    }

    template <typename CT>
    CT static inline normalize(CT g4)
    {
        CT const pi = math::pi<CT>();
        if (g4 < 0 && g4 < -pi)//close to -270
        {
            return g4 + 1.5 * pi;
        }
        else if (g4 > 0 && g4 > pi)//close to 270
        {
            return - g4 + 1.5 * pi;
        }
        else if (g4 < 0 && g4 > -pi)//close to -90
        {
            return -g4 - pi/2;
        }
        return g4 - pi/2;
    }

    template <typename Units, typename CT>
    result_distance_point_segment<CT>
    static inline apply(CT lon1, CT lat1, //p1
                        CT lon2, CT lat2, //p2
                        CT lon3, CT lat3, //query point p3
                        Spheroid const& spheroid)
    {
        typedef typename FormulaPolicy::template inverse<CT, true, false, false, true, true>
                inverse_distance_quantities_type;
        typedef typename FormulaPolicy::template inverse<CT, false, true, false, false, false>
                inverse_azimuth_type;
        typedef typename FormulaPolicy::template inverse<CT, false, true, true, false, false>
                inverse_azimuth_reverse_type;
        typedef typename FormulaPolicy::template direct<CT, true, false, false, false>
                direct_distance_type;

        CT const earth_radius = geometry::formula::mean_radius<CT>(spheroid);

        result_distance_point_segment<CT> result;

        // Constants
        CT const f = geometry::formula::flattening<CT>(spheroid);
        CT const pi = math::pi<CT>();
        CT const half_pi = pi / CT(2);
        CT const c0 = CT(0);

        // Convert to radians
        lon1 = math::as_radian<Units>(lon1);
        lat1 = math::as_radian<Units>(lat1);
        lon2 = math::as_radian<Units>(lon2);
        lat2 = math::as_radian<Units>(lat2);
        lon3 = math::as_radian<Units>(lon3);
        lat3 = math::as_radian<Units>(lat3);

        if (lon1 > lon2)
        {
            std::swap(lon1, lon2);
            std::swap(lat1, lat2);
        }

        //segment on equator
        //Note: antipodal points on equator does not define segment on equator
        //but pass by the pole
        CT diff = geometry::math::longitude_distance_signed<geometry::radian>(lon1, lon2);
        if (math::equals(lat1, c0) && math::equals(lat2, c0)
            && !math::equals(math::abs(diff), pi))
        {
#ifdef BOOST_GEOMETRY_DEBUG_GEOGRAPHIC_CROSS_TRACK
            std::cout << "Equatorial segment" << std::endl;
#endif
            if (lon3 <= lon1)
            {
                return non_iterative_case(lon1, lat1, lon3, lat3, spheroid);
            }
            if (lon3 >= lon2)
            {
                return non_iterative_case(lon2, lat2, lon3, lat3, spheroid);
            }
            return non_iterative_case(lon3, lat1, lon3, lat3, spheroid);
        }

        CT d1 = geometry::strategy::distance::geographic<FormulaPolicy, Spheroid, CT>
                ::apply(lon1, lat1, lon3, lat3, spheroid);

        CT d3 = geometry::strategy::distance::geographic<FormulaPolicy, Spheroid, CT>
                ::apply(lon1, lat1, lon2, lat2, spheroid);

        if (geometry::math::equals(d3, c0))
        {
#ifdef BOOST_GEOMETRY_DEBUG_GEOGRAPHIC_CROSS_TRACK
            std::cout << "Degenerate segment" << std::endl;
            std::cout << "distance between points=" << d1 << std::endl;
#endif
            return non_iterative_case(lon1, lat2, d1);
        }

        CT d2 = geometry::strategy::distance::geographic<FormulaPolicy, Spheroid, CT>
                ::apply(lon2, lat2, lon3, lat3, spheroid);

        // Compute a12 (GEO)
        geometry::formula::result_inverse<CT> res12 =
                inverse_azimuth_reverse_type::apply(lon1, lat1, lon2, lat2, spheroid);
        CT a12 = res12.azimuth;
        CT a13 = inverse_azimuth_type::apply(lon1, lat1, lon3, lat3, spheroid).azimuth;

        CT a312 = a13 - a12;

        if (geometry::math::equals(a312, c0))
        {
#ifdef BOOST_GEOMETRY_DEBUG_GEOGRAPHIC_CROSS_TRACK
            std::cout << "point on segment" << std::endl;
#endif
            return non_iterative_case(lon3, lat3, c0);
        }

        CT projection1 = cos( a312 ) * d1 / d3;

#ifdef BOOST_GEOMETRY_DEBUG_GEOGRAPHIC_CROSS_TRACK
        std::cout << "segment=(" << lon1 * math::r2d<CT>();
        std::cout << "," << lat1 * math::r2d<CT>();
        std::cout << "),(" << lon2 * math::r2d<CT>();
        std::cout << "," << lat2 * math::r2d<CT>();
        std::cout << ")\np=(" << lon3 * math::r2d<CT>();
        std::cout << "," << lat3 * math::r2d<CT>();
        std::cout << ")\na1=" << a12 * math::r2d<CT>() << std::endl;
        std::cout << "a13=" << a13 * math::r2d<CT>() << std::endl;
        std::cout << "a312=" << a312 * math::r2d<CT>() << std::endl;
        std::cout << "cos(a312)=" << cos(a312) << std::endl;
#endif
        if (projection1 < 0.0)
        {
#ifdef BOOST_GEOMETRY_DEBUG_GEOGRAPHIC_CROSS_TRACK
            std::cout << "projection closer to p1" << std::endl;
#endif
            // projection of p3 on geodesic spanned by segment (p1,p2) fall
            // outside of segment on the side of p1
            return non_iterative_case(lon1, lat1, lon3, lat3, spheroid);
        }

        CT a21 = res12.reverse_azimuth - pi;
        CT a23 = inverse_azimuth_type::apply(lon2, lat2, lon3, lat3, spheroid).azimuth;

        CT a321 = a23 - a21;

#ifdef BOOST_GEOMETRY_DEBUG_GEOGRAPHIC_CROSS_TRACK
        std::cout << "a21=" << a21 * math::r2d<CT>() << std::endl;
        std::cout << "a23=" << a23 * math::r2d<CT>() << std::endl;
        std::cout << "a321=" << a321 * math::r2d<CT>() << std::endl;
        std::cout << "cos(a321)=" << cos(a321) << std::endl;
#endif
        CT projection2 = cos( a321 ) * d2 / d3;

        if (projection2 < 0.0)
        {
#ifdef BOOST_GEOMETRY_DEBUG_GEOGRAPHIC_CROSS_TRACK
            std::cout << "projection closer to p2" << std::endl;
#endif
            // projection of p3 on geodesic spanned by segment (p1,p2) fall
            // outside of segment on the side of p2
            return non_iterative_case(lon2, lat2, lon3, lat3, spheroid);
        }

        // Guess s14 (SPHERICAL)
        typedef geometry::model::point
                <
                    CT, 2,
                    geometry::cs::spherical_equatorial<geometry::radian>
                > point;

        CT bet1 = atan((1 - f) * tan(lon1));
        CT bet2 = atan((1 - f) * tan(lon2));
        CT bet3 = atan((1 - f) * tan(lon3));
        point p1 = point(bet1, lat1);
        point p2 = point(bet2, lat2);
        point p3 = point(bet3, lat3);

        geometry::strategy::distance::cross_track<CT> cross_track(earth_radius);
        CT s34 = cross_track.apply(p3, p1, p2);

        geometry::strategy::distance::haversine<CT> str(earth_radius);
        CT s13 = str.apply(p1, p3);
        CT s14 = acos( cos(s13/earth_radius) / cos(s34/earth_radius) ) * earth_radius;

#ifdef BOOST_GEOMETRY_DEBUG_GEOGRAPHIC_CROSS_TRACK
        std::cout << "s34=" << s34 << std::endl;
        std::cout << "s13=" << s13 << std::endl;
        std::cout << "s14=" << s14 << std::endl;
        std::cout << "===============" << std::endl;
#endif

        // Update s14 (using Newton method)
        CT prev_distance = 0;
        geometry::formula::result_direct<CT> res14;
        geometry::formula::result_inverse<CT> res34;

        int counter = 0; // robustness
        CT g4;
        CT delta_g4;

        do{
            prev_distance = res34.distance;

            // Solve the direct problem to find p4 (GEO)
            res14 = direct_distance_type::apply(lon1, lat1, s14, a12, spheroid);

            // Solve an inverse problem to find g4
            // g4 is the angle between segment (p1,p2) and segment (p3,p4) that meet on p4 (GEO)

            CT a4 = inverse_azimuth_type::apply(res14.lon2, res14.lat2,
                                                lon2, lat2, spheroid).azimuth;
            res34 = inverse_distance_quantities_type::apply(res14.lon2, res14.lat2,
                                                            lon3, lat3, spheroid);
            g4 = res34.azimuth - a4;

            delta_g4 = normalize(g4);

            CT M43 = res34.geodesic_scale; // cos(s14/earth_radius) is the spherical limit
            CT m34 = res34.reduced_length;
            CT der = (M43 / m34) * sin(g4);
            s14 = s14 - delta_g4 / der;

#ifdef BOOST_GEOMETRY_DEBUG_GEOGRAPHIC_CROSS_TRACK
            std::cout << "p4=" << res14.lon2 * math::r2d<CT>() <<
                         "," << res14.lat2 * math::r2d<CT>() << std::endl;
            std::cout << "delta_g4=" << delta_g4  << std::endl;
            std::cout << "g4=" << g4 * math::r2d<CT>() << std::endl;
            std::cout << "der=" << der  << std::endl;
            std::cout << "M43=" << M43 << std::endl;
            std::cout << "spherical limit=" << cos(s14/earth_radius) << std::endl;
            std::cout << "m34=" << m34 << std::endl;
            std::cout << "new_s14=" << s14 << std::endl;
            std::cout << std::setprecision(16) << "dist     =" << res34.distance << std::endl;
            std::cout << "---------end of step " << counter << std::endl<< std::endl;
#endif
            result.distance = prev_distance;

#ifdef BOOST_GEOMETRY_DEBUG_GEOGRAPHIC_CROSS_TRACK
            if (g4 == half_pi)
            {
                std::cout << "Stop msg: g4 == half_pi" << std::endl;
            }
            if (res34.distance >= prev_distance && prev_distance != 0)
            {
                std::cout << "Stop msg: res34.distance >= prev_distance" << std::endl;
            }
            if (delta_g4 == 0)
            {
                std::cout << "Stop msg: delta_g4 == 0" << std::endl;
            }
            if (counter == 19)
            {
                std::cout << "Stop msg: counter" << std::endl;
            }
#endif

        } while (g4 != half_pi
                 && (prev_distance > res34.distance || prev_distance == 0)
                 && delta_g4 != 0
                 && ++counter < BOOST_GEOMETRY_DETAIL_POINT_SEGMENT_DISTANCE_MAX_STEPS ) ;

#ifdef BOOST_GEOMETRY_DEBUG_GEOGRAPHIC_CROSS_TRACK
        std::cout << "distance=" << res34.distance << std::endl;

        point p4(res14.lon2, res14.lat2);
        CT s34_sph = str.apply(p4, p3);

        std::cout << "s34(sph) =" << s34_sph << std::endl;
        std::cout << "s34(geo) ="
                  << inverse_distance_quantities_type::apply(get<0>(p4), get<1>(p4), lon3, lat3, spheroid).distance
                  << ", p4=(" << get<0>(p4) * math::r2d<double>() << ","
                              << get<1>(p4) * math::r2d<double>() << ")"
                  << std::endl;

        CT s31 = inverse_distance_quantities_type::apply(lon3, lat3, lon1, lat1, spheroid).distance;
        CT s32 = inverse_distance_quantities_type::apply(lon3, lat3, lon2, lat2, spheroid).distance;

        CT a4 = inverse_azimuth_type::apply(get<0>(p4), get<1>(p4), lon2, lat2, spheroid).azimuth;
        geometry::formula::result_direct<CT> res4 = direct_distance_type::apply(get<0>(p4), get<1>(p4), .04, a4, spheroid);
        CT p4_plus = inverse_distance_quantities_type::apply(res4.lon2, res4.lat2, lon3, lat3, spheroid).distance;

        geometry::formula::result_direct<CT> res1 = direct_distance_type::apply(lon1, lat1, s14-.04, a12, spheroid);
        CT p4_minus = inverse_distance_quantities_type::apply(res1.lon2, res1.lat2, lon3, lat3, spheroid).distance;

        std::cout << "s31=" << s31 << "\ns32=" << s32
                  << "\np4_plus=" << p4_plus << ", p4=(" << res4.lon2 * math::r2d<double>() << "," << res4.lat2 * math::r2d<double>() << ")"
                  << "\np4_minus=" << p4_minus << ", p4=(" << res1.lon2 * math::r2d<double>() << "," << res1.lat2 * math::r2d<double>() << ")"
                  << std::endl;

        if (res34.distance <= p4_plus && res34.distance <= p4_minus)
        {
            std::cout << "Closest point computed" << std::endl;
        }
        else
        {
            std::cout << "There is a closer point nearby" << std::endl;
        }
#endif

        return result;
    }

    Spheroid m_spheroid;
};



#ifndef DOXYGEN_NO_STRATEGY_SPECIALIZATIONS
namespace services
{

//tags
template <typename FormulaPolicy>
struct tag<geographic_cross_track<FormulaPolicy> >
{
    typedef strategy_tag_distance_point_segment type;
};

template
<
        typename FormulaPolicy,
        typename Spheroid
>
struct tag<geographic_cross_track<FormulaPolicy, Spheroid> >
{
    typedef strategy_tag_distance_point_segment type;
};

template
<
        typename FormulaPolicy,
        typename Spheroid,
        typename CalculationType
>
struct tag<geographic_cross_track<FormulaPolicy, Spheroid, CalculationType> >
{
    typedef strategy_tag_distance_point_segment type;
};


//return types
template <typename FormulaPolicy, typename P, typename PS>
struct return_type<geographic_cross_track<FormulaPolicy>, P, PS>
    : geographic_cross_track<FormulaPolicy>::template return_type<P, PS>
{};

template
<
        typename FormulaPolicy,
        typename Spheroid,
        typename P,
        typename PS
>
struct return_type<geographic_cross_track<FormulaPolicy, Spheroid>, P, PS>
    : geographic_cross_track<FormulaPolicy, Spheroid>::template return_type<P, PS>
{};

template
<
        typename FormulaPolicy,
        typename Spheroid,
        typename CalculationType,
        typename P,
        typename PS
>
struct return_type<geographic_cross_track<FormulaPolicy, Spheroid, CalculationType>, P, PS>
    : geographic_cross_track<FormulaPolicy, Spheroid, CalculationType>::template return_type<P, PS>
{};

//comparable types
template
<
        typename FormulaPolicy,
        typename Spheroid,
        typename CalculationType
>
struct comparable_type<geographic_cross_track<FormulaPolicy, Spheroid, CalculationType> >
{
    typedef geographic_cross_track
        <
            FormulaPolicy, Spheroid, CalculationType
        >  type;
};

template
<
        typename FormulaPolicy,
        typename Spheroid,
        typename CalculationType
>
struct get_comparable<geographic_cross_track<FormulaPolicy, Spheroid, CalculationType> >
{
    typedef typename comparable_type
        <
            geographic_cross_track<FormulaPolicy, Spheroid, CalculationType>
        >::type comparable_type;
public :
    static inline comparable_type
<<<<<<< HEAD
    apply(cross_track_geo<FormulaPolicy, Spheroid, CalculationType> const&)
=======
    apply(geographic_cross_track<FormulaPolicy, Spheroid, CalculationType> const& )
>>>>>>> 523ff435
    {
        return comparable_type();
    }
};


template
<
    typename FormulaPolicy,
    typename P,
    typename PS
>
struct result_from_distance<geographic_cross_track<FormulaPolicy>, P, PS>
{
private :
    typedef typename geographic_cross_track
        <
            FormulaPolicy
        >::template return_type<P, PS>::type return_type;
public :
    template <typename T>
    static inline return_type
    apply(geographic_cross_track<FormulaPolicy> const& , T const& distance)
    {
        return distance;
    }
};

template
<
    typename FormulaPolicy,
    typename Spheroid,
    typename CalculationType,
    typename P,
    typename PS
>
struct result_from_distance<cross_track_geo<FormulaPolicy, Spheroid, CalculationType>, P, PS>
{
private :
    typedef typename cross_track_geo
        <
            FormulaPolicy, Spheroid, CalculationType
        >::template return_type<P, PS>::type return_type;
public :
    template <typename T>
    static inline return_type
    apply(cross_track_geo<FormulaPolicy, Spheroid, CalculationType> const& , T const& distance)
    {
        return distance;
    }
};


template <typename Point, typename PointOfSegment>
struct default_strategy
    <
        point_tag, segment_tag, Point, PointOfSegment,
        geographic_tag, geographic_tag
    >
{
    typedef geographic_cross_track<> type;
};


template <typename PointOfSegment, typename Point>
struct default_strategy
    <
        segment_tag, point_tag, PointOfSegment, Point,
        geographic_tag, geographic_tag
    >
{
    typedef typename default_strategy
        <
            point_tag, segment_tag, Point, PointOfSegment,
            geographic_tag, geographic_tag
        >::type type;
};

} // namespace services
#endif // DOXYGEN_NO_STRATEGY_SPECIALIZATIONS

}} // namespace strategy::distance

}} // namespace boost::geometry
#endif // BOOST_GEOMETRY_STRATEGIES_GEOGRAPHIC_DISTANCE_CROSS_TRACK_HPP<|MERGE_RESOLUTION|>--- conflicted
+++ resolved
@@ -560,11 +560,7 @@
         >::type comparable_type;
 public :
     static inline comparable_type
-<<<<<<< HEAD
-    apply(cross_track_geo<FormulaPolicy, Spheroid, CalculationType> const&)
-=======
     apply(geographic_cross_track<FormulaPolicy, Spheroid, CalculationType> const& )
->>>>>>> 523ff435
     {
         return comparable_type();
     }
