--- conflicted
+++ resolved
@@ -125,22 +125,6 @@
         return apply(lon1, lat1, lon2, lat2, m_spheroid);
     }
 
-<<<<<<< HEAD
-=======
-    // points on a meridian not crossing poles
-    template <typename CT>
-    inline CT meridian(CT lat1, CT lat2) const
-    {
-        typedef typename formula::meridian_inverse
-                <
-                CT, strategy::default_order<FormulaPolicy>::value
-                > meridian_inverse;
-
-        return meridian_inverse::meridian_not_crossing_pole_dist
-                                            (lat1, lat2, m_spheroid);
-    }
-
->>>>>>> 1d2b1bdd
     inline Spheroid const& model() const
     {
         return m_spheroid;
