// Boost.Geometry (aka GGL, Generic Geometry Library)

// Copyright (c) 2007-2012 Barend Gehrels, Amsterdam, the Netherlands.

// Use, modification and distribution is subject to the Boost Software License,
// Version 1.0. (See accompanying file LICENSE_1_0.txt or copy at
// http://www.boost.org/LICENSE_1_0.txt)

#ifndef BOOST_GEOMETRY_STRATEGIES_SPHERICAL_DISTANCE_CROSS_TRACK_HPP
#define BOOST_GEOMETRY_STRATEGIES_SPHERICAL_DISTANCE_CROSS_TRACK_HPP


#include <boost/config.hpp>
#include <boost/concept_check.hpp>
#include <boost/mpl/if.hpp>
#include <boost/type_traits.hpp>

#include <boost/geometry/core/cs.hpp>
#include <boost/geometry/core/access.hpp>
#include <boost/geometry/core/radian_access.hpp>


#include <boost/geometry/strategies/distance.hpp>
#include <boost/geometry/strategies/concepts/distance_concept.hpp>
#include <boost/geometry/strategies/spherical/distance_haversine.hpp>

#include <boost/geometry/util/promote_floating_point.hpp>
#include <boost/geometry/util/math.hpp>

#ifdef BOOST_GEOMETRY_DEBUG_CROSS_TRACK
#  include <boost/geometry/io/dsv/write.hpp>
#endif



namespace boost { namespace geometry
{

namespace strategy { namespace distance
{

/*!
\brief Strategy functor for distance point to segment calculation
\ingroup strategies
\details Class which calculates the distance of a point to a segment, for points on a sphere or globe
\see http://williams.best.vwh.net/avform.htm
\tparam CalculationType \tparam_calculation
\tparam Strategy underlying point-point distance strategy, defaults to haversine

\qbk{
[heading See also]
[link geometry.reference.algorithms.distance.distance_3_with_strategy distance (with strategy)]
}

*/
template
<
    typename CalculationType = void,
    typename Strategy = haversine<double, CalculationType>
>
class cross_track
{
public :
    template <typename Point, typename PointOfSegment>
    struct return_type
        : promote_floating_point
          <
              typename select_calculation_type
                  <
                      Point,
                      PointOfSegment,
                      CalculationType
                  >::type
          >
    {};

    inline cross_track()
    {}

    explicit inline cross_track(typename Strategy::radius_type const& r)
        : m_strategy(r)
    {}

    inline cross_track(Strategy const& s)
        : m_strategy(s)
    {}


    // It might be useful in the future
    // to overload constructor with strategy info.
    // crosstrack(...) {}


    template <typename Point, typename PointOfSegment>
    inline typename return_type<Point, PointOfSegment>::type
    apply(Point const& p, PointOfSegment const& sp1, PointOfSegment const& sp2) const
    {

#if !defined(BOOST_MSVC)
        BOOST_CONCEPT_ASSERT
            (
                (concept::PointDistanceStrategy<Strategy, Point, PointOfSegment>)
            );
#endif

        typedef typename return_type<Point, PointOfSegment>::type return_type;

        // http://williams.best.vwh.net/avform.htm#XTE
        return_type d1 = m_strategy.apply(sp1, p);
        return_type d3 = m_strategy.apply(sp1, sp2);

        if (geometry::math::equals(d3, 0.0))
        {
            // "Degenerate" segment, return either d1 or d2
            return d1;
        }

        return_type d2 = m_strategy.apply(sp2, p);

        return_type crs_AD = course(sp1, p);
        return_type crs_AB = course(sp1, sp2);
        return_type crs_BA = crs_AB - geometry::math::pi<return_type>();
        return_type crs_BD = course(sp2, p);
        return_type d_crs1 = crs_AD - crs_AB;
        return_type d_crs2 = crs_BD - crs_BA;

        // d1, d2, d3 are in principle not needed, only the sign matters
        return_type projection1 = cos( d_crs1 ) * d1 / d3;
        return_type projection2 = cos( d_crs2 ) * d2 / d3;

#ifdef BOOST_GEOMETRY_DEBUG_CROSS_TRACK
        std::cout << "Course " << dsv(sp1) << " to " << dsv(p) << " " << crs_AD * geometry::math::r2d << std::endl;
        std::cout << "Course " << dsv(sp1) << " to " << dsv(sp2) << " " << crs_AB * geometry::math::r2d << std::endl;
        std::cout << "Course " << dsv(sp2) << " to " << dsv(p) << " " << crs_BD * geometry::math::r2d << std::endl;
        std::cout << "Projection AD-AB " << projection1 << " : " << d_crs1 * geometry::math::r2d << std::endl;
        std::cout << "Projection BD-BA " << projection2 << " : " << d_crs2 * geometry::math::r2d << std::endl;
#endif

        if(projection1 > 0.0 && projection2 > 0.0)
        {
            return_type XTD = radius() * geometry::math::abs( asin( sin( d1 / radius() ) * sin( d_crs1 ) ));

 #ifdef BOOST_GEOMETRY_DEBUG_CROSS_TRACK
            std::cout << "Projection ON the segment" << std::endl;
            std::cout << "XTD: " << XTD << " d1: " <<  d1  << " d2: " <<  d2  << std::endl;
#endif

            // Return shortest distance, projected point on segment sp1-sp2
            return return_type(XTD);
        }
        else
        {
#ifdef BOOST_GEOMETRY_DEBUG_CROSS_TRACK
            std::cout << "Projection OUTSIDE the segment" << std::endl;
#endif

            // Return shortest distance, project either on point sp1 or sp2
            return return_type( (std::min)( d1 , d2 ) );
        }
    }

    inline typename Strategy::radius_type radius() const
    { return m_strategy.radius(); }

private :

    Strategy m_strategy;

    /// Calculate course (bearing) between two points. Might be moved to a "course formula" ...
    template <typename Point1, typename Point2>
    inline typename return_type<Point1, Point2>::type
    course(Point1 const& p1, Point2 const& p2) const
    {
        typedef typename return_type<Point1, Point2>::type return_type;

        // http://williams.best.vwh.net/avform.htm#Crs
        return_type dlon = get_as_radian<0>(p2) - get_as_radian<0>(p1);
        return_type cos_p2lat = cos(get_as_radian<1>(p2));

        // "An alternative formula, not requiring the pre-computation of d"
        return atan2(sin(dlon) * cos_p2lat,
            cos(get_as_radian<1>(p1)) * sin(get_as_radian<1>(p2))
            - sin(get_as_radian<1>(p1)) * cos_p2lat * cos(dlon));
    }

};



#ifndef DOXYGEN_NO_STRATEGY_SPECIALIZATIONS
namespace services
{

template <typename CalculationType, typename Strategy>
struct tag<cross_track<CalculationType, Strategy> >
{
    typedef strategy_tag_distance_point_segment type;
};


template <typename CalculationType, typename Strategy, typename P, typename PS>
struct return_type<cross_track<CalculationType, Strategy>, P, PS>
    : cross_track<CalculationType, Strategy>::template return_type<P, PS>
{};


template <typename CalculationType, typename Strategy>
struct comparable_type<cross_track<CalculationType, Strategy> >
{
    // There is no shortcut, so the strategy itself is its comparable type
    typedef cross_track<CalculationType, Strategy>  type;
};


template
<
    typename CalculationType,
    typename Strategy
>
struct get_comparable<cross_track<CalculationType, Strategy> >
{
    typedef typename comparable_type
        <
            cross_track<CalculationType, Strategy>
        >::type comparable_type;
public :
    static inline comparable_type apply(cross_track<CalculationType, Strategy> const& strategy)
    {
        return comparable_type(strategy.radius());
    }
};


template
<
    typename CalculationType,
    typename Strategy,
    typename P, typename PS
>
struct result_from_distance<cross_track<CalculationType, Strategy>, P, PS>
{
private :
    typedef typename cross_track<CalculationType, Strategy>::template return_type<P, PS> return_type;
public :
    template <typename T>
    static inline return_type apply(cross_track<CalculationType, Strategy> const& , T const& distance)
    {
        return distance;
    }
};


<<<<<<< HEAD
template
<
    typename CalculationType,
    typename Strategy
>
struct strategy_point_point<cross_track<CalculationType, Strategy> >
{
    typedef Strategy type;
};

=======
>>>>>>> 2ec55364


/*

TODO:  spherical polar coordinate system requires "get_as_radian_equatorial<>"

template <typename Point, typename PointOfSegment, typename Strategy>
struct default_strategy
    <
        segment_tag, Point, PointOfSegment,
        spherical_polar_tag, spherical_polar_tag,
        Strategy
    >
{
    typedef cross_track
        <
            void,
            typename boost::mpl::if_
                <
                    boost::is_void<Strategy>,
                    typename default_strategy
                        <
                            point_tag, Point, PointOfSegment,
                            spherical_polar_tag, spherical_polar_tag
                        >::type,
                    Strategy
                >::type
        > type;
};
*/

template <typename Point, typename PointOfSegment, typename Strategy>
struct default_strategy
    <
<<<<<<< HEAD
        segment_tag, Point, PointOfSegment,
=======
        point_tag, segment_tag, Point, PointOfSegment,
>>>>>>> 2ec55364
        spherical_equatorial_tag, spherical_equatorial_tag,
        Strategy
    >
{
    typedef cross_track
        <
            void,
            typename boost::mpl::if_
                <
                    boost::is_void<Strategy>,
                    typename default_strategy
                        <
                            point_tag, point_tag, Point, PointOfSegment,
                            spherical_equatorial_tag, spherical_equatorial_tag
                        >::type,
                    Strategy
                >::type
        > type;
};


template <typename PointOfSegment, typename Point, typename Strategy>
struct default_strategy
    <
        segment_tag, point_tag, PointOfSegment, Point,
        spherical_equatorial_tag, spherical_equatorial_tag,
        Strategy
    >
{
    typedef typename default_strategy
        <
            point_tag, segment_tag, Point, PointOfSegment,
            spherical_equatorial_tag, spherical_equatorial_tag,
            Strategy
        >::type type;
};


} // namespace services
#endif // DOXYGEN_NO_STRATEGY_SPECIALIZATIONS


}} // namespace strategy::distance


#ifndef DOXYGEN_NO_STRATEGY_SPECIALIZATIONS


#endif


}} // namespace boost::geometry


#endif // BOOST_GEOMETRY_STRATEGIES_SPHERICAL_DISTANCE_CROSS_TRACK_HPP<|MERGE_RESOLUTION|>--- conflicted
+++ resolved
@@ -250,19 +250,6 @@
 };
 
 
-<<<<<<< HEAD
-template
-<
-    typename CalculationType,
-    typename Strategy
->
-struct strategy_point_point<cross_track<CalculationType, Strategy> >
-{
-    typedef Strategy type;
-};
-
-=======
->>>>>>> 2ec55364
 
 
 /*
@@ -297,11 +284,7 @@
 template <typename Point, typename PointOfSegment, typename Strategy>
 struct default_strategy
     <
-<<<<<<< HEAD
-        segment_tag, Point, PointOfSegment,
-=======
         point_tag, segment_tag, Point, PointOfSegment,
->>>>>>> 2ec55364
         spherical_equatorial_tag, spherical_equatorial_tag,
         Strategy
     >
