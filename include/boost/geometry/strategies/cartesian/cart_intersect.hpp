// Boost.Geometry (aka GGL, Generic Geometry Library)

// Copyright (c) 2007-2014 Barend Gehrels, Amsterdam, the Netherlands.
// Copyright (c) 2013-2014 Adam Wulkiewicz, Lodz, Poland.

// This file was modified by Oracle on 2014, 2016.
// Modifications copyright (c) 2014-2016, Oracle and/or its affiliates.
<<<<<<< HEAD
=======

>>>>>>> a529c3d7
// Contributed and/or modified by Menelaos Karavelas, on behalf of Oracle
// Contributed and/or modified by Adam Wulkiewicz, on behalf of Oracle

// Use, modification and distribution is subject to the Boost Software License,
// Version 1.0. (See accompanying file LICENSE_1_0.txt or copy at
// http://www.boost.org/LICENSE_1_0.txt)

#ifndef BOOST_GEOMETRY_STRATEGIES_CARTESIAN_INTERSECTION_HPP
#define BOOST_GEOMETRY_STRATEGIES_CARTESIAN_INTERSECTION_HPP

#include <algorithm>

#include <boost/geometry/core/exception.hpp>

#include <boost/geometry/geometries/concepts/point_concept.hpp>
#include <boost/geometry/geometries/concepts/segment_concept.hpp>

#include <boost/geometry/arithmetic/determinant.hpp>
#include <boost/geometry/algorithms/detail/assign_values.hpp>
#include <boost/geometry/algorithms/detail/assign_indexed_point.hpp>
#include <boost/geometry/algorithms/detail/equals/point_point.hpp>
#include <boost/geometry/algorithms/detail/recalculate.hpp>

#include <boost/geometry/util/math.hpp>
#include <boost/geometry/util/promote_integral.hpp>
#include <boost/geometry/util/select_calculation_type.hpp>

// Temporary / will be Strategy as template parameter
#include <boost/geometry/strategies/side.hpp>
#include <boost/geometry/strategies/cartesian/side_by_triangle.hpp>

#include <boost/geometry/strategies/side_info.hpp>
#include <boost/geometry/strategies/intersection.hpp>
#include <boost/geometry/strategies/intersection_result.hpp>

#include <boost/geometry/policies/robustness/robust_point_type.hpp>
#include <boost/geometry/policies/robustness/segment_ratio_type.hpp>


#if defined(BOOST_GEOMETRY_DEBUG_ROBUSTNESS)
#  include <boost/geometry/io/wkt/write.hpp>
#endif


namespace boost { namespace geometry
{


namespace strategy { namespace intersection
{


/*!
    \see http://mathworld.wolfram.com/Line-LineIntersection.html
 */
template <typename Policy, typename CalculationType = void>
struct relate_cartesian_segments
{
    typedef typename Policy::return_type return_type;

    template <typename CoordinateType, typename SegmentRatio>
    struct segment_intersection_info
    {
        typedef typename select_most_precise
            <
                CoordinateType, double
            >::type promoted_type;

        promoted_type comparable_length_a() const
        {
            return dx_a * dx_a + dy_a * dy_a;
        }

        promoted_type comparable_length_b() const
        {
            return dx_b * dx_b + dy_b * dy_b;
        }

        template <typename Point, typename Segment1, typename Segment2>
        void assign_a(Point& point, Segment1 const& a, Segment2 const& ) const
        {
            assign(point, a, dx_a, dy_a, robust_ra);
        }
        template <typename Point, typename Segment1, typename Segment2>
        void assign_b(Point& point, Segment1 const& , Segment2 const& b) const
        {
            assign(point, b, dx_b, dy_b, robust_rb);
        }

        template <typename Point, typename Segment>
        void assign(Point& point, Segment const& segment, CoordinateType const& dx, CoordinateType const& dy, SegmentRatio const& ratio) const
        {
            // Calculate the intersection point based on segment_ratio
            // Up to now, division was postponed. Here we divide using numerator/
            // denominator. In case of integer this results in an integer
            // division.
            BOOST_GEOMETRY_ASSERT(ratio.denominator() != 0);

            typedef typename promote_integral<CoordinateType>::type promoted_type;

            promoted_type const numerator
                = boost::numeric_cast<promoted_type>(ratio.numerator());
            promoted_type const denominator
                = boost::numeric_cast<promoted_type>(ratio.denominator());
            promoted_type const dx_promoted = boost::numeric_cast<promoted_type>(dx);
            promoted_type const dy_promoted = boost::numeric_cast<promoted_type>(dy);

            set<0>(point, get<0, 0>(segment) + boost::numeric_cast
                <
                    CoordinateType
                >(numerator * dx_promoted / denominator));
            set<1>(point, get<0, 1>(segment) + boost::numeric_cast
                <
                    CoordinateType
                >(numerator * dy_promoted / denominator));
        }

        CoordinateType dx_a, dy_a;
        CoordinateType dx_b, dy_b;
        SegmentRatio robust_ra;
        SegmentRatio robust_rb;
    };

    template <typename D, typename W, typename ResultType>
    static inline void cramers_rule(D const& dx_a, D const& dy_a,
        D const& dx_b, D const& dy_b, W const& wx, W const& wy,
        // out:
        ResultType& d, ResultType& da)
    {
        // Cramers rule
        d = geometry::detail::determinant<ResultType>(dx_a, dy_a, dx_b, dy_b);
        da = geometry::detail::determinant<ResultType>(dx_b, dy_b, wx, wy);
        // Ratio is da/d , collinear if d == 0, intersecting if 0 <= r <= 1
        // IntersectionPoint = (x1 + r * dx_a, y1 + r * dy_a)
    }


    // Relate segments a and b
    template <typename Segment1, typename Segment2, typename RobustPolicy>
    static inline return_type apply(Segment1 const& a, Segment2 const& b,
                RobustPolicy const& robust_policy)
    {
        // type them all as in Segment1 - TODO reconsider this, most precise?
        typedef typename geometry::point_type<Segment1>::type point_type;

        typedef typename geometry::robust_point_type
            <
                point_type, RobustPolicy
            >::type robust_point_type;

        point_type a0, a1, b0, b1;
        robust_point_type a0_rob, a1_rob, b0_rob, b1_rob;

        detail::assign_point_from_index<0>(a, a0);
        detail::assign_point_from_index<1>(a, a1);
        detail::assign_point_from_index<0>(b, b0);
        detail::assign_point_from_index<1>(b, b1);

        geometry::recalculate(a0_rob, a0, robust_policy);
        geometry::recalculate(a1_rob, a1, robust_policy);
        geometry::recalculate(b0_rob, b0, robust_policy);
        geometry::recalculate(b1_rob, b1, robust_policy);

        return apply(a, b, robust_policy, a0_rob, a1_rob, b0_rob, b1_rob);
    }

    // The main entry-routine, calculating intersections of segments a / b
    // NOTE: Robust* types may be the same as Segments' point types
    template <typename Segment1, typename Segment2,
              typename RobustPolicy,
              typename RobustPoint1, typename RobustPoint2>
    static inline return_type apply(Segment1 const& a, Segment2 const& b,
            RobustPolicy const& /*robust_policy*/,
            RobustPoint1 const& robust_a1, RobustPoint1 const& robust_a2,
            RobustPoint2 const& robust_b1, RobustPoint2 const& robust_b2)
    {
        BOOST_CONCEPT_ASSERT( (concept::ConstSegment<Segment1>) );
        BOOST_CONCEPT_ASSERT( (concept::ConstSegment<Segment2>) );

        using geometry::detail::equals::equals_point_point;
        bool const a_is_point = equals_point_point(robust_a1, robust_a2);
        bool const b_is_point = equals_point_point(robust_b1, robust_b2);

        if(a_is_point && b_is_point)
        {
            return equals_point_point(robust_a1, robust_b2)
                ? Policy::degenerate(a, true)
                : Policy::disjoint()
                ;
        }

        typedef typename select_calculation_type
            <Segment1, Segment2, CalculationType>::type coordinate_type;

        typedef side::side_by_triangle<coordinate_type> side;

        side_info sides;
        sides.set<0>(side::apply(robust_b1, robust_b2, robust_a1),
                     side::apply(robust_b1, robust_b2, robust_a2));

        if (sides.same<0>())
        {
            // Both points are at same side of other segment, we can leave
            return Policy::disjoint();
        }

        sides.set<1>(side::apply(robust_a1, robust_a2, robust_b1),
                     side::apply(robust_a1, robust_a2, robust_b2));
        
        if (sides.same<1>())
        {
            // Both points are at same side of other segment, we can leave
            return Policy::disjoint();
        }

        bool collinear = sides.collinear();

<<<<<<< HEAD
        typedef typename geometry::coordinate_type
=======
        typedef typename select_most_precise
            <
                coordinate_type, double
            >::type promoted_type;

        typedef typename select_most_precise
>>>>>>> a529c3d7
            <
                typename geometry::coordinate_type<RobustPoint1>::type,
                typename geometry::coordinate_type<RobustPoint2>::type
            >::type robust_coordinate_type;

        typedef typename segment_ratio_type
        <
            typename geometry::point_type<Segment1>::type, // TODO: most precise point?
            RobustPolicy
        >::type ratio_type;

        segment_intersection_info
        <
            coordinate_type,
            ratio_type
        > sinfo;

        sinfo.dx_a = get<1, 0>(a) - get<0, 0>(a); // distance in x-dir
        sinfo.dx_b = get<1, 0>(b) - get<0, 0>(b);
        sinfo.dy_a = get<1, 1>(a) - get<0, 1>(a); // distance in y-dir
        sinfo.dy_b = get<1, 1>(b) - get<0, 1>(b);

        robust_coordinate_type const robust_dx_a = get<0>(robust_a2) - get<0>(robust_a1);
        robust_coordinate_type const robust_dx_b = get<0>(robust_b2) - get<0>(robust_b1);
        robust_coordinate_type const robust_dy_a = get<1>(robust_a2) - get<1>(robust_a1);
        robust_coordinate_type const robust_dy_b = get<1>(robust_b2) - get<1>(robust_b1);

        // r: ratio 0-1 where intersection divides A/B
        // (only calculated for non-collinear segments)
        if (! collinear)
        {
            robust_coordinate_type robust_da0, robust_da;
            robust_coordinate_type robust_db0, robust_db;

            cramers_rule(robust_dx_a, robust_dy_a, robust_dx_b, robust_dy_b,
                get<0>(robust_a1) - get<0>(robust_b1),
                get<1>(robust_a1) - get<1>(robust_b1),
                robust_da0, robust_da);

            cramers_rule(robust_dx_b, robust_dy_b, robust_dx_a, robust_dy_a,
                get<0>(robust_b1) - get<0>(robust_a1),
                get<1>(robust_b1) - get<1>(robust_a1),
                robust_db0, robust_db);

            math::detail::equals_factor_policy<robust_coordinate_type>
                policy(robust_dx_a, robust_dy_a, robust_dx_b, robust_dy_b);
            robust_coordinate_type const zero = 0;
            if (math::detail::equals_by_policy(robust_da0, zero, policy)
             || math::detail::equals_by_policy(robust_db0, zero, policy))
            {
                // If this is the case, no rescaling is done for FP precision.
                // We set it to collinear, but it indicates a robustness issue.
                sides.set<0>(0,0);
                sides.set<1>(0,0);
                collinear = true;
            }
            else
            {
                sinfo.robust_ra.assign(robust_da, robust_da0);
                sinfo.robust_rb.assign(robust_db, robust_db0);
            }
        }

        if (collinear)
        {
            std::pair<bool, bool> const collinear_use_first
                    = is_x_more_significant(geometry::math::abs(robust_dx_a),
                                            geometry::math::abs(robust_dy_a),
                                            geometry::math::abs(robust_dx_b),
                                            geometry::math::abs(robust_dy_b),
                                            a_is_point, b_is_point);

            if (collinear_use_first.second)
            {
                // Degenerate cases: segments of single point, lying on other segment, are not disjoint
                // This situation is collinear too

                if (collinear_use_first.first)
                {
                    return relate_collinear<0, ratio_type>(a, b,
                            robust_a1, robust_a2, robust_b1, robust_b2,
                            a_is_point, b_is_point);
                }
                else
                {
                    // Y direction contains larger segments (maybe dx is zero)
                    return relate_collinear<1, ratio_type>(a, b,
                            robust_a1, robust_a2, robust_b1, robust_b2,
                            a_is_point, b_is_point);
                }
            }
        }

        return Policy::segments_crosses(sides, sinfo, a, b);
    }

private:
    // first is true if x is more significant
    // second is true if the more significant difference is not 0
    template <typename RobustCoordinateType>
    static inline std::pair<bool, bool>
        is_x_more_significant(RobustCoordinateType const& abs_robust_dx_a,
                              RobustCoordinateType const& abs_robust_dy_a,
                              RobustCoordinateType const& abs_robust_dx_b,
                              RobustCoordinateType const& abs_robust_dy_b,
                              bool const a_is_point,
                              bool const b_is_point)
    {
        //BOOST_GEOMETRY_ASSERT_MSG(!(a_is_point && b_is_point), "both segments shouldn't be degenerated");

        // for degenerated segments the second is always true because this function
        // shouldn't be called if both segments were degenerated

        if (a_is_point)
        {
            return std::make_pair(abs_robust_dx_b >= abs_robust_dy_b, true);
        }
        else if (b_is_point)
        {
            return std::make_pair(abs_robust_dx_a >= abs_robust_dy_a, true);
        }
        else
        {
            RobustCoordinateType const min_dx = (std::min)(abs_robust_dx_a, abs_robust_dx_b);
            RobustCoordinateType const min_dy = (std::min)(abs_robust_dy_a, abs_robust_dy_b);
            return min_dx == min_dy ?
                    std::make_pair(true, min_dx > RobustCoordinateType(0)) :
                    std::make_pair(min_dx > min_dy, true);
        }
    }

    template
    <
        std::size_t Dimension,
        typename RatioType,
        typename Segment1,
        typename Segment2,
        typename RobustPoint1,
        typename RobustPoint2
    >
    static inline return_type relate_collinear(Segment1 const& a,
            Segment2 const& b,
            RobustPoint1 const& robust_a1, RobustPoint1 const& robust_a2,
            RobustPoint2 const& robust_b1, RobustPoint2 const& robust_b2,
            bool a_is_point, bool b_is_point)
    {
        if (a_is_point)
        {
            return relate_one_degenerate<RatioType>(a,
                get<Dimension>(robust_a1),
                get<Dimension>(robust_b1), get<Dimension>(robust_b2),
                true);
        }
        if (b_is_point)
        {
            return relate_one_degenerate<RatioType>(b,
                get<Dimension>(robust_b1),
                get<Dimension>(robust_a1), get<Dimension>(robust_a2),
                false);
        }
        return relate_collinear<RatioType>(a, b,
                                get<Dimension>(robust_a1),
                                get<Dimension>(robust_a2),
                                get<Dimension>(robust_b1),
                                get<Dimension>(robust_b2));
    }

    /// Relate segments known collinear
    template
    <
        typename RatioType,
        typename Segment1,
        typename Segment2,
        typename RobustType1,
        typename RobustType2
    >
    static inline return_type relate_collinear(Segment1 const& a
            , Segment2 const& b
            , RobustType1 oa_1, RobustType1 oa_2
            , RobustType2 ob_1, RobustType2 ob_2
            )
    {
        // Calculate the ratios where a starts in b, b starts in a
        //         a1--------->a2         (2..7)
        //                b1----->b2      (5..8)
        // length_a: 7-2=5
        // length_b: 8-5=3
        // b1 is located w.r.t. a at ratio: (5-2)/5=3/5 (on a)
        // b2 is located w.r.t. a at ratio: (8-2)/5=6/5 (right of a)
        // a1 is located w.r.t. b at ratio: (2-5)/3=-3/3 (left of b)
        // a2 is located w.r.t. b at ratio: (7-5)/3=2/3 (on b)
        // A arrives (a2 on b), B departs (b1 on a)

        // If both are reversed:
        //         a2<---------a1         (7..2)
        //                b2<-----b1      (8..5)
        // length_a: 2-7=-5
        // length_b: 5-8=-3
        // b1 is located w.r.t. a at ratio: (8-7)/-5=-1/5 (before a starts)
        // b2 is located w.r.t. a at ratio: (5-7)/-5=2/5 (on a)
        // a1 is located w.r.t. b at ratio: (7-8)/-3=1/3 (on b)
        // a2 is located w.r.t. b at ratio: (2-8)/-3=6/3 (after b ends)

        // If both one is reversed:
        //         a1--------->a2         (2..7)
        //                b2<-----b1      (8..5)
        // length_a: 7-2=+5
        // length_b: 5-8=-3
        // b1 is located w.r.t. a at ratio: (8-2)/5=6/5 (after a ends)
        // b2 is located w.r.t. a at ratio: (5-2)/5=3/5 (on a)
        // a1 is located w.r.t. b at ratio: (2-8)/-3=6/3 (after b ends)
        // a2 is located w.r.t. b at ratio: (7-8)/-3=1/3 (on b)
        RobustType1 const length_a = oa_2 - oa_1; // no abs, see above
        RobustType2 const length_b = ob_2 - ob_1;

        RatioType ra_from(oa_1 - ob_1, length_b);
        RatioType ra_to(oa_2 - ob_1, length_b);
        RatioType rb_from(ob_1 - oa_1, length_a);
        RatioType rb_to(ob_2 - oa_1, length_a);

        // use absolute measure to detect endpoints intersection
        // NOTE: it'd be possible to calculate bx_wrt_a using ax_wrt_b values
        int const a1_wrt_b = position_value(oa_1, ob_1, ob_2);
        int const a2_wrt_b = position_value(oa_2, ob_1, ob_2);
        int const b1_wrt_a = position_value(ob_1, oa_1, oa_2);
        int const b2_wrt_a = position_value(ob_2, oa_1, oa_2);
        
        // fix the ratios if necessary
        // CONSIDER: fixing ratios also in other cases, if they're inconsistent
        // e.g. if ratio == 1 or 0 (so IP at the endpoint)
        // but position value indicates that the IP is in the middle of the segment
        // because one of the segments is very long
        // In such case the ratios could be moved into the middle direction
        // by some small value (e.g. EPS+1ULP)
        if (a1_wrt_b == 1)
        {
            ra_from.assign(0, 1);
            rb_from.assign(0, 1);
        }
        else if (a1_wrt_b == 3)
        {
            ra_from.assign(1, 1);
            rb_to.assign(0, 1);
        } 

        if (a2_wrt_b == 1)
        {
            ra_to.assign(0, 1);
            rb_from.assign(1, 1);
        }
        else if (a2_wrt_b == 3)
        {
            ra_to.assign(1, 1);
            rb_to.assign(1, 1);
        }

        if ((a1_wrt_b < 1 && a2_wrt_b < 1) || (a1_wrt_b > 3 && a2_wrt_b > 3))
        //if ((ra_from.left() && ra_to.left()) || (ra_from.right() && ra_to.right()))
        {
            return Policy::disjoint();
        }

        bool const opposite = math::sign(length_a) != math::sign(length_b);

        return Policy::segments_collinear(a, b, opposite,
                                          a1_wrt_b, a2_wrt_b, b1_wrt_a, b2_wrt_a,
                                          ra_from, ra_to, rb_from, rb_to);
    }

    /// Relate segments where one is degenerate
    template
    <
        typename RatioType,
        typename DegenerateSegment,
        typename RobustType1,
        typename RobustType2
    >
    static inline return_type relate_one_degenerate(
            DegenerateSegment const& degenerate_segment
            , RobustType1 d
            , RobustType2 s1, RobustType2 s2
            , bool a_degenerate
            )
    {
        // Calculate the ratios where ds starts in s
        //         a1--------->a2         (2..6)
        //              b1/b2      (4..4)
        // Ratio: (4-2)/(6-2)
        RatioType const ratio(d - s1, s2 - s1);

        if (!ratio.on_segment())
        {
            return Policy::disjoint();
        }

        return Policy::one_degenerate(degenerate_segment, ratio, a_degenerate);
    }

    template <typename ProjCoord1, typename ProjCoord2>
    static inline int position_value(ProjCoord1 const& ca1,
                                     ProjCoord2 const& cb1,
                                     ProjCoord2 const& cb2)
    {
        // S1x  0   1    2     3   4
        // S2       |---------->
        return math::equals(ca1, cb1) ? 1
             : math::equals(ca1, cb2) ? 3
             : cb1 < cb2 ?
                ( ca1 < cb1 ? 0
                : ca1 > cb2 ? 4
                : 2 )
              : ( ca1 > cb1 ? 0
                : ca1 < cb2 ? 4
                : 2 );
    }
};


#ifndef DOXYGEN_NO_STRATEGY_SPECIALIZATIONS
namespace services
{

template <typename Policy, typename CalculationType>
struct default_strategy<cartesian_tag, Policy, CalculationType>
{
    typedef relate_cartesian_segments<Policy, CalculationType> type;
};

} // namespace services
#endif // DOXYGEN_NO_STRATEGY_SPECIALIZATIONS


}} // namespace strategy::intersection

}} // namespace boost::geometry


#endif // BOOST_GEOMETRY_STRATEGIES_CARTESIAN_INTERSECTION_HPP<|MERGE_RESOLUTION|>--- conflicted
+++ resolved
@@ -5,10 +5,7 @@
 
 // This file was modified by Oracle on 2014, 2016.
 // Modifications copyright (c) 2014-2016, Oracle and/or its affiliates.
-<<<<<<< HEAD
-=======
-
->>>>>>> a529c3d7
+
 // Contributed and/or modified by Menelaos Karavelas, on behalf of Oracle
 // Contributed and/or modified by Adam Wulkiewicz, on behalf of Oracle
 
@@ -226,16 +223,7 @@
 
         bool collinear = sides.collinear();
 
-<<<<<<< HEAD
-        typedef typename geometry::coordinate_type
-=======
         typedef typename select_most_precise
-            <
-                coordinate_type, double
-            >::type promoted_type;
-
-        typedef typename select_most_precise
->>>>>>> a529c3d7
             <
                 typename geometry::coordinate_type<RobustPoint1>::type,
                 typename geometry::coordinate_type<RobustPoint2>::type
