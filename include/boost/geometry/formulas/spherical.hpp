--- conflicted
+++ resolved
@@ -29,7 +29,18 @@
 namespace formula {
 
 template <typename T>
-<<<<<<< HEAD
+struct result_spherical
+{
+    result_spherical()
+        : azimuth(0)
+        , reverse_azimuth(0)
+    {}
+
+    T azimuth;
+    T reverse_azimuth;
+};
+
+template <typename T>
 static inline void sph_to_cart3d(T const& lon, T const& lat, T & x, T & y, T & z)
 {
     T const cos_lat = cos(lat);
@@ -37,18 +48,6 @@
     y = cos_lat * sin(lon);
     z = sin(lat);
 }
-=======
-struct result_spherical
-{
-    result_spherical()
-        : azimuth(0)
-        , reverse_azimuth(0)
-    {}
-
-    T azimuth;
-    T reverse_azimuth;
-};
->>>>>>> 98a655bf
 
 template <typename Point3d, typename PointSph>
 static inline Point3d sph_to_cart3d(PointSph const& point_sph)
@@ -120,20 +119,11 @@
         : -1; // d < 0
 }
 
-<<<<<<< HEAD
-template <typename ReturnType, typename T1, typename T2>
-inline ReturnType sph_azimuth(T1 const& lon1, T1 const& lat1,
-                              T2 const& lon2, T2 const& lat2)
-{
-    // http://williams.best.vwh.net/avform.htm#Crs
-    ReturnType const dlon = lon2 - lon1;
-    
-=======
 template <typename CT, bool ReverseAzimuth, typename T1, typename T2>
 static inline result_spherical<CT> spherical_azimuth(T1 const& lon1,
-                                                 T1 const& lat1,
-                                                 T2 const& lon2,
-                                                 T2 const& lat2)
+                                                     T1 const& lat1,
+                                                     T2 const& lon2,
+                                                     T2 const& lat2)
 {
     typedef result_spherical<CT> result_type;
     result_type result;
@@ -141,14 +131,7 @@
     // http://williams.best.vwh.net/avform.htm#Crs
     // https://en.wikipedia.org/wiki/Great-circle_navigation
     CT dlon = lon2 - lon1;
-    CT cos_dlon = cos(dlon);
-    CT sin_dlon = sin(dlon);
-    CT cos_lat1 = cos(lat1);
-    CT cos_lat2 = cos(lat2);
-    CT sin_lat1 = sin(lat1);
-    CT sin_lat2 = sin(lat2);
-
->>>>>>> 98a655bf
+
     // An optimization which should kick in often for Boxes
     //if ( math::equals(dlon, ReturnType(0)) )
     //if ( get<0>(p1) == get<0>(p2) )
@@ -156,19 +139,42 @@
     //    return - sin(get_as_radian<1>(p1)) * cos_p2lat);
     //}
 
-    // "An alternative formula, not requiring the pre-computation of d"
-    // In the formula below dlon is used as "d"
-<<<<<<< HEAD
-    ReturnType const cos_lat2 = cos(lat2);
-    ReturnType const y = sin(dlon) * cos_lat2;
-    ReturnType const x = cos(lat1) * sin(lat2) - sin(lat1) * cos_lat2 * cos(dlon);
-    return atan2(y, x);
-}
-
-template <typename T>
-inline T sph_azimuth(T const& lon1, T const& lat1, T const& lon2, T const& lat2)
-{
-    return sph_azimuth<T, T, T>(lon1, lat1, lon2, lat2);
+    CT const cos_dlon = cos(dlon);
+    CT const sin_dlon = sin(dlon);
+    CT const cos_lat1 = cos(lat1);
+    CT const cos_lat2 = cos(lat2);
+    CT const sin_lat1 = sin(lat1);
+    CT const sin_lat2 = sin(lat2);
+
+    {
+        // "An alternative formula, not requiring the pre-computation of d"
+        // In the formula below dlon is used as "d"
+        CT const y = sin_dlon * cos_lat2;
+        CT const x = cos_lat1 * sin_lat2 - sin_lat1 * cos_lat2 * cos_dlon;
+        result.azimuth = atan2(y, x);
+    }
+
+    if (ReverseAzimuth)
+    {
+        CT const y = sin_dlon * cos_lat1;
+        CT const x = sin_lat2 * cos_lat1 * cos_dlon - cos_lat2 * sin_lat1;
+        result.reverse_azimuth = atan2(y, x);
+    }
+
+    return result;
+}
+
+template <typename ReturnType, typename T1, typename T2>
+inline ReturnType spherical_azimuth(T1 const& lon1, T1 const& lat1,
+                                    T2 const& lon2, T2 const& lat2)
+{
+    return spherical_azimuth<ReturnType, false>(lon1, lat1, lon2, lat2).azimuth;
+}
+
+template <typename T>
+inline T spherical_azimuth(T const& lon1, T const& lat1, T const& lon2, T const& lat2)
+{
+    return spherical_azimuth<T, false>(lon1, lat1, lon2, lat2).azimuth;
 }
 
 template <typename T>
@@ -209,19 +215,6 @@
         || math::equals(a_diff, -pi) ? 0
         : a_diff > 0 ? -1 // right
         : 1; // left
-=======
-    result.azimuth = atan2(sin_dlon * cos_lat2,
-                           cos_lat1 * sin_lat2 - sin_lat1 * cos_lat2 * cos_dlon);
-
-    if (ReverseAzimuth)
-    {
-        result.reverse_azimuth =
-                     atan2(sin_dlon * cos_lat1,
-                           sin_lat2 * cos_lat1 * cos_dlon - cos_lat2 * sin_lat1);
-    }
-
-    return result;
->>>>>>> 98a655bf
 }
 
 } // namespace formula
