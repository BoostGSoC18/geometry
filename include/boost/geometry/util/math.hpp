--- conflicted
+++ resolved
@@ -849,30 +849,6 @@
     return x < 0 ? -y : y;
 }
 
-<<<<<<< HEAD
-/*!
-\brief Normalize the given values.
-*/
-template<typename T>
-inline void normalize(T& x, T& y)
-{
-    T h = boost::math::hypot(x, y);
-
-    x /= h; y /= h;
-}
-
-
-/*!
-\brief Normalize a given angle.
-*/
-template<typename T>
-inline T normalize_angle(T x)
-{
-    T y = std::fmod(x, T(360));
-
-    return y <= -180 ? y + 360 : (y <= 180 ? y : y - 360);
-}
-
 /*!
 \brief The error-free sum of two numbers.
 */
@@ -889,7 +865,6 @@
 
     return s;
 }
-
 
 /*!
 \brief The exact difference of two angles reduced to
@@ -909,11 +884,7 @@
     return sum_error(d == 180 && t > 0 ? -180 : d, t, e);
 }
 
-
-/*!
-=======
-/*
->>>>>>> 78411f63
+/*!
 \brief Evaluate the polynomial in x using Horner's method.
 */
 // TODO: adl1995 - Merge these functions with formulas/area_formulas.hpp
